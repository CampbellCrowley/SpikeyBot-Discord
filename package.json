--- conflicted
+++ resolved
@@ -1,10 +1,6 @@
 {
   "name": "spikeybot-discord",
-<<<<<<< HEAD
-  "version": "1.11.0",
-=======
   "version": "1.11.1",
->>>>>>> 56afb302
   "description": "SpikeyBot",
   "homepage": "https://www.spikeybot.com/",
   "bugs": {
@@ -51,11 +47,7 @@
     "chai": "^4.2.0",
     "eslint": "^5.16.0",
     "eslint-config-google": "^0.13.0",
-<<<<<<< HEAD
-    "eslint-plugin-jsdoc": "^8.0.1",
-=======
     "eslint-plugin-jsdoc": "^8.1.0",
->>>>>>> 56afb302
     "ink-docstrap": "^1.3.2",
     "jsdoc": "^3.6.2",
     "mocha": "^6.1.4"
