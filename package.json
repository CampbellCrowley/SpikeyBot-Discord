{
  "name": "spikeybot-discord",
  "version": "1.11.10",
  "description": "SpikeyBot",
  "homepage": "https://www.spikeybot.com/",
  "bugs": {
    "email": "bugs@spikeybot.com"
  },
  "license": "UNLICENSED",
  "private": true,
  "repository": {
    "type": "git",
    "url": "https://github.com/CampbellCrowley/SpikeyBot-Discord"
  },
  "dependencies": {
    "@google-cloud/text-to-speech": "^1.1.3",
    "algebra.js": "^0.2.6",
    "async": "^3.1.0",
    "dateformat": "^3.0.3",
    "dialogflow": "^0.10.3",
    "diff": "^4.0.1",
    "discord.js": "github:discordjs/discord.js#d14db521585f2b6b1a6c50d3a9acecc73bea25a3",
    "erlpack": "github:discordapp/erlpack#674ebfd3439ba4b7ce616709821d27630f7cdc61",
    "fuzzy-search": "^3.0.1",
    "jimp": "^0.6.4",
    "mathjs": "^6.0.4",
    "mkdirp": "^0.5.1",
    "mysql": "^2.17.1",
    "node-opus": "^0.3.2",
    "ogg": "^1.2.6",
    "patreon": "^0.4.1",
    "rimraf": "^2.6.3",
    "socket.io": "^2.2.0",
    "sodium": "^3.0.2",
    "threads": "^0.12.1",
    "yieldable-json": "^1.1.0",
<<<<<<< HEAD
    "youtube-dl": "^2.0.0",
    "zlib-sync": "^0.1.5"
=======
    "youtube-dl": "^2.0.1",
    "zlib-sync": "^0.1.4"
>>>>>>> 9c2f34df
  },
  "contributors": [
    {
      "name": "Campbell Crowley",
      "email": "dev@campbellcrowley.com"
    }
  ],
  "devDependencies": {
    "@types/node": "^12.7.1",
    "@typescript-eslint/eslint-plugin": "^1.13.0",
    "@typescript-eslint/parser": "^1.13.0",
    "acorn": "^6.2.1",
    "chai": "^4.2.0",
    "eslint": "^6.1.0",
    "eslint-config-google": "^0.13.0",
    "eslint-plugin-jsdoc": "^15.8.0",
    "ink-docstrap": "^1.3.2",
    "jsdoc": "^3.6.3",
    "mocha": "^6.2.0",
    "typescript": "^3.5.3"
  },
  "scripts": {
    "check": "tsc",
    "purge": "rm -rf save/guilds/ save/users/ save/pingHistory.json save/reboot*.json save/rigged-counter.txt webClients.json",
    "install": ".hooks/install-hooks.sh",
    "lint": "eslint --no-ignore $(find ./ -iname '*.js' -not -path './node_modules/*' -not -path './docs/*' -not -path './dist/*' -printf '%p ')",
    "lint:fix": "eslint --fix --no-ignore $(find ./ -iname '*.js' -not -path './node_modules/*' -not -path './docs/*' -not -path './dist/*' -printf '%p ')",
    "lintandtest": "npm run lint && npm run test",
    "lintforcommit": "TOLINT=\"$(git diff --cached --name-only --diff-filter=ACM | grep \".js$\" | grep -v \"^docs/\" | tr '\\n' ' ')\";if [ -z \"$TOLINT\" ]; then echo 'Nothing to lint'; else eslint --ignore-pattern '!.eslintrc.js' $TOLINT; fi",
    "test": "mocha --delay",
    "test:hg": "mocha --delay --grep \"START|Hungry Games|END\"",
    "test:hg:npc": "mocha --delay --grep \"START|NPC|END\"",
    "test:main": "mocha --delay --grep \"START|Main Module|END\"",
    "run": "npm start",
    "run:rem": "npm run start:rem",
    "dev": "node --experimental-worker src/SpikeyBot.js --dev --shards &",
    "start": "node --experimental-worker src/SpikeyBot.js --shards &",
    "start:rem": "node --experimental-worker src/SpikeyBot.js --shards --botname rembot &",
    "docs": "npm run lint && cp README.md docs/ && bash .hooks/make-docs.sh",
    "docs:rm": "npm run lint && rm ./docs/*.html && cp README.md docs/ &&  bash .hooks/make-docs.sh",
    "update": "git checkout -- ./npm-shrinkwrap.json ./package.json && exec ssh-agent bash -c \"ssh-add ~/.ssh/sb_id_rsa_nopass && git pull && npm i && npm i youtube-dl\"; kill $SSH_AGENT_PID"
  }
}<|MERGE_RESOLUTION|>--- conflicted
+++ resolved
@@ -1,6 +1,6 @@
 {
   "name": "spikeybot-discord",
-  "version": "1.11.10",
+  "version": "1.12.0",
   "description": "SpikeyBot",
   "homepage": "https://www.spikeybot.com/",
   "bugs": {
@@ -34,13 +34,8 @@
     "sodium": "^3.0.2",
     "threads": "^0.12.1",
     "yieldable-json": "^1.1.0",
-<<<<<<< HEAD
-    "youtube-dl": "^2.0.0",
-    "zlib-sync": "^0.1.5"
-=======
-    "youtube-dl": "^2.0.1",
-    "zlib-sync": "^0.1.4"
->>>>>>> 9c2f34df
+    "zlib-sync": "^0.1.5",
+    "youtube-dl": "^2.0.1"
   },
   "contributors": [
     {
