--- conflicted
+++ resolved
@@ -1,10 +1,6 @@
 {
   "name": "spikeybot-discord",
-<<<<<<< HEAD
   "version": "1.12.0",
-=======
-  "version": "1.11.5",
->>>>>>> 9244e9c6
   "description": "SpikeyBot",
   "homepage": "https://www.spikeybot.com/",
   "bugs": {
