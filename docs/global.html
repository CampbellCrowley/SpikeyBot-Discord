--- conflicted
+++ resolved
@@ -110,2473 +110,6 @@
 
 
 
-<<<<<<< HEAD
-=======
-    <h5>Type:</h5>
-    <ul>
-        <li>
-            
-<span class="param-type">boolean</span>
-
-
-        </li>
-    </ul>
-
-
-
-
-
-<dl class="details">
-
-    
-
-    
-
-    
-
-    
-
-    
-
-    
-
-    
-
-    
-
-    
-
-    
-
-    
-
-    
-    <dt class="tag-default">Default Value:</dt>
-    <dd class="tag-default"><ul class="dummy">
-            <li>false</li>
-        </ul></dd>
-    
-
-    
-    <dt class="tag-source">Source:</dt>
-    <dd class="tag-source"><ul class="dummy"><li>
-        <a href="hg_GuildGame.js.html">hg/GuildGame.js</a>, <a href="hg_GuildGame.js.html#line88">line 88</a>
-    </li></ul></dd>
-    
-
-    
-
-    
-
-    
-</dl>
-
-
-
-
-
-
-        
-            
-<h4 class="name" id="consumable"><span class="type-signature">(nullable) </span>consumable<span class="type-signature"> :string</span></h4>
-
-
-
-
-<div class="description">
-    The formattable string for what to call this weapon's consumable items.
-</div>
-
-
-
-    <h5>Type:</h5>
-    <ul>
-        <li>
-            
-<span class="param-type">string</span>
-
-
-        </li>
-    </ul>
-
-
-
-
-
-<dl class="details">
-
-    
-
-    
-
-    
-
-    
-
-    
-
-    
-
-    
-
-    
-
-    
-
-    
-
-    
-
-    
-
-    
-    <dt class="tag-source">Source:</dt>
-    <dd class="tag-source"><ul class="dummy"><li>
-        <a href="hg_WeaponEvent.js.html">hg/WeaponEvent.js</a>, <a href="hg_WeaponEvent.js.html#line25">line 25</a>
-    </li></ul></dd>
-    
-
-    
-
-    
-
-    
-</dl>
-
-
-
-
-
-
-        
-            
-<h4 class="name" id="currentGame"><span class="type-signature"></span>currentGame<span class="type-signature"> :<a href="HungryGames-Game.html">HungryGames~Game</a></span></h4>
-
-
-
-
-<div class="description">
-    Current game information.
-</div>
-
-
-
-    <h5>Type:</h5>
-    <ul>
-        <li>
-            
-<span class="param-type"><a href="HungryGames-Game.html">HungryGames~Game</a></span>
-
-
-        </li>
-    </ul>
-
-
-
-
-
-<dl class="details">
-
-    
-
-    
-
-    
-
-    
-
-    
-
-    
-
-    
-
-    
-
-    
-
-    
-
-    
-
-    
-
-    
-    <dt class="tag-source">Source:</dt>
-    <dd class="tag-source"><ul class="dummy"><li>
-        <a href="hg_GuildGame.js.html">hg/GuildGame.js</a>, <a href="hg_GuildGame.js.html#line110">line 110</a>
-    </li></ul></dd>
-    
-
-    
-
-    
-
-    
-</dl>
-
-
-
-
-
-
-        
-            
-<h4 class="name" id="customEvents"><span class="type-signature"></span>customEvents<span class="type-signature"> :Object</span></h4>
-
-
-
-
-<div class="description">
-    All custom events for the guild.
-</div>
-
-
-
-    <h5>Type:</h5>
-    <ul>
-        <li>
-            
-<span class="param-type">Object</span>
-
-
-        </li>
-    </ul>
-
-
-
-
-
-<dl class="details">
-
-    
-
-    
-
-    
-
-    
-
-    
-
-    
-
-    
-
-    
-
-    
-
-    
-
-    
-
-    
-    <dt class="tag-default">Default Value:</dt>
-    <dd class="tag-default"><ul class="dummy">
-            <li>{{bloodbath: [], player: [], arena: [], weapon: {}}}</li>
-        </ul></dd>
-    
-
-    
-    <dt class="tag-source">Source:</dt>
-    <dd class="tag-source"><ul class="dummy"><li>
-        <a href="hg_GuildGame.js.html">hg/GuildGame.js</a>, <a href="hg_GuildGame.js.html#line102">line 102</a>
-    </li></ul></dd>
-    
-
-    
-
-    
-
-    
-</dl>
-
-
-
-
-
-
-        
-            
-<h4 class="name" id="day"><span class="type-signature"></span>day<span class="type-signature"> :<a href="HungryGames-Day.html">HungryGames~Day</a></span></h4>
-
-
-
-
-<div class="description">
-    Information about the day that was simulated.
-</div>
-
-
-
-    <h5>Type:</h5>
-    <ul>
-        <li>
-            
-<span class="param-type"><a href="HungryGames-Day.html">HungryGames~Day</a></span>
-
-
-        </li>
-    </ul>
-
-
-
-
-
-<dl class="details">
-
-    
-
-    
-
-    
-
-    
-
-    
-
-    
-
-    
-
-    
-
-    
-
-    
-
-    
-
-    
-
-    
-    <dt class="tag-source">Source:</dt>
-    <dd class="tag-source"><ul class="dummy"><li>
-        <a href="hg_Game.js.html">hg/Game.js</a>, <a href="hg_Game.js.html#line65">line 65</a>
-    </li></ul></dd>
-    
-
-    
-
-    
-
-    
-</dl>
-
-
-
-
-
-
-        
-            
-<h4 class="name" id="disabledEvents"><span class="type-signature"></span>disabledEvents<span class="type-signature"> :Object</span></h4>
-
-
-
-
-<div class="description">
-    Disabled event information. These events are not allowed to show up in the
-game.
-</div>
-
-
-
-    <h5>Type:</h5>
-    <ul>
-        <li>
-            
-<span class="param-type">Object</span>
-
-
-        </li>
-    </ul>
-
-
-
-
-
-<dl class="details">
-
-    
-
-    
-
-    
-
-    
-
-    
-
-    
-
-    
-
-    
-
-    
-
-    
-
-    
-
-    
-    <dt class="tag-default">Default Value:</dt>
-    <dd class="tag-default"><ul class="dummy">
-            <li>{{bloodbath: [], player: [], arena: {}, weapon: {}}}</li>
-        </ul></dd>
-    
-
-    
-    <dt class="tag-source">Source:</dt>
-    <dd class="tag-source"><ul class="dummy"><li>
-        <a href="hg_GuildGame.js.html">hg/GuildGame.js</a>, <a href="hg_GuildGame.js.html#line125">line 125</a>
-    </li></ul></dd>
-    
-
-    
-
-    
-
-    
-</dl>
-
-
-
-
-
-
-        
-            
-<h4 class="name" id="ended"><span class="type-signature"></span>ended<span class="type-signature"> :boolean</span></h4>
-
-
-
-
-<div class="description">
-    Has the game ended.
-</div>
-
-
-
-    <h5>Type:</h5>
-    <ul>
-        <li>
-            
-<span class="param-type">boolean</span>
-
-
-        </li>
-    </ul>
-
-
-
-
-
-<dl class="details">
-
-    
-
-    
-
-    
-
-    
-
-    
-
-    
-
-    
-
-    
-
-    
-
-    
-
-    
-
-    
-
-    
-    <dt class="tag-source">Source:</dt>
-    <dd class="tag-source"><ul class="dummy"><li>
-        <a href="hg_Game.js.html">hg/Game.js</a>, <a href="hg_Game.js.html#line58">line 58</a>
-    </li></ul></dd>
-    
-
-    
-
-    
-
-    
-</dl>
-
-
-
-
-
-
-        
-            
-<h4 class="name" id="events"><span class="type-signature"></span>events<span class="type-signature"> :Array.&lt;<a href="HungryGames-Event.html">HungryGames~Event</a>></span></h4>
-
-
-
-
-<div class="description">
-    All events to take place during this day.
-</div>
-
-
-
-    <h5>Type:</h5>
-    <ul>
-        <li>
-            
-<span class="param-type">Array.&lt;<a href="HungryGames-Event.html">HungryGames~Event</a>></span>
-
-
-        </li>
-    </ul>
-
-
-
-
-
-<dl class="details">
-
-    
-
-    
-
-    
-
-    
-
-    
-
-    
-
-    
-
-    
-
-    
-
-    
-
-    
-
-    
-
-    
-    <dt class="tag-source">Source:</dt>
-    <dd class="tag-source"><ul class="dummy"><li>
-        <a href="hg_Day.js.html">hg/Day.js</a>, <a href="hg_Day.js.html#line36">line 36</a>
-    </li></ul></dd>
-    
-
-    
-
-    
-
-    
-</dl>
-
-
-
-
-
-
-        
-            
-<h4 class="name" id="excludedNPCs"><span class="type-signature"></span>excludedNPCs<span class="type-signature"> :Array.&lt;<a href="HungryGames-NPC.html">HungryGames~NPC</a>></span></h4>
-
-
-
-
-<div class="description">
-    Array of NPCs that will be excluded from the game.
-</div>
-
-
-
-    <h5>Type:</h5>
-    <ul>
-        <li>
-            
-<span class="param-type">Array.&lt;<a href="HungryGames-NPC.html">HungryGames~NPC</a>></span>
-
-
-        </li>
-    </ul>
-
-
-
-
-
-<dl class="details">
-
-    
-
-    
-
-    
-
-    
-
-    
-
-    
-
-    
-
-    
-
-    
-
-    
-
-    
-
-    
-    <dt class="tag-default">Default Value:</dt>
-    <dd class="tag-default"><ul class="dummy">
-            <li>[]</li>
-        </ul></dd>
-    
-
-    
-    <dt class="tag-source">Source:</dt>
-    <dd class="tag-source"><ul class="dummy"><li>
-        <a href="hg_GuildGame.js.html">hg/GuildGame.js</a>, <a href="hg_GuildGame.js.html#line75">line 75</a>
-    </li></ul></dd>
-    
-
-    
-
-    
-
-    
-</dl>
-
-
-
-
-
-
-        
-            
-<h4 class="name" id="excludedUsers"><span class="type-signature"></span>excludedUsers<span class="type-signature"> :Array.&lt;string></span></h4>
-
-
-
-
-<div class="description">
-    Array of user IDs that will be excluded from the next game.
-</div>
-
-
-
-    <h5>Type:</h5>
-    <ul>
-        <li>
-            
-<span class="param-type">Array.&lt;string></span>
-
-
-        </li>
-    </ul>
-
-
-
-
-
-<dl class="details">
-
-    
-
-    
-
-    
-
-    
-
-    
-
-    
-
-    
-
-    
-
-    
-
-    
-
-    
-
-    
-    <dt class="tag-default">Default Value:</dt>
-    <dd class="tag-default"><ul class="dummy">
-            <li>[]</li>
-        </ul></dd>
-    
-
-    
-    <dt class="tag-source">Source:</dt>
-    <dd class="tag-source"><ul class="dummy"><li>
-        <a href="hg_GuildGame.js.html">hg/GuildGame.js</a>, <a href="hg_GuildGame.js.html#line61">line 61</a>
-    </li></ul></dd>
-    
-
-    
-
-    
-
-    
-</dl>
-
-
-
-
-
-
-        
-            
-<h4 class="name" id="forcedOutcomes"><span class="type-signature"></span>forcedOutcomes<span class="type-signature"> :Array.&lt;<a href="HungryGames-ForcedOutcome.html">HungryGames~ForcedOutcome</a>></span></h4>
-
-
-
-
-<div class="description">
-    List of outcomes and players to force before the end of the day. Does not
-affect the simulation, outcomes are forced by appending events at the end
-of the simulated day.
-</div>
-
-
-
-    <h5>Type:</h5>
-    <ul>
-        <li>
-            
-<span class="param-type">Array.&lt;<a href="HungryGames-ForcedOutcome.html">HungryGames~ForcedOutcome</a>></span>
-
-
-        </li>
-    </ul>
-
-
-
-
-
-<dl class="details">
-
-    
-
-    
-
-    
-
-    
-
-    
-
-    
-
-    
-
-    
-
-    
-
-    
-
-    
-
-    
-    <dt class="tag-default">Default Value:</dt>
-    <dd class="tag-default"><ul class="dummy">
-            <li class="object-value"><pre class="prettyprint"><code>[]</code></pre></li>
-        </ul></dd>
-    
-
-    
-    <dt class="tag-source">Source:</dt>
-    <dd class="tag-source"><ul class="dummy"><li>
-        <a href="hg_Game.js.html">hg/Game.js</a>, <a href="hg_Game.js.html#line51">line 51</a>
-    </li></ul></dd>
-    
-
-    
-
-    
-
-    
-</dl>
-
-
-
-
-
-
-        
-            
-<h4 class="name" id="id"><span class="type-signature"></span>id<span class="type-signature"> :string</span></h4>
-
-
-
-
-<div class="description">
-    The guild ID of which the users will be affected.
-</div>
-
-
-
-    <h5>Type:</h5>
-    <ul>
-        <li>
-            
-<span class="param-type">string</span>
-
-
-        </li>
-    </ul>
-
-
-
-
-
-<dl class="details">
-
-    
-
-    
-
-    
-
-    
-
-    
-
-    
-
-    
-
-    
-
-    
-
-    
-
-    
-
-    
-
-    
-    <dt class="tag-source">Source:</dt>
-    <dd class="tag-source"><ul class="dummy"><li>
-        <a href="hg_ForcedOutcome.js.html">hg/ForcedOutcome.js</a>, <a href="hg_ForcedOutcome.js.html#line30">line 30</a>
-    </li></ul></dd>
-    
-
-    
-
-    
-
-    
-</dl>
-
-
-
-
-
-
-        
-            
-<h4 class="name" id="includedNPCs"><span class="type-signature"></span>includedNPCs<span class="type-signature"> :Array.&lt;<a href="HungryGames-NPC.html">HungryGames~NPC</a>></span></h4>
-
-
-
-
-<div class="description">
-    Array of NPCs that will be included in the game.
-</div>
-
-
-
-    <h5>Type:</h5>
-    <ul>
-        <li>
-            
-<span class="param-type">Array.&lt;<a href="HungryGames-NPC.html">HungryGames~NPC</a>></span>
-
-
-        </li>
-    </ul>
-
-
-
-
-
-<dl class="details">
-
-    
-
-    
-
-    
-
-    
-
-    
-
-    
-
-    
-
-    
-
-    
-
-    
-
-    
-
-    
-    <dt class="tag-default">Default Value:</dt>
-    <dd class="tag-default"><ul class="dummy">
-            <li>[]</li>
-        </ul></dd>
-    
-
-    
-    <dt class="tag-source">Source:</dt>
-    <dd class="tag-source"><ul class="dummy"><li>
-        <a href="hg_GuildGame.js.html">hg/GuildGame.js</a>, <a href="hg_GuildGame.js.html#line68">line 68</a>
-    </li></ul></dd>
-    
-
-    
-
-    
-
-    
-</dl>
-
-
-
-
-
-
-        
-            
-<h4 class="name" id="includedUsers"><span class="type-signature"></span>includedUsers<span class="type-signature"> :Array.&lt;<a href="HungryGames-Player.html">HungryGames~Player</a>></span></h4>
-
-
-
-
-<div class="description">
-    Array of all users currently in the game.
-</div>
-
-
-
-    <h5>Type:</h5>
-    <ul>
-        <li>
-            
-<span class="param-type">Array.&lt;<a href="HungryGames-Player.html">HungryGames~Player</a>></span>
-
-
-        </li>
-    </ul>
-
-
-
-
-
-<dl class="details">
-
-    
-
-    
-
-    
-
-    
-
-    
-
-    
-
-    
-
-    
-
-    
-
-    
-
-    
-
-    
-
-    
-    <dt class="tag-source">Source:</dt>
-    <dd class="tag-source"><ul class="dummy"><li>
-        <a href="hg_Game.js.html">hg/Game.js</a>, <a href="hg_Game.js.html#line35">line 35</a>
-    </li></ul></dd>
-    
-
-    
-
-    
-
-    
-</dl>
-
-
-
-
-
-
-        
-            
-<h4 class="name" id="includedUsers"><span class="type-signature"></span>includedUsers<span class="type-signature"> :Array.&lt;string></span></h4>
-
-
-
-
-<div class="description">
-    Array of user IDs that will be included in the next game.
-</div>
-
-
-
-    <h5>Type:</h5>
-    <ul>
-        <li>
-            
-<span class="param-type">Array.&lt;string></span>
-
-
-        </li>
-    </ul>
-
-
-
-
-
-<dl class="details">
-
-    
-
-    
-
-    
-
-    
-
-    
-
-    
-
-    
-
-    
-
-    
-
-    
-
-    
-
-    
-    <dt class="tag-default">Default Value:</dt>
-    <dd class="tag-default"><ul class="dummy">
-            <li>[]</li>
-        </ul></dd>
-    
-
-    
-    <dt class="tag-source">Source:</dt>
-    <dd class="tag-source"><ul class="dummy"><li>
-        <a href="hg_GuildGame.js.html">hg/GuildGame.js</a>, <a href="hg_GuildGame.js.html#line45">line 45</a>
-    </li></ul></dd>
-    
-
-    
-
-    
-
-    
-</dl>
-
-
-
-
-
-
-        
-            
-<h4 class="name" id="inProgress"><span class="type-signature"></span>inProgress<span class="type-signature"> :boolean</span></h4>
-
-
-
-
-<div class="description">
-    Is the game currently in progress.
-</div>
-
-
-
-    <h5>Type:</h5>
-    <ul>
-        <li>
-            
-<span class="param-type">boolean</span>
-
-
-        </li>
-    </ul>
-
-
-
-
-
-<dl class="details">
-
-    
-
-    
-
-    
-
-    
-
-    
-
-    
-
-    
-
-    
-
-    
-
-    
-
-    
-
-    
-
-    
-    <dt class="tag-source">Source:</dt>
-    <dd class="tag-source"><ul class="dummy"><li>
-        <a href="hg_Game.js.html">hg/Game.js</a>, <a href="hg_Game.js.html#line28">line 28</a>
-    </li></ul></dd>
-    
-
-    
-
-    
-
-    
-</dl>
-
-
-
-
-
-
-        
-            
-<h4 class="name" id="kill"><span class="type-signature"></span>kill<span class="type-signature"> :number</span></h4>
-
-
-
-
-<div class="description">
-    The probability of an event being chosen that kills players.
-</div>
-
-
-
-    <h5>Type:</h5>
-    <ul>
-        <li>
-            
-<span class="param-type">number</span>
-
-
-        </li>
-    </ul>
-
-
-
-
-
-<dl class="details">
-
-    
-
-    
-
-    
-
-    
-
-    
-
-    
-
-    
-
-    
-
-    
-
-    
-
-    
-
-    
-    <dt class="tag-default">Default Value:</dt>
-    <dd class="tag-default"><ul class="dummy">
-            <li>22</li>
-        </ul></dd>
-    
-
-    
-    <dt class="tag-source">Source:</dt>
-    <dd class="tag-source"><ul class="dummy"><li>
-        <a href="hg_OutcomeProbabilities.js.html">hg/OutcomeProbabilities.js</a>, <a href="hg_OutcomeProbabilities.js.html#line26">line 26</a>
-    </li></ul></dd>
-    
-
-    
-
-    
-
-    
-</dl>
-
-
-
-
-
-
-        
-            
-<h4 class="name" id="list"><span class="type-signature"></span>list<span class="type-signature"> :Array.&lt;string></span></h4>
-
-
-
-
-<div class="description">
-    The array of player IDs of which this concerns.
-</div>
-
-
-
-    <h5>Type:</h5>
-    <ul>
-        <li>
-            
-<span class="param-type">Array.&lt;string></span>
-
-
-        </li>
-    </ul>
-
-
-
-
-
-<dl class="details">
-
-    
-
-    
-
-    
-
-    
-
-    
-
-    
-
-    
-
-    
-
-    
-
-    
-
-    
-
-    
-
-    
-    <dt class="tag-source">Source:</dt>
-    <dd class="tag-source"><ul class="dummy"><li>
-        <a href="hg_ForcedOutcome.js.html">hg/ForcedOutcome.js</a>, <a href="hg_ForcedOutcome.js.html#line36">line 36</a>
-    </li></ul></dd>
-    
-
-    
-
-    
-
-    
-</dl>
-
-
-
-
-
-
-        
-            
-<h4 class="name" id="message"><span class="type-signature"></span>message<span class="type-signature"> :string</span></h4>
-
-
-
-
-<div class="description">
-    Message sent at the start of the arena event.
-</div>
-
-
-
-    <h5>Type:</h5>
-    <ul>
-        <li>
-            
-<span class="param-type">string</span>
-
-
-        </li>
-    </ul>
-
-
-
-
-
-<dl class="details">
-
-    
-
-    
-
-    
-
-    
-
-    
-
-    
-
-    
-
-    
-
-    
-
-    
-
-    
-
-    
-
-    
-    <dt class="tag-source">Source:</dt>
-    <dd class="tag-source"><ul class="dummy"><li>
-        <a href="hg_ArenaEvent.js.html">hg/ArenaEvent.js</a>, <a href="hg_ArenaEvent.js.html#line20">line 20</a>
-    </li></ul></dd>
-    
-
-    
-
-    
-
-    
-</dl>
-
-
-
-
-
-
-        
-            
-<h4 class="name" id="name"><span class="type-signature"></span>name<span class="type-signature"> :string</span></h4>
-
-
-
-
-<div class="description">
-    The name of this game.
-</div>
-
-
-
-    <h5>Type:</h5>
-    <ul>
-        <li>
-            
-<span class="param-type">string</span>
-
-
-        </li>
-    </ul>
-
-
-
-
-
-<dl class="details">
-
-    
-
-    
-
-    
-
-    
-
-    
-
-    
-
-    
-
-    
-
-    
-
-    
-
-    
-
-    
-    <dt class="tag-default">Default Value:</dt>
-    <dd class="tag-default"><ul class="dummy">
-            <li>'Hungry Games'</li>
-        </ul></dd>
-    
-
-    
-    <dt class="tag-source">Source:</dt>
-    <dd class="tag-source"><ul class="dummy"><li>
-        <a href="hg_Game.js.html">hg/Game.js</a>, <a href="hg_Game.js.html#line21">line 21</a>
-    </li></ul></dd>
-    
-
-    
-
-    
-
-    
-</dl>
-
-
-
-
-
-
-        
-            
-<h4 class="name" id="nothing"><span class="type-signature"></span>nothing<span class="type-signature"> :number</span></h4>
-
-
-
-
-<div class="description">
-    The probability of an event being chosen that does not have any effect on
-players.
-</div>
-
-
-
-    <h5>Type:</h5>
-    <ul>
-        <li>
-            
-<span class="param-type">number</span>
-
-
-        </li>
-    </ul>
-
-
-
-
-
-<dl class="details">
-
-    
-
-    
-
-    
-
-    
-
-    
-
-    
-
-    
-
-    
-
-    
-
-    
-
-    
-
-    
-    <dt class="tag-default">Default Value:</dt>
-    <dd class="tag-default"><ul class="dummy">
-            <li>60</li>
-        </ul></dd>
-    
-
-    
-    <dt class="tag-source">Source:</dt>
-    <dd class="tag-source"><ul class="dummy"><li>
-        <a href="hg_OutcomeProbabilities.js.html">hg/OutcomeProbabilities.js</a>, <a href="hg_OutcomeProbabilities.js.html#line55">line 55</a>
-    </li></ul></dd>
-    
-
-    
-
-    
-
-    
-</dl>
-
-
-
-
-
-
-        
-            
-<h4 class="name" id="num"><span class="type-signature"></span>num<span class="type-signature"> :number</span></h4>
-
-
-
-
-<div class="description">
-    The day number this is. (Bloodbath is 0)
-</div>
-
-
-
-    <h5>Type:</h5>
-    <ul>
-        <li>
-            
-<span class="param-type">number</span>
-
-
-        </li>
-    </ul>
-
-
-
-
-
-<dl class="details">
-
-    
-
-    
-
-    
-
-    
-
-    
-
-    
-
-    
-
-    
-
-    
-
-    
-
-    
-
-    
-
-    
-    <dt class="tag-source">Source:</dt>
-    <dd class="tag-source"><ul class="dummy"><li>
-        <a href="hg_Day.js.html">hg/Day.js</a>, <a href="hg_Day.js.html#line19">line 19</a>
-    </li></ul></dd>
-    
-
-    
-
-    
-
-    
-</dl>
-
-
-
-
-
-
-        
-            
-<h4 class="name" id="numAlive"><span class="type-signature"></span>numAlive<span class="type-signature"> :number</span></h4>
-
-
-
-
-<div class="description">
-    The number of players still alive in this game.
-</div>
-
-
-
-    <h5>Type:</h5>
-    <ul>
-        <li>
-            
-<span class="param-type">number</span>
-
-
-        </li>
-    </ul>
-
-
-
-
-
-<dl class="details">
-
-    
-
-    
-
-    
-
-    
-
-    
-
-    
-
-    
-
-    
-
-    
-
-    
-
-    
-
-    
-
-    
-    <dt class="tag-source">Source:</dt>
-    <dd class="tag-source"><ul class="dummy"><li>
-        <a href="hg_Game.js.html">hg/Game.js</a>, <a href="hg_Game.js.html#line71">line 71</a>
-    </li></ul></dd>
-    
-
-    
-
-    
-
-    
-</dl>
-
-
-
-
-
-
-        
-            
-<h4 class="name" id="options"><span class="type-signature"></span>options<span class="type-signature"> :Object</span></h4>
-
-
-
-
-<div class="description">
-    Game options.
-</div>
-
-
-
-    <h5>Type:</h5>
-    <ul>
-        <li>
-            
-<span class="param-type">Object</span>
-
-
-        </li>
-    </ul>
-
-
-
-
-
-<dl class="details">
-
-    
-
-    
-
-    
-
-    
-
-    
-
-    
-
-    
-
-    
-
-    
-
-    
-
-    
-
-    
-
-    
-    <dt class="tag-source">Source:</dt>
-    <dd class="tag-source"><ul class="dummy"><li>
-        <a href="hg_GuildGame.js.html">hg/GuildGame.js</a>, <a href="hg_GuildGame.js.html#line81">line 81</a>
-    </li></ul></dd>
-    
-
-    
-
-    
-
-    
-</dl>
-
-
-
-
-
-
-        
-            
-<h4 class="name" id="outcomeProbs"><span class="type-signature">(nullable) </span>outcomeProbs<span class="type-signature"> :<a href="HungryGames-OutcomeProbabilities.html">HungryGames~OutcomeProbabilities</a></span></h4>
-
-
-
-
-<div class="description">
-    Outcome probabilities specific to this arena event. Overrides the global
-arena event outcome probability settings. Null to use global settings.
-</div>
-
-
-
-    <h5>Type:</h5>
-    <ul>
-        <li>
-            
-<span class="param-type"><a href="HungryGames-OutcomeProbabilities.html">HungryGames~OutcomeProbabilities</a></span>
-
-
-        </li>
-    </ul>
-
-
-
-
-
-<dl class="details">
-
-    
-
-    
-
-    
-
-    
-
-    
-
-    
-
-    
-
-    
-
-    
-
-    
-
-    
-
-    
-
-    
-    <dt class="tag-source">Source:</dt>
-    <dd class="tag-source"><ul class="dummy"><li>
-        <a href="hg_ArenaEvent.js.html">hg/ArenaEvent.js</a>, <a href="hg_ArenaEvent.js.html#line33">line 33</a>
-    </li></ul></dd>
-    
-
-    
-
-    
-
-    
-</dl>
-
-
-
-
-
-
-        
-            
-<h4 class="name" id="outcomes"><span class="type-signature"></span>outcomes<span class="type-signature"> :Array.&lt;<a href="HungryGames-Event.html">HungryGames~Event</a>></span></h4>
-
-
-
-
-<div class="description">
-    All possible events in this arena event.
-</div>
-
-
-
-    <h5>Type:</h5>
-    <ul>
-        <li>
-            
-<span class="param-type">Array.&lt;<a href="HungryGames-Event.html">HungryGames~Event</a>></span>
-
-
-        </li>
-    </ul>
-
-
-
-
-
-<dl class="details">
-
-    
-
-    
-
-    
-
-    
-
-    
-
-    
-
-    
-
-    
-
-    
-
-    
-
-    
-
-    
-
-    
-    <dt class="tag-source">Source:</dt>
-    <dd class="tag-source"><ul class="dummy"><li>
-        <a href="hg_ArenaEvent.js.html">hg/ArenaEvent.js</a>, <a href="hg_ArenaEvent.js.html#line26">line 26</a>
-    </li></ul></dd>
-    
-
-    
-
-    
-
-    
-</dl>
-
-
-
-
-
-
-        
-            
-<h4 class="name" id="outcomes"><span class="type-signature"></span>outcomes<span class="type-signature"> :Array.&lt;<a href="HungryGames-Event.html">HungryGames~Event</a>></span></h4>
-
-
-
-
-<div class="description">
-    All possible events for this weapon event.
-</div>
-
-
-
-    <h5>Type:</h5>
-    <ul>
-        <li>
-            
-<span class="param-type">Array.&lt;<a href="HungryGames-Event.html">HungryGames~Event</a>></span>
-
-
-        </li>
-    </ul>
-
-
-
-
-
-<dl class="details">
-
-    
-
-    
-
-    
-
-    
-
-    
-
-    
-
-    
-
-    
-
-    
-
-    
-
-    
-
-    
-
-    
-    <dt class="tag-source">Source:</dt>
-    <dd class="tag-source"><ul class="dummy"><li>
-        <a href="hg_WeaponEvent.js.html">hg/WeaponEvent.js</a>, <a href="hg_WeaponEvent.js.html#line19">line 19</a>
-    </li></ul></dd>
-    
-
-    
-
-    
-
-    
-</dl>
-
-
-
-
-
-
-        
-            
-<h4 class="name" id="persists"><span class="type-signature"></span>persists<span class="type-signature"> :boolean</span></h4>
-
-
-
-
-<div class="description">
-    Does this outcome persist to the end of the game. False to only exist for a
-single day.
-</div>
-
-
-
-    <h5>Type:</h5>
-    <ul>
-        <li>
-            
-<span class="param-type">boolean</span>
-
-
-        </li>
-    </ul>
-
-
-
-
-
-<dl class="details">
-
-    
-
-    
-
-    
-
-    
-
-    
-
-    
-
-    
-
-    
-
-    
-
-    
-
-    
-
-    
-    <dt class="tag-default">Default Value:</dt>
-    <dd class="tag-default"><ul class="dummy">
-            <li>false</li>
-        </ul></dd>
-    
-
-    
-    <dt class="tag-source">Source:</dt>
-    <dd class="tag-source"><ul class="dummy"><li>
-        <a href="hg_ForcedOutcome.js.html">hg/ForcedOutcome.js</a>, <a href="hg_ForcedOutcome.js.html#line56">line 56</a>
-    </li></ul></dd>
-    
-
-    
-
-    
-
-    
-</dl>
-
-
-
-
-
-
-        
-            
-<h4 class="name" id="revive"><span class="type-signature"></span>revive<span class="type-signature"> :number</span></h4>
-
-
-
-
-<div class="description">
-    The probability of an event being chosen that revives players.
-</div>
-
-
-
-    <h5>Type:</h5>
-    <ul>
-        <li>
-            
-<span class="param-type">number</span>
-
-
-        </li>
-    </ul>
-
-
-
-
-
-<dl class="details">
-
-    
-
-    
-
-    
-
-    
-
-    
-
-    
-
-    
-
-    
-
-    
-
-    
-
-    
-
-    
-    <dt class="tag-default">Default Value:</dt>
-    <dd class="tag-default"><ul class="dummy">
-            <li>6</li>
-        </ul></dd>
-    
-
-    
-    <dt class="tag-source">Source:</dt>
-    <dd class="tag-source"><ul class="dummy"><li>
-        <a href="hg_OutcomeProbabilities.js.html">hg/OutcomeProbabilities.js</a>, <a href="hg_OutcomeProbabilities.js.html#line47">line 47</a>
-    </li></ul></dd>
-    
-
-    
-
-    
-
-    
-</dl>
-
-
-
-
-
-
-        
-            
-<h4 class="name" id="state"><span class="type-signature"></span>state<span class="type-signature"> :number</span></h4>
-
-
-
-
-<div class="description">
-    The state index of this day. 0 is not yet simulated, 1 is currently
-simulating, and 2-n are the index of the event to show if reduced by 2. (2
-= event #0, 3 = event #1)
-</div>
-
-
-
-    <h5>Type:</h5>
-    <ul>
-        <li>
-            
-<span class="param-type">number</span>
-
-
-        </li>
-    </ul>
-
-
-
-
-
-<dl class="details">
-
-    
-
-    
-
-    
-
-    
-
-    
-
-    
-
-    
-
-    
-
-    
-
-    
-
-    
-
-    
-
-    
-    <dt class="tag-source">Source:</dt>
-    <dd class="tag-source"><ul class="dummy"><li>
-        <a href="hg_Day.js.html">hg/Day.js</a>, <a href="hg_Day.js.html#line29">line 29</a>
-    </li></ul></dd>
-    
-
-    
-
-    
-
-    
-</dl>
-
-
-
-
-
-
-        
-            
-<h4 class="name" id="state"><span class="type-signature"></span>state<span class="type-signature"> :string</span></h4>
-
-
-
-
-<div class="description">
-    The state to force the players to be in.
-</div>
-
-
-
-    <h5>Type:</h5>
-    <ul>
-        <li>
-            
-<span class="param-type">string</span>
-
-
-        </li>
-    </ul>
-
-
-
-
-
-<dl class="details">
-
-    
-
-    
-
-    
-
-    
-
-    
-
-    
-
-    
-
-    
-
-    
-
-    
-
-    
-
-    
-
-    
-    <dt class="tag-source">Source:</dt>
-    <dd class="tag-source"><ul class="dummy"><li>
-        <a href="hg_ForcedOutcome.js.html">hg/ForcedOutcome.js</a>, <a href="hg_ForcedOutcome.js.html#line42">line 42</a>
-    </li></ul></dd>
-    
-
-    
-
-    
-
-    
-</dl>
-
-
-
-
-
-
-        
-            
-<h4 class="name" id="teams"><span class="type-signature"></span>teams<span class="type-signature"> :Array.&lt;<a href="HungryGames-Team.html">HungryGames~Team</a>></span></h4>
-
-
-
-
-<div class="description">
-    All teams in the game.
-</div>
-
-
-
-    <h5>Type:</h5>
-    <ul>
-        <li>
-            
-<span class="param-type">Array.&lt;<a href="HungryGames-Team.html">HungryGames~Team</a>></span>
-
-
-        </li>
-    </ul>
-
-
-
-
-
-<dl class="details">
-
-    
-
-    
-
-    
-
-    
-
-    
-
-    
-
-    
-
-    
-
-    
-
-    
-
-    
-
-    
-    <dt class="tag-default">Default Value:</dt>
-    <dd class="tag-default"><ul class="dummy">
-            <li>[]</li>
-        </ul></dd>
-    
-
-    
-    <dt class="tag-source">Source:</dt>
-    <dd class="tag-source"><ul class="dummy"><li>
-        <a href="hg_Game.js.html">hg/Game.js</a>, <a href="hg_Game.js.html#line42">line 42</a>
-    </li></ul></dd>
-    
-
-    
-
-    
-
-    
-</dl>
-
-
-
-
-
-
-        
-            
-<h4 class="name" id="text"><span class="type-signature"></span>text<span class="type-signature"> :string</span></h4>
-
-
-
-
-<div class="description">
-    Message to show when the user is affected.
-</div>
-
-
-
-    <h5>Type:</h5>
-    <ul>
-        <li>
-            
-<span class="param-type">string</span>
-
-
-        </li>
-    </ul>
-
-
-
-
-
-<dl class="details">
-
-    
-
-    
-
-    
-
-    
-
-    
-
-    
-
-    
-
-    
-
-    
-
-    
-
-    
-
-    
-
-    
-    <dt class="tag-source">Source:</dt>
-    <dd class="tag-source"><ul class="dummy"><li>
-        <a href="hg_ForcedOutcome.js.html">hg/ForcedOutcome.js</a>, <a href="hg_ForcedOutcome.js.html#line48">line 48</a>
-    </li></ul></dd>
-    
-
-    
-
-    
-
-    
-</dl>
-
-
-
-
-
-
-        
-            
-<h4 class="name" id="thrive"><span class="type-signature"></span>thrive<span class="type-signature"> :number</span></h4>
-
-
-
-
-<div class="description">
-    The probability of an event being chosen that heals players.
-</div>
-
-
-
-    <h5>Type:</h5>
-    <ul>
-        <li>
-            
-<span class="param-type">number</span>
-
-
-        </li>
-    </ul>
-
->>>>>>> a4be7f99
 
 
 
@@ -3425,11 +958,7 @@
 <br class="clear">
 
 <footer>
-<<<<<<< HEAD
-    Documentation generated by <a href="https://github.com/jsdoc3/jsdoc">JSDoc 3.5.5</a> on Thu Apr 18 2019 11:34:10 GMT-0700 (Pacific Daylight Time)
-=======
-    Documentation generated by <a href="https://github.com/jsdoc3/jsdoc">JSDoc 3.5.5</a> on Thu Apr 18 2019 11:19:59 GMT-0700 (Pacific Daylight Time)
->>>>>>> a4be7f99
+    Documentation generated by <a href="https://github.com/jsdoc3/jsdoc">JSDoc 3.5.5</a> on Thu Apr 18 2019 11:38:31 GMT-0700 (Pacific Daylight Time)
 </footer>
 
 <script> prettyPrint(); </script>
