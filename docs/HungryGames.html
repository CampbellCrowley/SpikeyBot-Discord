--- conflicted
+++ resolved
@@ -213,7 +213,7 @@
 		<ul class="dummy">
 			<li>
 				<a href="src_hg_HungryGames.js.html">src/hg/HungryGames.js</a>,
-				 <a href="src_hg_HungryGames.js.html#sunlight-1-line-17">line 17</a>
+				 <a href="src_hg_HungryGames.js.html#sunlight-1-line-16">line 16</a>
 			</li>
 		</ul>
 	</dd>
@@ -422,7 +422,7 @@
 		<ul class="dummy">
 			<li>
 				<a href="src_hg_HungryGames.js.html">src/hg/HungryGames.js</a>,
-				 <a href="src_hg_HungryGames.js.html#sunlight-1-line-1136">line 1136</a>
+				 <a href="src_hg_HungryGames.js.html#sunlight-1-line-1135">line 1135</a>
 			</li>
 		</ul>
 	</dd>
@@ -510,7 +510,7 @@
 		<ul class="dummy">
 			<li>
 				<a href="src_hg_HungryGames.js.html">src/hg/HungryGames.js</a>,
-				 <a href="src_hg_HungryGames.js.html#sunlight-1-line-136">line 136</a>
+				 <a href="src_hg_HungryGames.js.html#sunlight-1-line-135">line 135</a>
 			</li>
 		</ul>
 	</dd>
@@ -592,7 +592,7 @@
 		<ul class="dummy">
 			<li>
 				<a href="src_hg_HungryGames.js.html">src/hg/HungryGames.js</a>,
-				 <a href="src_hg_HungryGames.js.html#sunlight-1-line-128">line 128</a>
+				 <a href="src_hg_HungryGames.js.html#sunlight-1-line-127">line 127</a>
 			</li>
 		</ul>
 	</dd>
@@ -680,7 +680,7 @@
 		<ul class="dummy">
 			<li>
 				<a href="src_hg_HungryGames.js.html">src/hg/HungryGames.js</a>,
-				 <a href="src_hg_HungryGames.js.html#sunlight-1-line-73">line 73</a>
+				 <a href="src_hg_HungryGames.js.html#sunlight-1-line-72">line 72</a>
 			</li>
 		</ul>
 	</dd>
@@ -763,7 +763,7 @@
 		<ul class="dummy">
 			<li>
 				<a href="src_hg_HungryGames.js.html">src/hg/HungryGames.js</a>,
-				 <a href="src_hg_HungryGames.js.html#sunlight-1-line-64">line 64</a>
+				 <a href="src_hg_HungryGames.js.html#sunlight-1-line-63">line 63</a>
 			</li>
 		</ul>
 	</dd>
@@ -853,7 +853,7 @@
 		<ul class="dummy">
 			<li>
 				<a href="src_hg_HungryGames.js.html">src/hg/HungryGames.js</a>,
-				 <a href="src_hg_HungryGames.js.html#sunlight-1-line-54">line 54</a>
+				 <a href="src_hg_HungryGames.js.html#sunlight-1-line-53">line 53</a>
 			</li>
 		</ul>
 	</dd>
@@ -949,7 +949,7 @@
 		<ul class="dummy">
 			<li>
 				<a href="src_hg_HungryGames.js.html">src/hg/HungryGames.js</a>,
-				 <a href="src_hg_HungryGames.js.html#sunlight-1-line-120">line 120</a>
+				 <a href="src_hg_HungryGames.js.html#sunlight-1-line-119">line 119</a>
 			</li>
 		</ul>
 	</dd>
@@ -1041,7 +1041,7 @@
 		<ul class="dummy">
 			<li>
 				<a href="src_hg_HungryGames.js.html">src/hg/HungryGames.js</a>,
-				 <a href="src_hg_HungryGames.js.html#sunlight-1-line-25">line 25</a>
+				 <a href="src_hg_HungryGames.js.html#sunlight-1-line-24">line 24</a>
 			</li>
 		</ul>
 	</dd>
@@ -1130,7 +1130,7 @@
 		<ul class="dummy">
 			<li>
 				<a href="src_hg_HungryGames.js.html">src/hg/HungryGames.js</a>,
-				 <a href="src_hg_HungryGames.js.html#sunlight-1-line-92">line 92</a>
+				 <a href="src_hg_HungryGames.js.html#sunlight-1-line-91">line 91</a>
 			</li>
 		</ul>
 	</dd>
@@ -1219,7 +1219,7 @@
 		<ul class="dummy">
 			<li>
 				<a href="src_hg_HungryGames.js.html">src/hg/HungryGames.js</a>,
-				 <a href="src_hg_HungryGames.js.html#sunlight-1-line-106">line 106</a>
+				 <a href="src_hg_HungryGames.js.html#sunlight-1-line-105">line 105</a>
 			</li>
 		</ul>
 	</dd>
@@ -1311,7 +1311,7 @@
 		<ul class="dummy">
 			<li>
 				<a href="src_hg_HungryGames.js.html">src/hg/HungryGames.js</a>,
-				 <a href="src_hg_HungryGames.js.html#sunlight-1-line-41">line 41</a>
+				 <a href="src_hg_HungryGames.js.html#sunlight-1-line-40">line 40</a>
 			</li>
 		</ul>
 	</dd>
@@ -1382,7 +1382,7 @@
 		<ul class="dummy">
 			<li>
 				<a href="src_hg_HungryGames.js.html">src/hg/HungryGames.js</a>,
-				 <a href="src_hg_HungryGames.js.html#sunlight-1-line-164">line 164</a>
+				 <a href="src_hg_HungryGames.js.html#sunlight-1-line-163">line 163</a>
 			</li>
 		</ul>
 	</dd>
@@ -1484,7 +1484,7 @@
 		<ul class="dummy">
 			<li>
 				<a href="src_hg_HungryGames.js.html">src/hg/HungryGames.js</a>,
-				 <a href="src_hg_HungryGames.js.html#sunlight-1-line-83">line 83</a>
+				 <a href="src_hg_HungryGames.js.html#sunlight-1-line-82">line 82</a>
 			</li>
 		</ul>
 	</dd>
@@ -1565,7 +1565,7 @@
 		<ul class="dummy">
 			<li>
 				<a href="src_hg_HungryGames.js.html">src/hg/HungryGames.js</a>,
-				 <a href="src_hg_HungryGames.js.html#sunlight-1-line-33">line 33</a>
+				 <a href="src_hg_HungryGames.js.html#sunlight-1-line-32">line 32</a>
 			</li>
 		</ul>
 	</dd>
@@ -1636,7 +1636,7 @@
 		<ul class="dummy">
 			<li>
 				<a href="src_hg_HungryGames.js.html">src/hg/HungryGames.js</a>,
-				 <a href="src_hg_HungryGames.js.html#sunlight-1-line-150">line 150</a>
+				 <a href="src_hg_HungryGames.js.html#sunlight-1-line-149">line 149</a>
 			</li>
 		</ul>
 	</dd>
@@ -1833,7 +1833,7 @@
 		<ul class="dummy">
 			<li>
 				<a href="src_hg_HungryGames.js.html">src/hg/HungryGames.js</a>,
-				 <a href="src_hg_HungryGames.js.html#sunlight-1-line-949">line 949</a>
+				 <a href="src_hg_HungryGames.js.html#sunlight-1-line-948">line 948</a>
 			</li>
 		</ul>
 	</dd>
@@ -2045,7 +2045,7 @@
 		<ul class="dummy">
 			<li>
 				<a href="src_hg_HungryGames.js.html">src/hg/HungryGames.js</a>,
-				 <a href="src_hg_HungryGames.js.html#sunlight-1-line-234">line 234</a>
+				 <a href="src_hg_HungryGames.js.html#sunlight-1-line-233">line 233</a>
 			</li>
 		</ul>
 	</dd>
@@ -2235,7 +2235,7 @@
 		<ul class="dummy">
 			<li>
 				<a href="src_hg_HungryGames.js.html">src/hg/HungryGames.js</a>,
-				 <a href="src_hg_HungryGames.js.html#sunlight-1-line-674">line 674</a>
+				 <a href="src_hg_HungryGames.js.html#sunlight-1-line-673">line 673</a>
 			</li>
 		</ul>
 	</dd>
@@ -2475,7 +2475,7 @@
 		<ul class="dummy">
 			<li>
 				<a href="src_hg_HungryGames.js.html">src/hg/HungryGames.js</a>,
-				 <a href="src_hg_HungryGames.js.html#sunlight-1-line-767">line 767</a>
+				 <a href="src_hg_HungryGames.js.html#sunlight-1-line-766">line 766</a>
 			</li>
 		</ul>
 	</dd>
@@ -2648,7 +2648,7 @@
 		<ul class="dummy">
 			<li>
 				<a href="src_hg_HungryGames.js.html">src/hg/HungryGames.js</a>,
-				 <a href="src_hg_HungryGames.js.html#sunlight-1-line-190">line 190</a>
+				 <a href="src_hg_HungryGames.js.html#sunlight-1-line-189">line 189</a>
 			</li>
 		</ul>
 	</dd>
@@ -2831,7 +2831,7 @@
 		<ul class="dummy">
 			<li>
 				<a href="src_hg_HungryGames.js.html">src/hg/HungryGames.js</a>,
-				 <a href="src_hg_HungryGames.js.html#sunlight-1-line-923">line 923</a>
+				 <a href="src_hg_HungryGames.js.html#sunlight-1-line-922">line 922</a>
 			</li>
 		</ul>
 	</dd>
@@ -3210,7 +3210,7 @@
 		<ul class="dummy">
 			<li>
 				<a href="src_hg_HungryGames.js.html">src/hg/HungryGames.js</a>,
-				 <a href="src_hg_HungryGames.js.html#sunlight-1-line-336">line 336</a>
+				 <a href="src_hg_HungryGames.js.html#sunlight-1-line-335">line 335</a>
 			</li>
 		</ul>
 	</dd>
@@ -3299,7 +3299,7 @@
 		<ul class="dummy">
 			<li>
 				<a href="src_hg_HungryGames.js.html">src/hg/HungryGames.js</a>,
-				 <a href="src_hg_HungryGames.js.html#sunlight-1-line-221">line 221</a>
+				 <a href="src_hg_HungryGames.js.html#sunlight-1-line-220">line 220</a>
 			</li>
 		</ul>
 	</dd>
@@ -3462,7 +3462,7 @@
 		<ul class="dummy">
 			<li>
 				<a href="src_hg_HungryGames.js.html">src/hg/HungryGames.js</a>,
-				 <a href="src_hg_HungryGames.js.html#sunlight-1-line-177">line 177</a>
+				 <a href="src_hg_HungryGames.js.html#sunlight-1-line-176">line 176</a>
 			</li>
 		</ul>
 	</dd>
@@ -3793,7 +3793,7 @@
 		<ul class="dummy">
 			<li>
 				<a href="src_hg_HungryGames.js.html">src/hg/HungryGames.js</a>,
-				 <a href="src_hg_HungryGames.js.html#sunlight-1-line-543">line 543</a>
+				 <a href="src_hg_HungryGames.js.html#sunlight-1-line-542">line 542</a>
 			</li>
 		</ul>
 	</dd>
@@ -3981,7 +3981,7 @@
 		<ul class="dummy">
 			<li>
 				<a href="src_hg_HungryGames.js.html">src/hg/HungryGames.js</a>,
-				 <a href="src_hg_HungryGames.js.html#sunlight-1-line-280">line 280</a>
+				 <a href="src_hg_HungryGames.js.html#sunlight-1-line-279">line 279</a>
 			</li>
 		</ul>
 	</dd>
@@ -4233,7 +4233,7 @@
 		<ul class="dummy">
 			<li>
 				<a href="src_hg_HungryGames.js.html">src/hg/HungryGames.js</a>,
-				 <a href="src_hg_HungryGames.js.html#sunlight-1-line-592">line 592</a>
+				 <a href="src_hg_HungryGames.js.html#sunlight-1-line-591">line 591</a>
 			</li>
 		</ul>
 	</dd>
@@ -4448,7 +4448,7 @@
 		<ul class="dummy">
 			<li>
 				<a href="src_hg_HungryGames.js.html">src/hg/HungryGames.js</a>,
-				 <a href="src_hg_HungryGames.js.html#sunlight-1-line-846">line 846</a>
+				 <a href="src_hg_HungryGames.js.html#sunlight-1-line-845">line 845</a>
 			</li>
 		</ul>
 	</dd>
@@ -4610,7 +4610,7 @@
 		<ul class="dummy">
 			<li>
 				<a href="src_hg_HungryGames.js.html">src/hg/HungryGames.js</a>,
-				 <a href="src_hg_HungryGames.js.html#sunlight-1-line-422">line 422</a>
+				 <a href="src_hg_HungryGames.js.html#sunlight-1-line-421">line 421</a>
 			</li>
 		</ul>
 	</dd>
@@ -4799,7 +4799,7 @@
 		<ul class="dummy">
 			<li>
 				<a href="src_hg_HungryGames.js.html">src/hg/HungryGames.js</a>,
-				 <a href="src_hg_HungryGames.js.html#sunlight-1-line-1073">line 1073</a>
+				 <a href="src_hg_HungryGames.js.html#sunlight-1-line-1072">line 1072</a>
 			</li>
 		</ul>
 	</dd>
@@ -4938,7 +4938,7 @@
 		<ul class="dummy">
 			<li>
 				<a href="src_hg_HungryGames.js.html">src/hg/HungryGames.js</a>,
-				 <a href="src_hg_HungryGames.js.html#sunlight-1-line-210">line 210</a>
+				 <a href="src_hg_HungryGames.js.html#sunlight-1-line-209">line 209</a>
 			</li>
 		</ul>
 	</dd>
@@ -5077,7 +5077,7 @@
 		<ul class="dummy">
 			<li>
 				<a href="src_hg_HungryGames.js.html">src/hg/HungryGames.js</a>,
-				 <a href="src_hg_HungryGames.js.html#sunlight-1-line-200">line 200</a>
+				 <a href="src_hg_HungryGames.js.html#sunlight-1-line-199">line 199</a>
 			</li>
 		</ul>
 	</dd>
@@ -5166,7 +5166,7 @@
 		<ul class="dummy">
 			<li>
 				<a href="src_hg_HungryGames.js.html">src/hg/HungryGames.js</a>,
-				 <a href="src_hg_HungryGames.js.html#sunlight-1-line-1120">line 1120</a>
+				 <a href="src_hg_HungryGames.js.html#sunlight-1-line-1119">line 1119</a>
 			</li>
 		</ul>
 	</dd>
@@ -5480,7 +5480,7 @@
 		<ul class="dummy">
 			<li>
 				<a href="src_hg_HungryGames.js.html">src/hg/HungryGames.js</a>,
-				 <a href="src_hg_HungryGames.js.html#sunlight-1-line-631">line 631</a>
+				 <a href="src_hg_HungryGames.js.html#sunlight-1-line-630">line 630</a>
 			</li>
 		</ul>
 	</dd>
@@ -5918,11 +5918,7 @@
 <span class="jsdoc-message">
 	Documentation generated by <a href="https://github.com/jsdoc3/jsdoc">JSDoc 3.6.4</a>
 	
-<<<<<<< HEAD
-		on Friday, June 19, 2020 9:43 AM (-07:00)
-=======
-		on Saturday, June 13, 2020 8:42 PM (-07:00)
->>>>>>> 58a3872c
+		on Friday, June 19, 2020 10:30 AM (-07:00)
 	
 	using the <a href="https://github.com/docstrap/docstrap">DocStrap template</a>.
 </span>
