<!DOCTYPE html>
<html lang="en">
<head>
    <meta charset="utf-8">
    <title>JSDoc: Class: HungryGames</title>

    <script src="scripts/prettify/prettify.js"> </script>
    <script src="scripts/prettify/lang-css.js"> </script>
    <!--[if lt IE 9]>
      <script src="//html5shiv.googlecode.com/svn/trunk/html5.js"></script>
    <![endif]-->
    <link type="text/css" rel="stylesheet" href="styles/prettify-tomorrow.css">
    <link type="text/css" rel="stylesheet" href="styles/jsdoc-default.css">
</head>

<body>

<div id="main">

    <h1 class="page-title">Class: HungryGames</h1>

    




<section>

<header>
    
        <h2><span class="attribs"><span class="type-signature"></span></span>HungryGames<span class="signature">(parent)</span><span class="type-signature"></span></h2>
        
            <div class="class-description">Contains a Hunger Games style simulation.</div>
        
    
</header>

<article>
    <div class="container-overview">
    
        

    
    <h2>Constructor</h2>
    

    
    <h4 class="name" id="HungryGames"><span class="type-signature"></span>new HungryGames<span class="signature">(parent)</span><span class="type-signature"></span></h4>
    

    



<div class="description">
    HungryGames constructor. Currently requires a valid SubModule
as a parent.
</div>









    <h5>Parameters:</h5>
    

<table class="params">
    <thead>
    <tr>
        
        <th>Name</th>
        

        <th>Type</th>

        

        

        <th class="last">Description</th>
    </tr>
    </thead>

    <tbody>
    

        <tr>
            
                <td class="name"><code>parent</code></td>
            

            <td class="type">
            
                
<span class="param-type"><a href="SubModule.html">SubModule</a></span>


            
            </td>

            

            

            <td class="description last">Parent submodule used to hook logging into.</td>
        </tr>

    
    </tbody>
</table>






<dl class="details">

    

    

    

    

    

    

    

    

    

    

    

    

    
    <dt class="tag-source">Source:</dt>
    <dd class="tag-source"><ul class="dummy"><li>
        <a href="hg_HungryGames.js.html">hg/HungryGames.js</a>, <a href="hg_HungryGames.js.html#line10">line 10</a>
    </li></ul></dd>
    

    

    

    
</dl>


















    
    </div>

    

    

    
        <h3 class="subsection-title">Classes</h3>

        <dl>
            <dt><a href="HungryGames-ArenaEvent.html">ArenaEvent</a></dt>
            <dd></dd>
        
            <dt><a href="HungryGames-Battle.html">Battle</a></dt>
            <dd></dd>
        
            <dt><a href="HungryGames-Day.html">Day</a></dt>
            <dd></dd>
        
            <dt><a href="HungryGames-DefaultOptions.html">DefaultOptions</a></dt>
            <dd></dd>
        
            <dt><a href="HungryGames-Event.html">Event</a></dt>
            <dd></dd>
        
            <dt><a href="HungryGames-FinalEvent.html">FinalEvent</a></dt>
            <dd></dd>
        
            <dt><a href="HungryGames-ForcedOutcome.html">ForcedOutcome</a></dt>
            <dd></dd>
        
            <dt><a href="HungryGames-Game.html">Game</a></dt>
            <dd></dd>
        
            <dt><a href="HungryGames-Grammar.html">Grammar</a></dt>
            <dd></dd>
        
            <dt><a href="HungryGames-GuildGame.html">GuildGame</a></dt>
            <dd></dd>
        
            <dt><a href="HungryGames-Messages.html">Messages</a></dt>
            <dd></dd>
        
            <dt><a href="HungryGames-OutcomeProbabilities.html">OutcomeProbabilities</a></dt>
            <dd></dd>
        
            <dt><a href="HungryGames-Player.html">Player</a></dt>
            <dd></dd>
        
            <dt><a href="HungryGames-Simulator.html">Simulator</a></dt>
            <dd></dd>
        
            <dt><a href="HungryGames-Team.html">Team</a></dt>
            <dd></dd>
        
            <dt><a href="HungryGames-UserIconUrl.html">UserIconUrl</a></dt>
            <dd></dd>
        
            <dt><a href="HungryGames-WeaponEvent.html">WeaponEvent</a></dt>
            <dd></dd>
        </dl>
    

    

    

    

    
        <h3 class="subsection-title">Members</h3>

        
            
<h4 class="name" id="_defaultArenaEvents"><span class="type-signature">(private) </span>_defaultArenaEvents<span class="type-signature"> :Array.&lt;<a href="HungryGames-ArenaEvent.html">HungryGames~ArenaEvent</a>></span></h4>




<div class="description">
    Array of all arena events that can take place normally by default.
</div>



    <h5>Type:</h5>
    <ul>
        <li>
            
<span class="param-type">Array.&lt;<a href="HungryGames-ArenaEvent.html">HungryGames~ArenaEvent</a>></span>


        </li>
    </ul>





<dl class="details">

    

    

    

    

    

    

    

    

    

    

    

    
    <dt class="tag-default">Default Value:</dt>
    <dd class="tag-default"><ul class="dummy">
            <li class="object-value"><pre class="prettyprint"><code>[]</code></pre></li>
        </ul></dd>
    

    
    <dt class="tag-source">Source:</dt>
    <dd class="tag-source"><ul class="dummy"><li>
        <a href="hg_HungryGames.js.html">hg/HungryGames.js</a>, <a href="hg_HungryGames.js.html#line113">line 113</a>
    </li></ul></dd>
    

    

    

    
</dl>






        
            
<h4 class="name" id="_defaultBattles"><span class="type-signature">(private) </span>_defaultBattles<span class="type-signature"> :Array.&lt;<a href="HungryGames-Battle.html">HungryGames~Battle</a>></span></h4>




<div class="description">
    Array of all battles that can take place normally by default.
</div>



    <h5>Type:</h5>
    <ul>
        <li>
            
<span class="param-type">Array.&lt;<a href="HungryGames-Battle.html">HungryGames~Battle</a>></span>


        </li>
    </ul>





<dl class="details">

    

    

    

    

    

    

    

    

    

    

    

    
    <dt class="tag-default">Default Value:</dt>
    <dd class="tag-default"><ul class="dummy">
            <li class="object-value"><pre class="prettyprint"><code>[]</code></pre></li>
        </ul></dd>
    

    
    <dt class="tag-source">Source:</dt>
    <dd class="tag-source"><ul class="dummy"><li>
        <a href="hg_HungryGames.js.html">hg/HungryGames.js</a>, <a href="hg_HungryGames.js.html#line121">line 121</a>
    </li></ul></dd>
    

    

    

    
</dl>






        
            
<h4 class="name" id="_defaultBloodbathEvents"><span class="type-signature">(private) </span>_defaultBloodbathEvents<span class="type-signature"> :Array.&lt;<a href="HungryGames-Event.html">HungryGames~Event</a>></span></h4>




<div class="description">
    Array of all events that can take place in the bloodbath by default.
</div>



    <h5>Type:</h5>
    <ul>
        <li>
            
<span class="param-type">Array.&lt;<a href="HungryGames-Event.html">HungryGames~Event</a>></span>


        </li>
    </ul>





<dl class="details">

    

    

    

    

    

    

    

    

    

    

    

    
    <dt class="tag-default">Default Value:</dt>
    <dd class="tag-default"><ul class="dummy">
            <li class="object-value"><pre class="prettyprint"><code>[]</code></pre></li>
        </ul></dd>
    

    
    <dt class="tag-source">Source:</dt>
    <dd class="tag-source"><ul class="dummy"><li>
        <a href="hg_HungryGames.js.html">hg/HungryGames.js</a>, <a href="hg_HungryGames.js.html#line97">line 97</a>
    </li></ul></dd>
    

    

    

    
</dl>






        
            
<h4 class="name" id="_defaultPlayerEvents"><span class="type-signature">(private) </span>_defaultPlayerEvents<span class="type-signature"> :Array.&lt;<a href="HungryGames-Event.html">HungryGames~Event</a>></span></h4>




<div class="description">
    Array of all events that can take place normally by default.
</div>



    <h5>Type:</h5>
    <ul>
        <li>
            
<span class="param-type">Array.&lt;<a href="HungryGames-Event.html">HungryGames~Event</a>></span>


        </li>
    </ul>





<dl class="details">

    

    

    

    

    

    

    

    

    

    

    

    
    <dt class="tag-default">Default Value:</dt>
    <dd class="tag-default"><ul class="dummy">
            <li class="object-value"><pre class="prettyprint"><code>[]</code></pre></li>
        </ul></dd>
    

    
    <dt class="tag-source">Source:</dt>
    <dd class="tag-source"><ul class="dummy"><li>
        <a href="hg_HungryGames.js.html">hg/HungryGames.js</a>, <a href="hg_HungryGames.js.html#line105">line 105</a>
    </li></ul></dd>
    

    

    

    
</dl>






        
            
<h4 class="name" id="_defaultWeapons"><span class="type-signature">(private) </span>_defaultWeapons<span class="type-signature"> :Array.&lt;HungryGames~Weapon></span></h4>




<div class="description">
    Array of all weapons that can be used normally by default.
</div>



    <h5>Type:</h5>
    <ul>
        <li>
            
<span class="param-type">Array.&lt;HungryGames~Weapon></span>


        </li>
    </ul>





<dl class="details">

    

    

    

    

    

    

    

    

    

    

    

    
    <dt class="tag-default">Default Value:</dt>
    <dd class="tag-default"><ul class="dummy">
            <li class="object-value"><pre class="prettyprint"><code>[]</code></pre></li>
        </ul></dd>
    

    
    <dt class="tag-source">Source:</dt>
    <dd class="tag-source"><ul class="dummy"><li>
        <a href="hg_HungryGames.js.html">hg/HungryGames.js</a>, <a href="hg_HungryGames.js.html#line129">line 129</a>
    </li></ul></dd>
    

    

    

    
</dl>






        
            
<h4 class="name" id="_findDelay"><span class="type-signature">(private, constant) </span>_findDelay<span class="type-signature"> :number</span></h4>




<div class="description">
    The delay after failing to find a guild's data to look for it again.
</div>



    <h5>Type:</h5>
    <ul>
        <li>
            
<span class="param-type">number</span>


        </li>
    </ul>





<dl class="details">

    

    

    

    

    

    

    

    

    

    

    

    
    <dt class="tag-default">Default Value:</dt>
    <dd class="tag-default"><ul class="dummy">
            <li>15 Seconds</li>
        </ul></dd>
    

    
    <dt class="tag-source">Source:</dt>
    <dd class="tag-source"><ul class="dummy"><li>
        <a href="hg_HungryGames.js.html">hg/HungryGames.js</a>, <a href="hg_HungryGames.js.html#line63">line 63</a>
    </li></ul></dd>
    

    

    

    
</dl>






        
            
<h4 class="name" id="_findTimestamps"><span class="type-signature">(private, constant) </span>_findTimestamps<span class="type-signature"> :Object.&lt;number></span></h4>




<div class="description">
    Stores the guilds we have looked for their data recently and the
timestamp at which we looked. Used to reduce filesystem requests and
blocking.
</div>



    <h5>Type:</h5>
    <ul>
        <li>
            
<span class="param-type">Object.&lt;number></span>


        </li>
    </ul>





<dl class="details">

    

    

    

    

    

    

    

    

    

    

    

    

    
    <dt class="tag-source">Source:</dt>
    <dd class="tag-source"><ul class="dummy"><li>
        <a href="hg_HungryGames.js.html">hg/HungryGames.js</a>, <a href="hg_HungryGames.js.html#line54">line 54</a>
    </li></ul></dd>
    

    

    

    
</dl>






        
            
<h4 class="name" id="_games"><span class="type-signature">(private, constant) </span>_games<span class="type-signature"> :Object.&lt;<a href="HungryGames-GuildGame.html">HungryGames~GuildGame</a>></span></h4>




<div class="description">
    All currently tracked games. Mapped by guild ID. In most cases you should
NOT reference this directly. Use <a href="HungryGames.html#getGame">HungryGames#getGame</a> to get the
game object for a guild.
</div>



    <h5>Type:</h5>
    <ul>
        <li>
            
<span class="param-type">Object.&lt;<a href="HungryGames-GuildGame.html">HungryGames~GuildGame</a>></span>


        </li>
    </ul>





<dl class="details">

    

    

    

    

    

    

    

    

    

    

    

    
    <dt class="tag-default">Default Value:</dt>
    <dd class="tag-default"><ul class="dummy">
            <li class="object-value"><pre class="prettyprint"><code>{}</code></pre></li>
        </ul></dd>
    

    
    <dt class="tag-source">Source:</dt>
    <dd class="tag-source"><ul class="dummy"><li>
<<<<<<< HEAD
        <a href="hg_HungryGames.js.html">hg/HungryGames.js</a>, <a href="hg_HungryGames.js.html#line44">line 44</a>
=======
        <a href="hungryGames.js.html">hungryGames.js</a>, <a href="hungryGames.js.html#line7631">line 7631</a>
>>>>>>> a4be7f99
    </li></ul></dd>
    

    

    
    <dt class="tag-see">See:</dt>
    <dd class="tag-see">
        <ul>
            <li><a href="HungryGames.html#getGame">HungryGames#getGame</a></li>
        </ul>
    </dd>
    

    
</dl>






        
            
<h4 class="name" id="_hgSaveDir"><span class="type-signature">(private, constant) </span>_hgSaveDir<span class="type-signature"> :string</span></h4>




<div class="description">
    The file directory for finding saved data related to the hungry games
data of individual guilds.
</div>



    <h5>Type:</h5>
    <ul>
        <li>
            
<span class="param-type">string</span>


        </li>
    </ul>





<dl class="details">

    

    

    

    

    

    

    

    

    

    

    

    
    <dt class="tag-default">Default Value:</dt>
    <dd class="tag-default"><ul class="dummy">
            <li>/hg/</li>
        </ul></dd>
    

    
    <dt class="tag-source">Source:</dt>
    <dd class="tag-source"><ul class="dummy"><li>
        <a href="hg_HungryGames.js.html">hg/HungryGames.js</a>, <a href="hg_HungryGames.js.html#line89">line 89</a>
    </li></ul></dd>
    

    

    
    <dt class="tag-see">See:</dt>
    <dd class="tag-see">
        <ul>
            <li><a href="Common.html#guildSaveDir">Common#guildSaveDir</a></li>
        
            <li><a href="HungryGames.html#_games">HungryGames#_games</a></li>
        
            <li><a href="HungryGames.html#_saveFile">HungryGames#_saveFile</a></li>
        </ul>
    </dd>
    

    
</dl>






        
            
<h4 class="name" id="_saveFile"><span class="type-signature">(private, constant) </span>_saveFile<span class="type-signature"> :string</span></h4>




<div class="description">
    The file path to save current state for a specific guild relative to
Common#guildSaveDir.
</div>



    <h5>Type:</h5>
    <ul>
        <li>
            
<span class="param-type">string</span>


        </li>
    </ul>





<dl class="details">

    

    

    

    

    

    

    

    

    

    

    

    
    <dt class="tag-default">Default Value:</dt>
    <dd class="tag-default"><ul class="dummy">
            <li>game.json</li>
        </ul></dd>
    

    
    <dt class="tag-source">Source:</dt>
    <dd class="tag-source"><ul class="dummy"><li>
        <a href="hg_HungryGames.js.html">hg/HungryGames.js</a>, <a href="hg_HungryGames.js.html#line76">line 76</a>
    </li></ul></dd>
    

    

    
    <dt class="tag-see">See:</dt>
    <dd class="tag-see">
        <ul>
            <li><a href="Common.html#guildSaveDir">Common#guildSaveDir</a></li>
        
            <li><a href="HungryGames.html#_games">HungryGames#_games</a></li>
        
            <li><a href="HungryGames.html#_hgSaveDir">HungryGames#_hgSaveDir</a></li>
        </ul>
    </dd>
    

    
</dl>






        
            
<h4 class="name" id="defaultOptions"><span class="type-signature">(constant) </span>defaultOptions<span class="type-signature"> :<a href="HungryGames-DefaultOptions.html">HungryGames~DefaultOptions</a></span></h4>




<div class="description">
    Default game options.
</div>



    <h5>Type:</h5>
    <ul>
        <li>
            
<span class="param-type"><a href="HungryGames-DefaultOptions.html">HungryGames~DefaultOptions</a></span>


        </li>
    </ul>





<dl class="details">

    

    

    

    

    

    

    

    

    

    

    

    

    
    <dt class="tag-source">Source:</dt>
    <dd class="tag-source"><ul class="dummy"><li>
        <a href="hg_HungryGames.js.html">hg/HungryGames.js</a>, <a href="hg_HungryGames.js.html#line32">line 32</a>
    </li></ul></dd>
    

    

    

    
</dl>






        
            
<h4 class="name" id="hgSaveDir"><span class="type-signature"></span>hgSaveDir<span class="type-signature"></span></h4>




<div class="description">
    The file directory for finding saved data related to the
hungry games data of individual guilds.
</div>







<dl class="details">

    

    

    

    

    

    

    

    

    

    

    

    

    
    <dt class="tag-source">Source:</dt>
    <dd class="tag-source"><ul class="dummy"><li>
        <a href="hg_HungryGames.js.html">hg/HungryGames.js</a>, <a href="hg_HungryGames.js.html#line157">line 157</a>
    </li></ul></dd>
    

    

    
    <dt class="tag-see">See:</dt>
    <dd class="tag-see">
        <ul>
            <li><a href="Common.html#guildSaveDir">Common#guildSaveDir</a></li>
        
            <li><a href="HungryGames.html#_games">HungryGames#_games</a></li>
        
            <li><a href="HungryGames.html#_saveFile">HungryGames#_saveFile</a></li>
        
            <li><a href="HungryGames.html#_hgSaveDir">HungryGames#_hgSaveDir</a></li>
        </ul>
    </dd>
    

    
</dl>






        
            
<h4 class="name" id="messages"><span class="type-signature">(constant) </span>messages<span class="type-signature"> :<a href="HungryGames-Messages.html">HungryGames~Messages</a></span></h4>




<div class="description">
    Current <a href="HungryGames-Messages.html">HungryGames~Messages</a> instance.
</div>



    <h5>Type:</h5>
    <ul>
        <li>
            
<span class="param-type"><a href="HungryGames-Messages.html">HungryGames~Messages</a></span>


        </li>
    </ul>





<dl class="details">

    

    

    

    

    

    

    

    

    

    

    

    

    
    <dt class="tag-source">Source:</dt>
    <dd class="tag-source"><ul class="dummy"><li>
        <a href="hg_HungryGames.js.html">hg/HungryGames.js</a>, <a href="hg_HungryGames.js.html#line25">line 25</a>
    </li></ul></dd>
    

    

    

    
</dl>






        
            
<h4 class="name" id="saveFile"><span class="type-signature"></span>saveFile<span class="type-signature"></span></h4>




<div class="description">
    The file path to save current state for a specific guild
relative to Common#guildSaveDir.
</div>







<dl class="details">

    

    

    

    

    

    

    

    

    

    

    

    

    
    <dt class="tag-source">Source:</dt>
    <dd class="tag-source"><ul class="dummy"><li>
<<<<<<< HEAD
        <a href="hg_HungryGames.js.html">hg/HungryGames.js</a>, <a href="hg_HungryGames.js.html#line143">line 143</a>
=======
        <a href="hungryGames.js.html">hungryGames.js</a>, <a href="hungryGames.js.html#line1369">line 1369</a>
>>>>>>> a4be7f99
    </li></ul></dd>
    

    

    
    <dt class="tag-see">See:</dt>
    <dd class="tag-see">
        <ul>
            <li><a href="Common.html#guildSaveDir">Common#guildSaveDir</a></li>
        
            <li><a href="HungryGames.html#_games">HungryGames#_games</a></li>
        
            <li><a href="HungryGames.html#_saveFile">HungryGames#_saveFile</a></li>
        
            <li><a href="HungryGames.html#_hgSaveDir">HungryGames#_hgSaveDir</a></li>
        </ul>
    </dd>
    

    
</dl>






        
    

    
        <h3 class="subsection-title">Methods</h3>

        
            

    

    
    <h4 class="name" id=".tmpRequire"><span class="type-signature">(private, static) </span>tmpRequire<span class="signature">(name)</span><span class="type-signature"> &rarr; {Object}</span></h4>
    

    



<div class="description">
    Wrapper for normal `require()` but also deletes cache reference
to object before requiring. This forces the object to be updated.
</div>









    <h5>Parameters:</h5>
    

<table class="params">
    <thead>
    <tr>
        
        <th>Name</th>
        

        <th>Type</th>

<<<<<<< HEAD
        
=======
    

    

    

    

    

    

    

    
    <dt class="tag-source">Source:</dt>
    <dd class="tag-source"><ul class="dummy"><li>
        <a href="subModule.js.html">subModule.js</a>, <a href="subModule.js.html#line23">line 23</a>
    </li></ul></dd>
    

    

    

    
</dl>






        
            
<h4 class="name" id="~alph"><span class="type-signature">(private, inner, constant) </span>alph<span class="type-signature"> :string</span></h4>




<div class="description">
    The alphabet twice, first lowercase, then uppercase.
</div>



    <h5>Type:</h5>
    <ul>
        <li>
            
<span class="param-type">string</span>


        </li>
    </ul>





<dl class="details">

    

    

    

    

    

    

    

    

    

    

    

    
    <dt class="tag-default">Default Value:</dt>
    <dd class="tag-default"><ul class="dummy">
            <li>abcdefghijklmnopqrstuvwxyzABCDEFGHIJKLMNOPQRSTUVWXYZ</li>
        </ul></dd>
    

    
    <dt class="tag-source">Source:</dt>
    <dd class="tag-source"><ul class="dummy"><li>
        <a href="hungryGames.js.html">hungryGames.js</a>, <a href="hungryGames.js.html#line593">line 593</a>
    </li></ul></dd>
    

    

    

    
</dl>






        
            
<h4 class="name" id="~autoPlayTimeout"><span class="type-signature">(private, inner, constant) </span>autoPlayTimeout<span class="type-signature"> :Object.&lt;number></span></h4>




<div class="description">
    The timeout to continue autoplaying after the day ends. Used for cancelling
if user ends the game between days.
</div>



    <h5>Type:</h5>
    <ul>
        <li>
            
<span class="param-type">Object.&lt;number></span>


        </li>
    </ul>





<dl class="details">

    

    

    

    

    

    

    

    

    

    

    

    
    <dt class="tag-default">Default Value:</dt>
    <dd class="tag-default"><ul class="dummy">
            <li class="object-value"><pre class="prettyprint"><code>{}</code></pre></li>
        </ul></dd>
    

    
    <dt class="tag-source">Source:</dt>
    <dd class="tag-source"><ul class="dummy"><li>
        <a href="hungryGames.js.html">hungryGames.js</a>, <a href="hungryGames.js.html#line666">line 666</a>
    </li></ul></dd>
    

    

    

    
</dl>






        
            
<h4 class="name" id="~battleFile"><span class="type-signature">(private, inner, constant) </span>battleFile<span class="type-signature"> :string</span></h4>




<div class="description">
    The file path to read battle events.
</div>



    <h5>Type:</h5>
    <ul>
        <li>
            
<span class="param-type">string</span>


        </li>
    </ul>





<dl class="details">

    

    

    

    

    

    

    

    

    

    

    

    
    <dt class="tag-default">Default Value:</dt>
    <dd class="tag-default"><ul class="dummy">
            <li>./save/hgBattles.json</li>
        </ul></dd>
    

    
    <dt class="tag-source">Source:</dt>
    <dd class="tag-source"><ul class="dummy"><li>
        <a href="hungryGames.js.html">hungryGames.js</a>, <a href="hungryGames.js.html#line147">line 147</a>
    </li></ul></dd>
    

    

    
    <dt class="tag-see">See:</dt>
    <dd class="tag-see">
        <ul>
            <li><a href="HungryGames.html#~battles">HungryGames~battles</a></li>
        </ul>
    </dd>
    

    
</dl>






        
            
<h4 class="name" id="~battleMessage"><span class="type-signature">(private, inner, constant) </span>battleMessage<span class="type-signature"> :Object.&lt;Discord~Message></span></h4>




<div class="description">
    Storage of battle messages to edit the content of on the next update.
</div>



    <h5>Type:</h5>
    <ul>
        <li>
            
<span class="param-type">Object.&lt;Discord~Message></span>


        </li>
    </ul>





<dl class="details">

    

    

    

    

    

    

    

    

    

    

    

    
    <dt class="tag-default">Default Value:</dt>
    <dd class="tag-default"><ul class="dummy">
            <li class="object-value"><pre class="prettyprint"><code>{}</code></pre></li>
        </ul></dd>
    

    
    <dt class="tag-source">Source:</dt>
    <dd class="tag-source"><ul class="dummy"><li>
        <a href="hungryGames.js.html">hungryGames.js</a>, <a href="hungryGames.js.html#line674">line 674</a>
    </li></ul></dd>
    

    

    

    
</dl>






        
            
<h4 class="name" id="~battles"><span class="type-signature">(private, inner) </span>battles<span class="type-signature"> :Object</span></h4>




<div class="description">
    All attacks and outcomes for battles.
</div>



    <h5>Type:</h5>
    <ul>
        <li>
            
<span class="param-type">Object</span>


        </li>
    </ul>





<dl class="details">

    

    

    

    

    

    

    

    

    

    

    

    

    
    <dt class="tag-source">Source:</dt>
    <dd class="tag-source"><ul class="dummy"><li>
        <a href="hungryGames.js.html">hungryGames.js</a>, <a href="hungryGames.js.html#line649">line 649</a>
    </li></ul></dd>
    

    

    
    <dt class="tag-see">See:</dt>
    <dd class="tag-see">
        <ul>
            <li><a href="HungryGames.html#~battleFile">HungryGames~battleFile</a></li>
        </ul>
    </dd>
    

    
</dl>






        
            
<h4 class="name" id="~blockedmessage"><span class="type-signature">(private, inner, constant) </span>blockedmessage<span class="type-signature"> :string</span></h4>




<div class="description">
    Reply if unable to send message via DM.
</div>



    <h5>Type:</h5>
    <ul>
        <li>
            
<span class="param-type">string</span>


        </li>
    </ul>





<dl class="details">

    

    

    

    

    

    

    

    

    

    

    

    
    <dt class="tag-default">Default Value:</dt>
    <dd class="tag-default"><ul class="dummy">
            <li>I couldn't send you a message, you probably blocked me :(</li>
        </ul></dd>
    

    
    <dt class="tag-source">Source:</dt>
    <dd class="tag-source"><ul class="dummy"><li>
        <a href="hungryGames.js.html">hungryGames.js</a>, <a href="hungryGames.js.html#line873">line 873</a>
    </li></ul></dd>
    

    

    

    
</dl>






        
            
<h4 class="name" id="~dayEventIntervals"><span class="type-signature">(private, inner, constant) </span>dayEventIntervals<span class="type-signature"> :Object.&lt;number></span></h4>




<div class="description">
    All intervals for printing events.
</div>



    <h5>Type:</h5>
    <ul>
        <li>
            
<span class="param-type">Object.&lt;number></span>


        </li>
    </ul>





<dl class="details">

    

    

    

    

    

    

    

    

    

    

    

    
    <dt class="tag-default">Default Value:</dt>
    <dd class="tag-default"><ul class="dummy">
            <li class="object-value"><pre class="prettyprint"><code>{}</code></pre></li>
        </ul></dd>
    

    
    <dt class="tag-source">Source:</dt>
    <dd class="tag-source"><ul class="dummy"><li>
        <a href="hungryGames.js.html">hungryGames.js</a>, <a href="hungryGames.js.html#line657">line 657</a>
    </li></ul></dd>
    

    

    

    
</dl>






        
            
<h4 class="name" id="~defaultArenaEvents"><span class="type-signature">(private, inner) </span>defaultArenaEvents<span class="type-signature"> :Array.&lt;<a href="HungryGames-ArenaEvent.html">HungryGames~ArenaEvent</a>></span></h4>




<div class="description">
    Default parsed arena events.
</div>



    <h5>Type:</h5>
    <ul>
        <li>
            
<span class="param-type">Array.&lt;<a href="HungryGames-ArenaEvent.html">HungryGames~ArenaEvent</a>></span>


        </li>
    </ul>





<dl class="details">

    

    

    

    

    

    

    

    

    

    

    

    

    
    <dt class="tag-source">Source:</dt>
    <dd class="tag-source"><ul class="dummy"><li>
        <a href="hungryGames.js.html">hungryGames.js</a>, <a href="hungryGames.js.html#line707">line 707</a>
    </li></ul></dd>
    

    

    
    <dt class="tag-see">See:</dt>
    <dd class="tag-see">
        <ul>
            <li><a href="HungryGames.html#~eventFile">HungryGames~eventFile</a></li>
        </ul>
    </dd>
    

    
</dl>






        
            
<h4 class="name" id="~defaultBloodbathEvents"><span class="type-signature">(private, inner) </span>defaultBloodbathEvents<span class="type-signature"> :Array.&lt;<a href="HungryGames-Event.html">HungryGames~Event</a>></span></h4>




<div class="description">
    Default parsed bloodbath events.
</div>



    <h5>Type:</h5>
    <ul>
        <li>
            
<span class="param-type">Array.&lt;<a href="HungryGames-Event.html">HungryGames~Event</a>></span>


        </li>
    </ul>





<dl class="details">

    

    

    

    

    

    

    

    

    

    

    

    

    
    <dt class="tag-source">Source:</dt>
    <dd class="tag-source"><ul class="dummy"><li>
        <a href="hungryGames.js.html">hungryGames.js</a>, <a href="hungryGames.js.html#line691">line 691</a>
    </li></ul></dd>
    

    

    
    <dt class="tag-see">See:</dt>
    <dd class="tag-see">
        <ul>
            <li><a href="HungryGames.html#~eventFile">HungryGames~eventFile</a></li>
        </ul>
    </dd>
    

    
</dl>






        
            
<h4 class="name" id="~defaultColor"><span class="type-signature">(private, inner, constant) </span>defaultColor<span class="type-signature"> :Discord~ColorResolveable</span></h4>




<div class="description">
    Default color to choose for embedded messages.
</div>



    <h5>Type:</h5>
    <ul>
        <li>
            
<span class="param-type">Discord~ColorResolveable</span>


        </li>
    </ul>





<dl class="details">

    

    

    

    

    

    

    

    

    

    

    

    
    <dt class="tag-default">Default Value:</dt>
    <dd class="tag-default"><ul class="dummy">
            <li class="object-value"><pre class="prettyprint"><code>[200,125,0]</code></pre></li>
        </ul></dd>
    

    
    <dt class="tag-source">Source:</dt>
    <dd class="tag-source"><ul class="dummy"><li>
        <a href="hungryGames.js.html">hungryGames.js</a>, <a href="hungryGames.js.html#line526">line 526</a>
    </li></ul></dd>
    

    

    

    
</dl>






        
            
<h4 class="name" id="~defaultOptions"><span class="type-signature">(private, inner, constant) </span>defaultOptions<span class="type-signature"> :Object.&lt;{value: (string|number|boolean|Object), values: ?Array.&lt;string>, range: ?{min:number, max:number}, comment: string, category: string}></span></h4>




<div class="description">
    Default options for a game.
</div>



    <h5>Type:</h5>
    <ul>
        <li>
            
<span class="param-type">Object.&lt;{value: (string|number|boolean|Object), values: ?Array.&lt;string>, range: ?{min:number, max:number}, comment: string, category: string}></span>


        </li>
    </ul>





<dl class="details">

    

    

    

    

    

    

    

    

    

    

    

    

    
    <dt class="tag-source">Source:</dt>
    <dd class="tag-source"><ul class="dummy"><li>
        <a href="hungryGames.js.html">hungryGames.js</a>, <a href="hungryGames.js.html#line262">line 262</a>
    </li></ul></dd>
    

    

    

    
</dl>






        
            
<h4 class="name" id="~defaultPlayerEvents"><span class="type-signature">(private, inner) </span>defaultPlayerEvents<span class="type-signature"> :Array.&lt;<a href="HungryGames-Event.html">HungryGames~Event</a>></span></h4>




<div class="description">
    Default parsed player events.
</div>



    <h5>Type:</h5>
    <ul>
        <li>
            
<span class="param-type">Array.&lt;<a href="HungryGames-Event.html">HungryGames~Event</a>></span>


        </li>
    </ul>





<dl class="details">

    

    

    

    

    

    

    

    

    

    

    

    

    
    <dt class="tag-source">Source:</dt>
    <dd class="tag-source"><ul class="dummy"><li>
        <a href="hungryGames.js.html">hungryGames.js</a>, <a href="hungryGames.js.html#line699">line 699</a>
    </li></ul></dd>
    

    

    
    <dt class="tag-see">See:</dt>
    <dd class="tag-see">
        <ul>
            <li><a href="HungryGames.html#~eventFile">HungryGames~eventFile</a></li>
        </ul>
    </dd>
    

    
</dl>






        
            
<h4 class="name" id="~emoji"><span class="type-signature">(private, inner, constant) </span>emoji<span class="type-signature"> :Object.&lt;string></span></h4>




<div class="description">
    Helper object of emoji characters mapped to names.
</div>



    <h5>Type:</h5>
    <ul>
        <li>
            
<span class="param-type">Object.&lt;string></span>


        </li>
    </ul>





<dl class="details">

    

    

    

    

    

    

    

    

    

    

    

    

    
    <dt class="tag-source">Source:</dt>
    <dd class="tag-source"><ul class="dummy"><li>
        <a href="hungryGames.js.html">hungryGames.js</a>, <a href="hungryGames.js.html#line545">line 545</a>
    </li></ul></dd>
    

    

    

    
</dl>






        
            
<h4 class="name" id="~eventFile"><span class="type-signature">(private, inner, constant) </span>eventFile<span class="type-signature"> :string</span></h4>




<div class="description">
    The file path to read default events.
</div>



    <h5>Type:</h5>
    <ul>
        <li>
            
<span class="param-type">string</span>


        </li>
    </ul>





<dl class="details">

    

    

    

    

    

    

    

    

    

    

    

    
    <dt class="tag-default">Default Value:</dt>
    <dd class="tag-default"><ul class="dummy">
            <li>./save/hgEvents.json</li>
        </ul></dd>
    

    
    <dt class="tag-source">Source:</dt>
    <dd class="tag-source"><ul class="dummy"><li>
        <a href="hungryGames.js.html">hungryGames.js</a>, <a href="hungryGames.js.html#line127">line 127</a>
    </li></ul></dd>
    

    

    
    <dt class="tag-see">See:</dt>
    <dd class="tag-see">
        <ul>
            <li><a href="HungryGames.html#~defaultPlayerEvents">HungryGames~defaultPlayerEvents</a></li>
        
            <li><a href="HungryGames.html#~defaultArenaEvents">HungryGames~defaultArenaEvents</a></li>
        
            <li><a href="HungryGames.html#~defaultBloodbathEvents">HungryGames~defaultBloodbathEvents</a></li>
        </ul>
    </dd>
    

    
</dl>






        
            
<h4 class="name" id="~eventHandlers"><span class="type-signature">(private, inner, constant) </span>eventHandlers<span class="type-signature"> :Object.&lt;Array.&lt;function()>></span></h4>




<div class="description">
    All registered event handlers.
</div>



    <h5>Type:</h5>
    <ul>
        <li>
            
<span class="param-type">Object.&lt;Array.&lt;function()>></span>


        </li>
    </ul>





<dl class="details">

    

    

    

    

    

    

    

    

    

    

    

    

    
    <dt class="tag-source">Source:</dt>
    <dd class="tag-source"><ul class="dummy"><li>
        <a href="hungryGames.js.html">hungryGames.js</a>, <a href="hungryGames.js.html#line739">line 739</a>
    </li></ul></dd>
    

    

    

    
</dl>






        
            
<h4 class="name" id="~fetchSize"><span class="type-signature">(private, inner, constant) </span>fetchSize<span class="type-signature"> :number</span></h4>




<div class="description">
    The size of the icon to request from discord.
</div>



    <h5>Type:</h5>
    <ul>
        <li>
            
<span class="param-type">number</span>


        </li>
    </ul>





<dl class="details">

    

    

    

    

    

    

    

    

    

    

    

    
    <dt class="tag-default">Default Value:</dt>
    <dd class="tag-default"><ul class="dummy">
            <li>128</li>
        </ul></dd>
    

    
    <dt class="tag-source">Source:</dt>
    <dd class="tag-source"><ul class="dummy"><li>
        <a href="hungryGames.js.html">hungryGames.js</a>, <a href="hungryGames.js.html#line195">line 195</a>
    </li></ul></dd>
    

    

    

    
</dl>






        
            
<h4 class="name" id="~findDelay"><span class="type-signature">(private, inner, constant) </span>findDelay<span class="type-signature"> :number</span></h4>




<div class="description">
    The delay after failing to find a guild's data to look for it again.
</div>



    <h5>Type:</h5>
    <ul>
        <li>
            
<span class="param-type">number</span>


        </li>
    </ul>





<dl class="details">

    

    

    

    

    

    

    

    

    

    

    

    
    <dt class="tag-default">Default Value:</dt>
    <dd class="tag-default"><ul class="dummy">
            <li>15 Seconds</li>
        </ul></dd>
    

    
    <dt class="tag-source">Source:</dt>
    <dd class="tag-source"><ul class="dummy"><li>
        <a href="hungryGames.js.html">hungryGames.js</a>, <a href="hungryGames.js.html#line233">line 233</a>
    </li></ul></dd>
    

    

    

    
</dl>






        
            
<h4 class="name" id="~findTimestamps"><span class="type-signature">(private, inner, constant) </span>findTimestamps<span class="type-signature"> :Object.&lt;number></span></h4>




<div class="description">
    Stores the guilds we have looked for their data recently and the timestamp
at which we looked. Used to reduce filesystem requests and blocking.
</div>



    <h5>Type:</h5>
    <ul>
        <li>
            
<span class="param-type">Object.&lt;number></span>


        </li>
    </ul>





<dl class="details">

    

    

    

    

    

    

    

    

    

    

    

    

    
    <dt class="tag-source">Source:</dt>
    <dd class="tag-source"><ul class="dummy"><li>
        <a href="hungryGames.js.html">hungryGames.js</a>, <a href="hungryGames.js.html#line224">line 224</a>
    </li></ul></dd>
    

    

    

    
</dl>






        
            
<h4 class="name" id="~fistBoth"><span class="type-signature">(private, inner, constant) </span>fistBoth<span class="type-signature"> :string</span></h4>




<div class="description">
    The file path to read attacking both directions image.
</div>



    <h5>Type:</h5>
    <ul>
        <li>
            
<span class="param-type">string</span>


        </li>
    </ul>





<dl class="details">

    

    

    

    

    

    

    

    

    

    

    

    
    <dt class="tag-default">Default Value:</dt>
    <dd class="tag-default"><ul class="dummy">
            <li>./img/fist_both.png</li>
        </ul></dd>
    

    
    <dt class="tag-source">Source:</dt>
    <dd class="tag-source"><ul class="dummy"><li>
        <a href="hungryGames.js.html">hungryGames.js</a>, <a href="hungryGames.js.html#line185">line 185</a>
    </li></ul></dd>
    

    

    

    
</dl>






        
            
<h4 class="name" id="~fistLeft"><span class="type-signature">(private, inner, constant) </span>fistLeft<span class="type-signature"> :string</span></h4>




<div class="description">
    The file path to read attacking left image.
</div>



    <h5>Type:</h5>
    <ul>
        <li>
            
<span class="param-type">string</span>


        </li>
    </ul>





<dl class="details">

    

    

    

    

    

    

    

    

    

    

    

    
    <dt class="tag-default">Default Value:</dt>
    <dd class="tag-default"><ul class="dummy">
            <li>./img/fist_left.png</li>
        </ul></dd>
    

    
    <dt class="tag-source">Source:</dt>
    <dd class="tag-source"><ul class="dummy"><li>
        <a href="hungryGames.js.html">hungryGames.js</a>, <a href="hungryGames.js.html#line167">line 167</a>
    </li></ul></dd>
    

    

    

    
</dl>






        
            
<h4 class="name" id="~fistRight"><span class="type-signature">(private, inner, constant) </span>fistRight<span class="type-signature"> :string</span></h4>




<div class="description">
    The file path to read attacking right image.
</div>



    <h5>Type:</h5>
    <ul>
        <li>
            
<span class="param-type">string</span>


        </li>
    </ul>





<dl class="details">

    

    

    

    

    

    

    

    

    

    

    

    
    <dt class="tag-default">Default Value:</dt>
    <dd class="tag-default"><ul class="dummy">
            <li>./img/fist_right.png</li>
        </ul></dd>
    

    
    <dt class="tag-source">Source:</dt>
    <dd class="tag-source"><ul class="dummy"><li>
        <a href="hungryGames.js.html">hungryGames.js</a>, <a href="hungryGames.js.html#line176">line 176</a>
    </li></ul></dd>
    

    

    

    
</dl>






        
            
<h4 class="name" id="~games"><span class="type-signature">(private, inner, constant) </span>games<span class="type-signature"> :Object.&lt;<a href="HungryGames-GuildGame.html">HungryGames~GuildGame</a>></span></h4>




<div class="description">
    All currently tracked games. Mapped by guild ID. In most cases you should
NOT reference this directly. Use <a href="HungryGames.html#~find">HungryGames~find</a> to get the game
object for a guild.
</div>



    <h5>Type:</h5>
    <ul>
        <li>
            
<span class="param-type">Object.&lt;<a href="HungryGames-GuildGame.html">HungryGames~GuildGame</a>></span>


        </li>
    </ul>





<dl class="details">

    

    

    

    

    

    

    

    

    

    

    

    
    <dt class="tag-default">Default Value:</dt>
    <dd class="tag-default"><ul class="dummy">
            <li class="object-value"><pre class="prettyprint"><code>{}</code></pre></li>
        </ul></dd>
    

    
    <dt class="tag-source">Source:</dt>
    <dd class="tag-source"><ul class="dummy"><li>
        <a href="hungryGames.js.html">hungryGames.js</a>, <a href="hungryGames.js.html#line626">line 626</a>
    </li></ul></dd>
    

    

    
    <dt class="tag-see">See:</dt>
    <dd class="tag-see">
        <ul>
            <li><a href="HungryGames.html#~find">HungryGames~find</a></li>
        </ul>
    </dd>
    

    
</dl>






        
            
<h4 class="name" id="~helpmessagereply"><span class="type-signature">(private, inner, constant) </span>helpmessagereply<span class="type-signature"> :string</span></h4>




<div class="description">
    Reply to help on a server.
</div>



    <h5>Type:</h5>
    <ul>
        <li>
            
<span class="param-type">string</span>


        </li>
    </ul>





<dl class="details">

    

    

    

    

    

    

    

    

    

    

    

    
    <dt class="tag-default">Default Value:</dt>
    <dd class="tag-default"><ul class="dummy">
            <li>I sent you a DM with commands!</li>
        </ul></dd>
    

    
    <dt class="tag-source">Source:</dt>
    <dd class="tag-source"><ul class="dummy"><li>
        <a href="hungryGames.js.html">hungryGames.js</a>, <a href="hungryGames.js.html#line865">line 865</a>
    </li></ul></dd>
    

    

    

    
</dl>






        
            
<h4 class="name" id="~helpObject"><span class="type-signature">(private, inner, constant) </span>helpObject<span class="type-signature"></span></h4>




<div class="description">
    The object that stores all data to be formatted into the help message.
</div>







<dl class="details">

    

    

    

    

    

    

    

    

    

    

    

    

    
    <dt class="tag-source">Source:</dt>
    <dd class="tag-source"><ul class="dummy"><li>
        <a href="hungryGames.js.html">hungryGames.js</a>, <a href="hungryGames.js.html#line881">line 881</a>
    </li></ul></dd>
    

    

    

    
</dl>






        
            
<h4 class="name" id="~hgSaveDir"><span class="type-signature">(private, inner, constant) </span>hgSaveDir<span class="type-signature"> :string</span></h4>




<div class="description">
    The file directory for finding saved data related to the hungry games data
of individual guilds.
</div>



    <h5>Type:</h5>
    <ul>
        <li>
            
<span class="param-type">string</span>


        </li>
    </ul>





<dl class="details">

    

    

    

    

    

    

    

    

    

    

    

    
    <dt class="tag-default">Default Value:</dt>
    <dd class="tag-default"><ul class="dummy">
            <li>/hg/</li>
        </ul></dd>
    

    
    <dt class="tag-source">Source:</dt>
    <dd class="tag-source"><ul class="dummy"><li>
        <a href="hungryGames.js.html">hungryGames.js</a>, <a href="hungryGames.js.html#line115">line 115</a>
    </li></ul></dd>
    

    

    
    <dt class="tag-see">See:</dt>
    <dd class="tag-see">
        <ul>
            <li>Common~guildSaveDir</li>
        
            <li><a href="HungryGames.html#~games">HungryGames~games</a></li>
        
            <li><a href="HungryGames.html#~saveFile">HungryGames~saveFile</a></li>
        
            <li>HungryGames~saveFileDir</li>
        </ul>
    </dd>
    

    
</dl>






        
            
<h4 class="name" id="~listenersEndTime"><span class="type-signature">(private, inner) </span>listenersEndTime<span class="type-signature"> :number</span></h4>




<div class="description">
    The last time the currently scheduled reaction event listeners are expected
to end. Used for checking of submoduleis unloadable.
</div>



    <h5>Type:</h5>
    <ul>
        <li>
            
<span class="param-type">number</span>


        </li>
    </ul>





<dl class="details">

    

    

    

    

    

    

    

    

    

    

    

    

    
    <dt class="tag-source">Source:</dt>
    <dd class="tag-source"><ul class="dummy"><li>
        <a href="hungryGames.js.html">hungryGames.js</a>, <a href="hungryGames.js.html#line732">line 732</a>
    </li></ul></dd>
    

    

    

    
</dl>






        
            
<h4 class="name" id="~littleDeathRate"><span class="type-signature">(private, inner, constant) </span>littleDeathRate<span class="type-signature"> :number</span></h4>




<div class="description">
    If a lower percentage of people die in one day than this value, then show a
relevant message.
</div>



    <h5>Type:</h5>
    <ul>
        <li>
            
<span class="param-type">number</span>


        </li>
    </ul>





<dl class="details">

    

    

    

    

    

    

    

    

    

    

    

    
    <dt class="tag-default">Default Value:</dt>
    <dd class="tag-default"><ul class="dummy">
            <li>0.15</li>
        </ul></dd>
    

    
    <dt class="tag-source">Source:</dt>
    <dd class="tag-source"><ul class="dummy"><li>
        <a href="hungryGames.js.html">hungryGames.js</a>, <a href="hungryGames.js.html#line516">line 516</a>
    </li></ul></dd>
    

    

    

    
</dl>






        
            
<h4 class="name" id="~lotsOfDeathRate"><span class="type-signature">(private, inner, constant) </span>lotsOfDeathRate<span class="type-signature"> :number</span></h4>




<div class="description">
    If a larger percentage of people die in one day than this value, then show
a relevant message.
</div>



    <h5>Type:</h5>
    <ul>
        <li>
            
<span class="param-type">number</span>


        </li>
    </ul>





<dl class="details">

    

    

    

    

    

    

    

    

    

    

    

    
    <dt class="tag-default">Default Value:</dt>
    <dd class="tag-default"><ul class="dummy">
            <li>0.75</li>
        </ul></dd>
    

    
    <dt class="tag-source">Source:</dt>
    <dd class="tag-source"><ul class="dummy"><li>
        <a href="hungryGames.js.html">hungryGames.js</a>, <a href="hungryGames.js.html#line506">line 506</a>
    </li></ul></dd>
    

    

    

    
</dl>






        
            
<h4 class="name" id="~maxReactAwaitTime"><span class="type-signature">(private, inner, constant) </span>maxReactAwaitTime<span class="type-signature"> :number</span></h4>




<div class="description">
    Maximum amount of time to wait for reactions to a message.
</div>



    <h5>Type:</h5>
    <ul>
        <li>
            
<span class="param-type">number</span>


        </li>
    </ul>





<dl class="details">

    

    

    

    

    

    

    

    

    

    

    

    
    <dt class="tag-default">Default Value:</dt>
    <dd class="tag-default"><ul class="dummy">
            <li>5 Minutes</li>
        </ul></dd>
    

    
    <dt class="tag-source">Source:</dt>
    <dd class="tag-source"><ul class="dummy"><li>
        <a href="hungryGames.js.html">hungryGames.js</a>, <a href="hungryGames.js.html#line215">line 215</a>
    </li></ul></dd>
    

    

    

    
</dl>






        
            
<h4 class="name" id="~messageFile"><span class="type-signature">(private, inner, constant) </span>messageFile<span class="type-signature"> :string</span></h4>




<div class="description">
    The file path to read messages.
</div>



    <h5>Type:</h5>
    <ul>
        <li>
            
<span class="param-type">string</span>


        </li>
    </ul>





<dl class="details">

    

    

    

    

    

    

    

    

    

    

    

    
    <dt class="tag-default">Default Value:</dt>
    <dd class="tag-default"><ul class="dummy">
            <li>./save/hgMessages.json</li>
        </ul></dd>
    

    
    <dt class="tag-source">Source:</dt>
    <dd class="tag-source"><ul class="dummy"><li>
        <a href="hungryGames.js.html">hungryGames.js</a>, <a href="hungryGames.js.html#line137">line 137</a>
    </li></ul></dd>
    

    

    
    <dt class="tag-see">See:</dt>
    <dd class="tag-see">
        <ul>
            <li><a href="HungryGames.html#~messages">HungryGames~messages</a></li>
        </ul>
    </dd>
    

    
</dl>






        
            
<h4 class="name" id="~messages"><span class="type-signature">(private, inner) </span>messages<span class="type-signature"> :Object.&lt;Array.&lt;string>></span></h4>




<div class="description">
    All messages to show for games. Parsed from file.
</div>



    <h5>Type:</h5>
    <ul>
        <li>
            
<span class="param-type">Object.&lt;Array.&lt;string>></span>


        </li>
    </ul>





<dl class="details">

    

    

    

    

    

    

    

    

    

    

    

    
    <dt class="tag-default">Default Value:</dt>
    <dd class="tag-default"><ul class="dummy">
            <li class="object-value"><pre class="prettyprint"><code>{}</code></pre></li>
        </ul></dd>
    

    
    <dt class="tag-source">Source:</dt>
    <dd class="tag-source"><ul class="dummy"><li>
        <a href="hungryGames.js.html">hungryGames.js</a>, <a href="hungryGames.js.html#line635">line 635</a>
    </li></ul></dd>
    

    

    
    <dt class="tag-see">See:</dt>
    <dd class="tag-see">
        <ul>
            <li><a href="HungryGames.html#~messageFile">HungryGames~messageFile</a></li>
        </ul>
    </dd>
    

    
</dl>






        
            
<h4 class="name" id="~multiEventUserDistribution"><span class="type-signature">(private, inner, constant) </span>multiEventUserDistribution<span class="type-signature"> :Object.&lt;number></span></h4>




<div class="description">
    Probability of each amount of people being chosen for an event. Must total
to 1.0
</div>



    <h5>Type:</h5>
    <ul>
        <li>
            
<span class="param-type">Object.&lt;number></span>


        </li>
    </ul>





<dl class="details">

    

    

    

    

    

    

    

    

    

    

    

    
    <dt class="tag-default">Default Value:</dt>
    <dd class="tag-default"><ul class="dummy">
            <li class="object-value"><pre class="prettyprint"><code>{"undefined":0.0005}</code></pre></li>
        </ul></dd>
    

    
    <dt class="tag-source">Source:</dt>
    <dd class="tag-source"><ul class="dummy"><li>
        <a href="hungryGames.js.html">hungryGames.js</a>, <a href="hungryGames.js.html#line604">line 604</a>
    </li></ul></dd>
    

    

    

    
</dl>






        
            
<h4 class="name" id="~newEventMessages"><span class="type-signature">(private, inner, constant) </span>newEventMessages<span class="type-signature"> :Object.&lt;Discord~Message></span></h4>




<div class="description">
    Messages that the user sent with a new event to add, for storage while
getting the rest of the information about the event.
</div>



    <h5>Type:</h5>
    <ul>
        <li>
            
<span class="param-type">Object.&lt;Discord~Message></span>


        </li>
    </ul>





<dl class="details">

    

    

    

    

    

    

    

    

    

    

    

    
    <dt class="tag-default">Default Value:</dt>
    <dd class="tag-default"><ul class="dummy">
            <li class="object-value"><pre class="prettyprint"><code>{}</code></pre></li>
        </ul></dd>
    

    
    <dt class="tag-source">Source:</dt>
    <dd class="tag-source"><ul class="dummy"><li>
        <a href="hungryGames.js.html">hungryGames.js</a>, <a href="hungryGames.js.html#line716">line 716</a>
    </li></ul></dd>
    

    

    

    
</dl>






        
            
<h4 class="name" id="~numEventsPerPage"><span class="type-signature">(private, inner, constant) </span>numEventsPerPage<span class="type-signature"> :number</span></h4>




<div class="description">
    Number of events to show on a single page of events.
</div>



    <h5>Type:</h5>
    <ul>
        <li>
            
<span class="param-type">number</span>


        </li>
    </ul>





<dl class="details">

    

    

    

    

    

    

    

    

    

    

    

    
    <dt class="tag-default">Default Value:</dt>
    <dd class="tag-default"><ul class="dummy">
            <li>10</li>
        </ul></dd>
    

    
    <dt class="tag-source">Source:</dt>
    <dd class="tag-source"><ul class="dummy"><li>
        <a href="hungryGames.js.html">hungryGames.js</a>, <a href="hungryGames.js.html#line205">line 205</a>
    </li></ul></dd>
    

    

    

    
</dl>






        
            
<h4 class="name" id="~optionMessages"><span class="type-signature">(private, inner, constant) </span>optionMessages<span class="type-signature"> :Object.&lt;Discord~Message></span></h4>




<div class="description">
    Messages I have sent showing current options.
</div>



    <h5>Type:</h5>
    <ul>
        <li>
            
<span class="param-type">Object.&lt;Discord~Message></span>


        </li>
    </ul>





<dl class="details">

    

    

    

    

    

    

    

    

    

    

    

    
    <dt class="tag-default">Default Value:</dt>
    <dd class="tag-default"><ul class="dummy">
            <li class="object-value"><pre class="prettyprint"><code>{}</code></pre></li>
        </ul></dd>
    

    
    <dt class="tag-source">Source:</dt>
    <dd class="tag-source"><ul class="dummy"><li>
        <a href="hungryGames.js.html">hungryGames.js</a>, <a href="hungryGames.js.html#line724">line 724</a>
    </li></ul></dd>
    

    

    

    
</dl>






        
            
<h4 class="name" id="~patreonColor"><span class="type-signature">(private, inner, constant) </span>patreonColor<span class="type-signature"> :number</span></h4>




<div class="description">
    Color to put above patrons avatars. RGBA Hex (0xRRGGBBAA).
</div>



    <h5>Type:</h5>
    <ul>
        <li>
            
<span class="param-type">number</span>


        </li>
    </ul>





<dl class="details">

    

    

    

    

    

    

    

    

    

    

    

    
    <dt class="tag-default">Default Value:</dt>
    <dd class="tag-default"><ul class="dummy">
            <li>4184364287</li>
        </ul></dd>
    

    
    <dt class="tag-source">Source:</dt>
    <dd class="tag-source"><ul class="dummy"><li>
        <a href="hungryGames.js.html">hungryGames.js</a>, <a href="hungryGames.js.html#line536">line 536</a>
    </li></ul></dd>
    

    

    

    
</dl>






        
            
<h4 class="name" id="~patreonSettingKeys"><span class="type-signature">(private, inner, constant) </span>patreonSettingKeys<span class="type-signature"> :Array.&lt;string></span></h4>




<div class="description">
    The permission tags for all settings related to the Hungry Games.
</div>



    <h5>Type:</h5>
    <ul>
        <li>
            
<span class="param-type">Array.&lt;string></span>


        </li>
    </ul>





<dl class="details">

    

    

    

    

    

    

    

    

    

    

    

    
    <dt class="tag-default">Default Value:</dt>
    <dd class="tag-default"><ul class="dummy">
            <li class="object-value"><pre class="prettyprint"><code>["hg:fun_translators","hg:bar_color","hg:customize_stats","hg:personal_weapon"]</code></pre></li>
        </ul></dd>
    

    
    <dt class="tag-source">Source:</dt>
    <dd class="tag-source"><ul class="dummy"><li>
        <a href="hungryGames.js.html">hungryGames.js</a>, <a href="hungryGames.js.html#line82">line 82</a>
    </li></ul></dd>
    

    

    

    
</dl>






        
            
<h4 class="name" id="~saveFile"><span class="type-signature">(private, inner, constant) </span>saveFile<span class="type-signature"> :string</span></h4>




<div class="description">
    The file path to save current state for a specific guild relative to
Common~guildSaveDir.
</div>



    <h5>Type:</h5>
    <ul>
        <li>
            
<span class="param-type">string</span>


        </li>
    </ul>





<dl class="details">

    

    

    

    

    

    

    

    

    

    

    

    
    <dt class="tag-default">Default Value:</dt>
    <dd class="tag-default"><ul class="dummy">
            <li>game.json</li>
        </ul></dd>
    

    
    <dt class="tag-source">Source:</dt>
    <dd class="tag-source"><ul class="dummy"><li>
        <a href="hungryGames.js.html">hungryGames.js</a>, <a href="hungryGames.js.html#line101">line 101</a>
    </li></ul></dd>
    

    

    
    <dt class="tag-see">See:</dt>
    <dd class="tag-see">
        <ul>
            <li>Common~guildSaveDir</li>
        
            <li><a href="HungryGames.html#~games">HungryGames~games</a></li>
        
            <li>HungryGames~saveFileDir</li>
        
            <li><a href="HungryGames.html#~hgSaveDir">HungryGames~hgSaveDir</a></li>
        </ul>
    </dd>
    

    
</dl>






        
            
<h4 class="name" id="~urlRegex"><span class="type-signature">(private, inner, constant) </span>urlRegex<span class="type-signature"> :RegExp</span></h4>




<div class="description">
    Regex to match all URLs in a string.
</div>



    <h5>Type:</h5>
    <ul>
        <li>
            
<span class="param-type">RegExp</span>


        </li>
    </ul>





<dl class="details">

    

    

    

    

    

    

    

    

    

    

    

    

    
    <dt class="tag-source">Source:</dt>
    <dd class="tag-source"><ul class="dummy"><li>
        <a href="hungryGames.js.html">hungryGames.js</a>, <a href="hungryGames.js.html#line244">line 244</a>
    </li></ul></dd>
    

    

    

    
</dl>






        
            
<h4 class="name" id="~weapons"><span class="type-signature">(private, inner) </span>weapons<span class="type-signature"> :Object.&lt;<a href="HungryGames-WeaponEvent.html">HungryGames~WeaponEvent</a>></span></h4>




<div class="description">
    All weapons and their respective actions. Parsed from file.
</div>



    <h5>Type:</h5>
    <ul>
        <li>
            
<span class="param-type">Object.&lt;<a href="HungryGames-WeaponEvent.html">HungryGames~WeaponEvent</a>></span>


        </li>
    </ul>





<dl class="details">

    

    

    

    

    

    

    

    

    

    

    

    
    <dt class="tag-default">Default Value:</dt>
    <dd class="tag-default"><ul class="dummy">
            <li class="object-value"><pre class="prettyprint"><code>{}</code></pre></li>
        </ul></dd>
    

    
    <dt class="tag-source">Source:</dt>
    <dd class="tag-source"><ul class="dummy"><li>
        <a href="hungryGames.js.html">hungryGames.js</a>, <a href="hungryGames.js.html#line683">line 683</a>
    </li></ul></dd>
    

    

    
    <dt class="tag-see">See:</dt>
    <dd class="tag-see">
        <ul>
            <li><a href="HungryGames.html#~weaponsFile">HungryGames~weaponsFile</a></li>
        </ul>
    </dd>
    

    
</dl>






        
            
<h4 class="name" id="~weaponsFile"><span class="type-signature">(private, inner, constant) </span>weaponsFile<span class="type-signature"> :string</span></h4>




<div class="description">
    The file path to read weapon events.
</div>



    <h5>Type:</h5>
    <ul>
        <li>
            
<span class="param-type">string</span>


        </li>
    </ul>





<dl class="details">

    

    

    

    

    

    

    

    

    

    

    

    
    <dt class="tag-default">Default Value:</dt>
    <dd class="tag-default"><ul class="dummy">
            <li>./save/hgWeapons.json</li>
        </ul></dd>
    

    
    <dt class="tag-source">Source:</dt>
    <dd class="tag-source"><ul class="dummy"><li>
        <a href="hungryGames.js.html">hungryGames.js</a>, <a href="hungryGames.js.html#line157">line 157</a>
    </li></ul></dd>
    

    

    
    <dt class="tag-see">See:</dt>
    <dd class="tag-see">
        <ul>
            <li><a href="HungryGames.html#~weapons">HungryGames~weapons</a></li>
        </ul>
    </dd>
    

    
</dl>






        
            
<h4 class="name" id="~webSM"><span class="type-signature">(private, inner, constant) </span>webSM<span class="type-signature"> :string</span></h4>




<div class="description">
    Name of the HG Web submodule for lookup.
</div>



    <h5>Type:</h5>
    <ul>
        <li>
            
<span class="param-type">string</span>


        </li>
    </ul>





<dl class="details">

    

    

    

    

    

    

    

    

    

    

    

    
    <dt class="tag-default">Default Value:</dt>
    <dd class="tag-default"><ul class="dummy">
            <li>./web/hg.js</li>
        </ul></dd>
    

    
    <dt class="tag-source">Source:</dt>
    <dd class="tag-source"><ul class="dummy"><li>
        <a href="hungryGames.js.html">hungryGames.js</a>, <a href="hungryGames.js.html#line32">line 32</a>
    </li></ul></dd>
    

    

    

    
</dl>






        
    

    
        <h3 class="subsection-title">Methods</h3>

        
            

    

    
    <h4 class="name" id="addEvent"><span class="type-signature"></span>addEvent<span class="signature">(id, type, event)</span><span class="type-signature"> &rarr; (nullable) {string}</span></h4>
    

    



<div class="description">
    Adds a given event to the given guild's custom events.
</div>









    <h5>Parameters:</h5>
    

<table class="params">
    <thead>
    <tr>
        
        <th>Name</th>
        

        <th>Type</th>

        

        

        <th class="last">Description</th>
    </tr>
    </thead>

    <tbody>
    

        <tr>
            
                <td class="name"><code>id</code></td>
            

            <td class="type">
            
                
<span class="param-type">string</span>


            
            </td>

            

            

            <td class="description last">The id of the guild to add the event to.</td>
        </tr>

    

        <tr>
            
                <td class="name"><code>type</code></td>
            

            <td class="type">
            
                
<span class="param-type">string</span>


            
            </td>

            

            

            <td class="description last">The type of event this is.</td>
        </tr>

    

        <tr>
            
                <td class="name"><code>event</code></td>
            

            <td class="type">
            
                
<span class="param-type"><a href="HungryGames-Event.html">HungryGames~Event</a></span>


            
            </td>

            

            

            <td class="description last">The event to add.</td>
        </tr>

    
    </tbody>
</table>






<dl class="details">

    

    

    

    

    

    

    

    

    

    

    

    

    
    <dt class="tag-source">Source:</dt>
    <dd class="tag-source"><ul class="dummy"><li>
        <a href="hungryGames.js.html">hungryGames.js</a>, <a href="hungryGames.js.html#line6294">line 6294</a>
    </li></ul></dd>
    

    

    

    
</dl>













<h5>Returns:</h5>

        
<div class="param-desc">
    Error message or null if no error.
</div>



<dl>
    <dt>
        Type
    </dt>
    <dd>
        
<span class="param-type">string</span>


    </dd>
</dl>

    





        
            

    

    
    <h4 class="name" id="addMajorEvent"><span class="type-signature"></span>addMajorEvent<span class="signature">(id, type, data, name<span class="signature-attributes">opt</span>)</span><span class="type-signature"> &rarr; (nullable) {string}</span></h4>
    

    



<div class="description">
    Creates an event and adds it to the custom events for the given guild. Or
edits an existing event by appending new events to the major event.
</div>









    <h5>Parameters:</h5>
    

<table class="params">
    <thead>
    <tr>
        
        <th>Name</th>
        

        <th>Type</th>

        
        <th>Attributes</th>
        

        

        <th class="last">Description</th>
    </tr>
    </thead>

    <tbody>
    

        <tr>
            
                <td class="name"><code>id</code></td>
            

            <td class="type">
            
                
<span class="param-type">string</span>


            
            </td>

            
                <td class="attributes">
                

                

                
                </td>
            

            

            <td class="description last">The guild id to add the event to.</td>
        </tr>

    

        <tr>
            
                <td class="name"><code>type</code></td>
            

            <td class="type">
            
                
<span class="param-type">string</span>


            
            </td>

            
                <td class="attributes">
                

                

                
                </td>
            

            

            <td class="description last">The type of event this is. Either 'arena' or 'weapon'.</td>
        </tr>

    

        <tr>
            
                <td class="name"><code>data</code></td>
            

            <td class="type">
            
                
<span class="param-type"><a href="HungryGames-ArenaEvent.html">HungryGames~ArenaEvent</a></span>
|

<span class="param-type"><a href="HungryGames-WeaponEvent.html">HungryGames~WeaponEvent</a></span>


            
            </td>

            
                <td class="attributes">
                

                

                
                </td>
            

            

            <td class="description last">The event
data.</td>
        </tr>

    

        <tr>
            
                <td class="name"><code>name</code></td>
            

            <td class="type">
            
                
<span class="param-type">string</span>


            
            </td>

            
                <td class="attributes">
                
                    &lt;optional><br>
                

                

                
                </td>
            

            

            <td class="description last">The internal name of the weapon being added.</td>
        </tr>

    
    </tbody>
</table>






<dl class="details">

    

    

    

    

    

    

    

    

    

    

    

    

    
    <dt class="tag-source">Source:</dt>
    <dd class="tag-source"><ul class="dummy"><li>
        <a href="hungryGames.js.html">hungryGames.js</a>, <a href="hungryGames.js.html#line6323">line 6323</a>
    </li></ul></dd>
    

    

    

    
</dl>













<h5>Returns:</h5>

        
<div class="param-desc">
    Error message or null if no error.
</div>



<dl>
    <dt>
        Type
    </dt>
    <dd>
        
<span class="param-type">string</span>


    </dd>
</dl>

    





        
            

    

    
    <h4 class="name" id="begin"><span class="type-signature"></span>begin<span class="signature">(Discord, client, command, common, bot)</span><span class="type-signature"></span></h4>
    

    



<div class="description">
    Initialize this submodule.
</div>









    <h5>Parameters:</h5>
    

<table class="params">
    <thead>
    <tr>
        
        <th>Name</th>
        

        <th>Type</th>

        

        

        <th class="last">Description</th>
    </tr>
    </thead>

    <tbody>
    

        <tr>
            
                <td class="name"><code>Discord</code></td>
            

            <td class="type">
            
                
<span class="param-type">Discord</span>


            
            </td>

            

            

            <td class="description last">The Discord object for the API library.</td>
        </tr>

    

        <tr>
            
                <td class="name"><code>client</code></td>
            

            <td class="type">
            
                
<span class="param-type">Discord~Client</span>


            
            </td>

            

            

            <td class="description last">The client that represents this bot.</td>
        </tr>

    

        <tr>
            
                <td class="name"><code>command</code></td>
            

            <td class="type">
            
                
<span class="param-type"><a href="Command.html">Command</a></span>


            
            </td>

            

            

            <td class="description last">The command instance in which to
register command listeners.</td>
        </tr>

    

        <tr>
            
                <td class="name"><code>common</code></td>
            

            <td class="type">
            
                
<span class="param-type"><a href="Common.html">Common</a></span>


            
            </td>

            

            

            <td class="description last">Class storing common functions.</td>
        </tr>

    

        <tr>
            
                <td class="name"><code>bot</code></td>
            

            <td class="type">
            
                
<span class="param-type"><a href="SpikeyBot.html">SpikeyBot</a></span>


            
            </td>

            

            

            <td class="description last">The parent SpikeyBot instance.</td>
        </tr>

    
    </tbody>
</table>






<dl class="details">

    

    

    
    <dt class="inherited-from">Inherited From:</dt>
    <dd class="inherited-from"><ul class="dummy"><li>
        <a href="SubModule.html#begin">SubModule#begin</a>
    </li></ul></dd>
    

    

    

    

    

    

    

    

    

    

    
    <dt class="tag-source">Source:</dt>
    <dd class="tag-source"><ul class="dummy"><li>
        <a href="subModule.js.html">subModule.js</a>, <a href="subModule.js.html#line118">line 118</a>
    </li></ul></dd>
    

    

    

    
</dl>


















        
            

    

    
    <h4 class="name" id="createGame"><span class="type-signature"></span>createGame<span class="signature">(id)</span><span class="type-signature"></span></h4>
    

    



<div class="description">
    Create a Hungry Games for a guild.
</div>









    <h5>Parameters:</h5>
    

<table class="params">
    <thead>
    <tr>
        
        <th>Name</th>
        

        <th>Type</th>

        

        

        <th class="last">Description</th>
    </tr>
    </thead>

    <tbody>
    

        <tr>
            
                <td class="name"><code>id</code></td>
            

            <td class="type">
            
                
<span class="param-type">string</span>


            
            </td>

            

            

            <td class="description last">The id of the guild to create the game in.</td>
        </tr>

    
    </tbody>
</table>






<dl class="details">

    

    

    

    

    

    

    

    

    

    

    

    

    
    <dt class="tag-source">Source:</dt>
    <dd class="tag-source"><ul class="dummy"><li>
        <a href="hungryGames.js.html">hungryGames.js</a>, <a href="hungryGames.js.html#line1529">line 1529</a>
    </li></ul></dd>
    

    

    

    
</dl>


















        
            

    

    
    <h4 class="name" id="createNPC"><span class="type-signature"></span>createNPC<span class="signature">(gId, username, avatar, id)</span><span class="type-signature"> &rarr; (nullable) {string}</span></h4>
    

    



<div class="description">
    Create an NPC in a guild.
</div>









    <h5>Parameters:</h5>
    

<table class="params">
    <thead>
    <tr>
        
        <th>Name</th>
        

        <th>Type</th>

        

        

        <th class="last">Description</th>
    </tr>
    </thead>

    <tbody>
    

        <tr>
            
                <td class="name"><code>gId</code></td>
            

            <td class="type">
            
                
<span class="param-type">string</span>
|

<span class="param-type">number</span>


            
            </td>

            

            

            <td class="description last">The guild ID to add the NPC to.</td>
        </tr>

    

        <tr>
            
                <td class="name"><code>username</code></td>
            

            <td class="type">
            
                
<span class="param-type">string</span>


            
            </td>

            

            

            <td class="description last">The name of the NPC.</td>
        </tr>

    

        <tr>
            
                <td class="name"><code>avatar</code></td>
            

            <td class="type">
            
                
<span class="param-type">string</span>


            
            </td>

            

            

            <td class="description last">The URL path to the avatar. Must be valid URL to
this server. (ex:
https://www.spikeybot.com/avatars/NPCBBBADEF031F83638/avatar1.png)</td>
        </tr>

    

        <tr>
            
                <td class="name"><code>id</code></td>
            

            <td class="type">
            
                
<span class="param-type">string</span>


            
            </td>

            

            

            <td class="description last">The NPC ID of this NPC. Must match the ID in the avatar
URL.</td>
        </tr>

    
    </tbody>
</table>






<dl class="details">

    

    

    

    

    

    

    

    

    

    

    

    

    
    <dt class="tag-source">Source:</dt>
    <dd class="tag-source"><ul class="dummy"><li>
        <a href="hungryGames.js.html">hungryGames.js</a>, <a href="hungryGames.js.html#line7589">line 7589</a>
    </li></ul></dd>
    

    

    

    
</dl>













<h5>Returns:</h5>

        
<div class="param-desc">
    Error message or null if no error.
</div>



<dl>
    <dt>
        Type
    </dt>
    <dd>
        
<span class="param-type">string</span>


    </dd>
</dl>

    





        
            

    

    
    <h4 class="name" id="createReactJoinMessage"><span class="type-signature"></span>createReactJoinMessage<span class="signature">(channel)</span><span class="type-signature"></span></h4>
    

    



<div class="description">
    Send a message with a reaction for users to click on. records message id
and channel id in game data.
</div>









    <h5>Parameters:</h5>
    

<table class="params">
    <thead>
    <tr>
        
        <th>Name</th>
        

        <th>Type</th>

        

        

        <th class="last">Description</th>
    </tr>
    </thead>

    <tbody>
    

        <tr>
            
                <td class="name"><code>channel</code></td>
            

            <td class="type">
            
                
<span class="param-type">Discord~TextChannel</span>
|

<span class="param-type">string</span>


            
            </td>

            

            

            <td class="description last">The channel in the guild to
send the message, or the ID of the channel.</td>
        </tr>

    
    </tbody>
</table>






<dl class="details">

    

    

    

    

    

    

    

    

    

    

    

    

    
    <dt class="tag-source">Source:</dt>
    <dd class="tag-source"><ul class="dummy"><li>
        <a href="hungryGames.js.html">hungryGames.js</a>, <a href="hungryGames.js.html#line7952">line 7952</a>
    </li></ul></dd>
    

    

    

    
</dl>


















        
            

    

    
    <h4 class="name" id="debug"><span class="type-signature">(protected) </span>debug<span class="signature">(msg)</span><span class="type-signature"></span></h4>
    

    



<div class="description">
    Log using common.logDebug, but automatically set name.
</div>









    <h5>Parameters:</h5>
    

<table class="params">
    <thead>
    <tr>
        
        <th>Name</th>
        

        <th>Type</th>

        

        

        <th class="last">Description</th>
    </tr>
    </thead>

    <tbody>
    

        <tr>
            
                <td class="name"><code>msg</code></td>
            

            <td class="type">
            
                
<span class="param-type">string</span>


            
            </td>

            

            

            <td class="description last">The message to log.</td>
        </tr>

    
    </tbody>
</table>






<dl class="details">

    

    

    
    <dt class="inherited-from">Inherited From:</dt>
    <dd class="inherited-from"><ul class="dummy"><li>
        <a href="SubModule.html#debug">SubModule#debug</a>
    </li></ul></dd>
    

    

    

    

    

    

    

    

    

    

    
    <dt class="tag-source">Source:</dt>
    <dd class="tag-source"><ul class="dummy"><li>
        <a href="subModule.js.html">subModule.js</a>, <a href="subModule.js.html#line195">line 195</a>
    </li></ul></dd>
    

    

    

    
</dl>


















        
            

    

    
    <h4 class="name" id="editMajorEvent"><span class="type-signature"></span>editMajorEvent<span class="signature">(id, type, search, data, name<span class="signature-attributes">opt</span>, newName<span class="signature-attributes">opt</span>)</span><span class="type-signature"> &rarr; (nullable) {string}</span></h4>
    

    



<div class="description">
    Searches custom events for the given one, then edits it with the given
data. If the data is null besides required data for finding the major
event, the major event gets deleted. (Arena or Weapon events)
</div>









    <h5>Parameters:</h5>
    

<table class="params">
    <thead>
    <tr>
        
        <th>Name</th>
        

        <th>Type</th>

        
        <th>Attributes</th>
        

        

        <th class="last">Description</th>
    </tr>
    </thead>

    <tbody>
    

        <tr>
            
                <td class="name"><code>id</code></td>
            

            <td class="type">
            
                
<span class="param-type">string</span>


            
            </td>

            
                <td class="attributes">
                

                

                
                </td>
            

            

            <td class="description last">The id of the guild to remove the event from.</td>
        </tr>

    

        <tr>
            
                <td class="name"><code>type</code></td>
            

            <td class="type">
            
                
<span class="param-type">string</span>


            
            </td>

            
                <td class="attributes">
                

                

                
                </td>
            

            

            <td class="description last">The type of event this is.</td>
        </tr>

    

        <tr>
            
                <td class="name"><code>search</code></td>
            

            <td class="type">
            
                
<span class="param-type"><a href="HungryGames-ArenaEvent.html">HungryGames~ArenaEvent</a></span>
|

<span class="param-type"><a href="HungryGames-WeaponEvent.html">HungryGames~WeaponEvent</a></span>


            
            </td>

            
                <td class="attributes">
                

                

                
                </td>
            

            

            <td class="description last">The event
data to use to search for.</td>
        </tr>

    

        <tr>
            
                <td class="name"><code>data</code></td>
            

            <td class="type">
            
                
<span class="param-type"><a href="HungryGames-ArenaEvent.html">HungryGames~ArenaEvent</a></span>
|

<span class="param-type"><a href="HungryGames-WeaponEvent.html">HungryGames~WeaponEvent</a></span>


            
            </td>

            
                <td class="attributes">
                

                

                
                </td>
            

            

            <td class="description last">The event
data to set the matched search to. If this is null, the event is deleted.</td>
        </tr>

    

        <tr>
            
                <td class="name"><code>name</code></td>
            

            <td class="type">
            
                
<span class="param-type">string</span>


            
            </td>

            
                <td class="attributes">
                
                    &lt;optional><br>
                

                

                
                </td>
            

            

            <td class="description last">The name of the weapon to look for or the message of
the arena event to edit.</td>
        </tr>

    

        <tr>
            
                <td class="name"><code>newName</code></td>
            

            <td class="type">
            
                
<span class="param-type">string</span>


            
            </td>

            
                <td class="attributes">
                
                    &lt;optional><br>
                

                

                
                </td>
            

            

            <td class="description last">The new name of the weapon that was found with
`name`.</td>
        </tr>

    
    </tbody>
</table>






<dl class="details">

    

    

    

    

    

    

    

    

    

    

    

    

    
    <dt class="tag-source">Source:</dt>
    <dd class="tag-source"><ul class="dummy"><li>
        <a href="hungryGames.js.html">hungryGames.js</a>, <a href="hungryGames.js.html#line6387">line 6387</a>
    </li></ul></dd>
    

    

    

    
</dl>













<h5>Returns:</h5>

        
<div class="param-desc">
    Error message or null if no error.
</div>



<dl>
    <dt>
        Type
    </dt>
    <dd>
        
<span class="param-type">string</span>


    </dd>
</dl>

    





        
            

    

    
    <h4 class="name" id="editTeam"><span class="type-signature"></span>editTeam<span class="signature">(uId, gId, cmd, one, two)</span><span class="type-signature"> &rarr; (nullable) {string}</span></h4>
    

    



<div class="description">
    Allows editing teams. Entry for all team actions.
</div>









    <h5>Parameters:</h5>
    

<table class="params">
    <thead>
    <tr>
        
        <th>Name</th>
        

        <th>Type</th>

        

        

        <th class="last">Description</th>
    </tr>
    </thead>

    <tbody>
    

        <tr>
            
                <td class="name"><code>uId</code></td>
            

            <td class="type">
            
                
<span class="param-type">string</span>


            
            </td>

            

            

            <td class="description last">The id of the user is running the action.</td>
        </tr>

    

        <tr>
            
                <td class="name"><code>gId</code></td>
            

            <td class="type">
            
                
<span class="param-type">string</span>


            
            </td>

            

            

            <td class="description last">The id of the guild to run this in.</td>
        </tr>

    

        <tr>
            
                <td class="name"><code>cmd</code></td>
            

            <td class="type">
            
                
<span class="param-type">string</span>


            
            </td>

            

            

            <td class="description last">The command to run on the teams.</td>
        </tr>

    

        <tr>
            
                <td class="name"><code>one</code></td>
            

            <td class="type">
            
                
<span class="param-type">string</span>


            
            </td>

            

            

            <td class="description last">The id of the user to swap, or the new name of the team
if we're renaming a team.</td>
        </tr>

    

        <tr>
            
                <td class="name"><code>two</code></td>
            

            <td class="type">
            
                
<span class="param-type">string</span>


            
            </td>

            

            

            <td class="description last">The id of the user to swap, or the team id if we're
moving a player to a team.</td>
        </tr>

    
    </tbody>
</table>






<dl class="details">

    

    

    

    

    

    

    

    

    

    

    

    

    
    <dt class="tag-source">Source:</dt>
    <dd class="tag-source"><ul class="dummy"><li>
        <a href="hungryGames.js.html">hungryGames.js</a>, <a href="hungryGames.js.html#line5719">line 5719</a>
    </li></ul></dd>
    

    

    

    
</dl>













<h5>Returns:</h5>

        
<div class="param-desc">
    Error message or null if no error.
</div>



<dl>
    <dt>
        Type
    </dt>
    <dd>
        
<span class="param-type">string</span>


    </dd>
</dl>

    





        
            

    

    
    <h4 class="name" id="end"><span class="type-signature"></span>end<span class="signature">()</span><span class="type-signature"></span></h4>
    

    



<div class="description">
    Trigger subModule to shutdown and get ready for process terminating.
</div>













<dl class="details">

    

    

    
    <dt class="inherited-from">Inherited From:</dt>
    <dd class="inherited-from"><ul class="dummy"><li>
        <a href="SubModule.html#end">SubModule#end</a>
    </li></ul></dd>
    

    

    

    

    

    

    

    

    

    

    
    <dt class="tag-source">Source:</dt>
    <dd class="tag-source"><ul class="dummy"><li>
        <a href="subModule.js.html">subModule.js</a>, <a href="subModule.js.html#line173">line 173</a>
    </li></ul></dd>
    

    

    

    
</dl>


















        
            

    

    
    <h4 class="name" id="endGame"><span class="type-signature"></span>endGame<span class="signature">(uId, gId)</span><span class="type-signature"></span></h4>
    

    



<div class="description">
    End the games in the given guild as the given user.
</div>









    <h5>Parameters:</h5>
    

<table class="params">
    <thead>
    <tr>
        
        <th>Name</th>
        

        <th>Type</th>

        

        

        <th class="last">Description</th>
    </tr>
    </thead>

    <tbody>
    

        <tr>
            
                <td class="name"><code>uId</code></td>
            

            <td class="type">
            
                
<span class="param-type">string</span>


            
            </td>

            

            

            <td class="description last">The id of the user who trigged the games to end.</td>
        </tr>

    

        <tr>
            
                <td class="name"><code>gId</code></td>
            

            <td class="type">
            
                
<span class="param-type">string</span>


            
            </td>

            

            

            <td class="description last">The id of the guild to end the games in.</td>
        </tr>

    
    </tbody>
</table>






<dl class="details">

    

    

    

    

    

    

    

    

    

    

    

    

    
    <dt class="tag-source">Source:</dt>
    <dd class="tag-source"><ul class="dummy"><li>
        <a href="hungryGames.js.html">hungryGames.js</a>, <a href="hungryGames.js.html#line2238">line 2238</a>
    </li></ul></dd>
    

    

    

    
</dl>


















        
            

    

    
    <h4 class="name" id="endReactJoinMessage"><span class="type-signature"></span>endReactJoinMessage<span class="signature">(id, cb<span class="signature-attributes">opt</span>)</span><span class="type-signature"></span></h4>
    

    



<div class="description">
    End the reaction join and update the included users to only include those
who reacted to the message.
</div>









    <h5>Parameters:</h5>
    

<table class="params">
    <thead>
    <tr>
        
        <th>Name</th>
        

        <th>Type</th>

        
        <th>Attributes</th>
        

        

        <th class="last">Description</th>
    </tr>
    </thead>

    <tbody>
    

        <tr>
            
                <td class="name"><code>id</code></td>
            

            <td class="type">
            
                
<span class="param-type">string</span>


            
            </td>

            
                <td class="attributes">
                

                

                
                </td>
            

            

            <td class="description last">The guild id of which to end the react join.</td>
        </tr>

    

        <tr>
            
                <td class="name"><code>cb</code></td>
            

            <td class="type">
            
                
<span class="param-type">function</span>


            
            </td>

            
                <td class="attributes">
                
                    &lt;optional><br>
                

                

                
                </td>
            

            

            <td class="description last">Callback once this is complete. First parameter is a
string if error, null otherwise, the second is a string with info if
success or null otherwise.</td>
        </tr>

    
    </tbody>
</table>






<dl class="details">

    

    

    

    

    

    

    

    

    

    

    

    

    
    <dt class="tag-source">Source:</dt>
    <dd class="tag-source"><ul class="dummy"><li>
        <a href="hungryGames.js.html">hungryGames.js</a>, <a href="hungryGames.js.html#line7982">line 7982</a>
    </li></ul></dd>
    

    

    

    
</dl>


















        
            

    

    
    <h4 class="name" id="error"><span class="type-signature">(protected) </span>error<span class="signature">(msg)</span><span class="type-signature"></span></h4>
    

    



<div class="description">
    Log using common.error, but automatically set name.
</div>









    <h5>Parameters:</h5>
    

<table class="params">
    <thead>
    <tr>
        
        <th>Name</th>
        

        <th>Type</th>

        

        

        <th class="last">Description</th>
    </tr>
    </thead>

    <tbody>
    

        <tr>
            
                <td class="name"><code>msg</code></td>
            

            <td class="type">
            
                
<span class="param-type">string</span>


            
            </td>

            

            

            <td class="description last">The message to log.</td>
        </tr>

    
    </tbody>
</table>






<dl class="details">

    

    

    
    <dt class="inherited-from">Inherited From:</dt>
    <dd class="inherited-from"><ul class="dummy"><li>
        <a href="SubModule.html#error">SubModule#error</a>
    </li></ul></dd>
    

    

    

    

    

    

    

    

    

    

    
    <dt class="tag-source">Source:</dt>
    <dd class="tag-source"><ul class="dummy"><li>
        <a href="subModule.js.html">subModule.js</a>, <a href="subModule.js.html#line213">line 213</a>
    </li></ul></dd>
    

    

    

    
</dl>


















        
            

    

    
    <h4 class="name" id="eventsEqual"><span class="type-signature"></span>eventsEqual<span class="signature">(e1, e2)</span><span class="type-signature"> &rarr; {boolean}</span></h4>
    

    



<div class="description">
    Checks if the two given events are equivalent.
</div>









    <h5>Parameters:</h5>
    

<table class="params">
    <thead>
    <tr>
        
        <th>Name</th>
        

        <th>Type</th>

        

        

        <th class="last">Description</th>
    </tr>
    </thead>

    <tbody>
    

        <tr>
            
                <td class="name"><code>e1</code></td>
            

            <td class="type">
            
                
<span class="param-type"><a href="HungryGames-Event.html">HungryGames~Event</a></span>


            
            </td>

            

            

            <td class="description last"></td>
        </tr>

    

        <tr>
            
                <td class="name"><code>e2</code></td>
            

            <td class="type">
            
                
<span class="param-type"><a href="HungryGames-Event.html">HungryGames~Event</a></span>


            
            </td>

            

            

            <td class="description last"></td>
        </tr>

    
    </tbody>
</table>






<dl class="details">

    

    

    

    

    

    

    

    

    

    

    

    

    
    <dt class="tag-source">Source:</dt>
    <dd class="tag-source"><ul class="dummy"><li>
        <a href="hungryGames.js.html">hungryGames.js</a>, <a href="hungryGames.js.html#line6612">line 6612</a>
    </li></ul></dd>
    

    

    

    
</dl>













<h5>Returns:</h5>

        


<dl>
    <dt>
        Type
    </dt>
    <dd>
        
<span class="param-type">boolean</span>


    </dd>
</dl>

    





        
            

    

    
    <h4 class="name" id="excludeUsers"><span class="type-signature"></span>excludeUsers<span class="signature">(users, id)</span><span class="type-signature"> &rarr; {string}</span></h4>
    

    



<div class="description">
    Removes users from a games of a given guild.
</div>









    <h5>Parameters:</h5>
    

<table class="params">
    <thead>
    <tr>
        
        <th>Name</th>
        

        <th>Type</th>

        

        

        <th class="last">Description</th>
    </tr>
    </thead>

    <tbody>
    

        <tr>
            
                <td class="name"><code>users</code></td>
            

            <td class="type">
            
                
<span class="param-type">string</span>
|

<span class="param-type">Array.&lt;string></span>
|

<span class="param-type">Array.&lt;Discord~User></span>


            
            </td>

            

            

            <td class="description last">The users to exclude, or
'everyone' to exclude everyone.</td>
        </tr>

    

        <tr>
            
                <td class="name"><code>id</code></td>
            

            <td class="type">
            
                
<span class="param-type">string</span>


            
            </td>

            

            

            <td class="description last">The guild id to remove the users from.</td>
        </tr>

    
    </tbody>
</table>






<dl class="details">

    

    

    

    

    

    

    

    

    

    

    

    

    
    <dt class="tag-source">Source:</dt>
    <dd class="tag-source"><ul class="dummy"><li>
        <a href="hungryGames.js.html">hungryGames.js</a>, <a href="hungryGames.js.html#line4905">line 4905</a>
    </li></ul></dd>
    

    

    

    
</dl>













<h5>Returns:</h5>

        
<div class="param-desc">
    A string with the outcomes of each user. May have
multiple lines for a single user.
</div>



<dl>
    <dt>
        Type
    </dt>
    <dd>
        
<span class="param-type">string</span>


    </dd>
</dl>

    





        
            

    

    
    <h4 class="name" id="forcePlayerState"><span class="type-signature"></span>forcePlayerState<span class="signature">(id, list, state, text, persists<span class="signature-attributes">opt</span>)</span><span class="type-signature"> &rarr; {string}</span></h4>
    

    



<div class="description">
    Force a player to have a certain outcome in the current day being
simulated, or the next day that will be simulated. This is acheived by
adding a custom event in which the player will be affected after their
normal event for the day.
</div>









    <h5>Parameters:</h5>
    

<table class="params">
    <thead>
    <tr>
        
        <th>Name</th>
        

        <th>Type</th>

        
        <th>Attributes</th>
        

        
        <th>Default</th>
        

        <th class="last">Description</th>
    </tr>
    </thead>

    <tbody>
    

        <tr>
            
                <td class="name"><code>id</code></td>
            

            <td class="type">
            
                
<span class="param-type">string</span>


            
            </td>

            
                <td class="attributes">
                

                

                
                </td>
            

            
                <td class="default">
                
                </td>
            

            <td class="description last">The guild ID in which the users will be affected.</td>
        </tr>

    

        <tr>
            
                <td class="name"><code>list</code></td>
            

            <td class="type">
            
                
<span class="param-type">Array.&lt;string></span>


            
            </td>

            
                <td class="attributes">
                

                

                
                </td>
            

            
                <td class="default">
                
                </td>
            

            <td class="description last">The array of player IDs of which to affect.</td>
        </tr>

    

        <tr>
            
                <td class="name"><code>state</code></td>
            

            <td class="type">
            
                
<span class="param-type">string</span>


            
            </td>

            
                <td class="attributes">
                

                

                
                </td>
            

            
                <td class="default">
                
                </td>
            

            <td class="description last">The outcome to force the players to have been
victims of by the end of the simulated day. ("living", "dead", "wounded",
or "thriving").</td>
        </tr>

    

        <tr>
            
                <td class="name"><code>text</code></td>
            

            <td class="type">
            
                
<span class="param-type">string</span>


            
            </td>

            
                <td class="attributes">
                

                

                
                </td>
            

            
                <td class="default">
                
                </td>
            

            <td class="description last">Message to show when the user is affected.</td>
        </tr>

    

        <tr>
            
                <td class="name"><code>persists</code></td>
            

            <td class="type">
            
                
<span class="param-type">boolean</span>


            
            </td>

            
                <td class="attributes">
                
                    &lt;optional><br>
                

                

                
                </td>
            

            
                <td class="default">
                
                    false
                
                </td>
            

            <td class="description last">Does this outcome persist to the end of
the game, if false it only exists for the next day.</td>
        </tr>

    
    </tbody>
</table>






<dl class="details">

    

    

    

    

    

    

    

    

    

    

    

    

    
    <dt class="tag-source">Source:</dt>
    <dd class="tag-source"><ul class="dummy"><li>
        <a href="hungryGames.js.html">hungryGames.js</a>, <a href="hungryGames.js.html#line8068">line 8068</a>
    </li></ul></dd>
    

    

    

    
</dl>













<h5>Returns:</h5>

        
<div class="param-desc">
    The output message to tell the user of the outcome of the
operation.
</div>



<dl>
    <dt>
        Type
    </dt>
    <dd>
        
<span class="param-type">string</span>


    </dd>
</dl>

    





        
            

    

    
    <h4 class="name" id="getDefaultEvents"><span class="type-signature"></span>getDefaultEvents<span class="signature">()</span><span class="type-signature"> &rarr; {Object}</span></h4>
    

    



<div class="description">
    Returns an object storing all of the default events for the games.
</div>













<dl class="details">

    

    

    

    

    

    

    

    

    

    

    

    

    
    <dt class="tag-source">Source:</dt>
    <dd class="tag-source"><ul class="dummy"><li>
        <a href="hungryGames.js.html">hungryGames.js</a>, <a href="hungryGames.js.html#line1412">line 1412</a>
    </li></ul></dd>
    

    

    

    
</dl>













<h5>Returns:</h5>

        


<dl>
    <dt>
        Type
    </dt>
    <dd>
        
<span class="param-type">Object</span>


    </dd>
</dl>

    





        
            

    

    
    <h4 class="name" id="getGame"><span class="type-signature"></span>getGame<span class="signature">(id)</span><span class="type-signature"> &rarr; (nullable) {<a href="HungryGames-GuildGame.html">HungryGames~GuildGame</a>}</span></h4>
    

    



<div class="description">
    Returns a reference to the current games object for a given guild.
</div>









    <h5>Parameters:</h5>
    

<table class="params">
    <thead>
    <tr>
        
        <th>Name</th>
        

        <th>Type</th>

        

        

        <th class="last">Description</th>
    </tr>
    </thead>

    <tbody>
    

        <tr>
            
                <td class="name"><code>id</code></td>
            

            <td class="type">
            
                
<span class="param-type">string</span>


            
            </td>

            

            

            <td class="description last">The guild id to get the data for.</td>
        </tr>

    
    </tbody>
</table>






<dl class="details">

    

    

    

    

    

    

    

    

    

    

    

    

    
    <dt class="tag-source">Source:</dt>
    <dd class="tag-source"><ul class="dummy"><li>
        <a href="hungryGames.js.html">hungryGames.js</a>, <a href="hungryGames.js.html#line1135">line 1135</a>
    </li></ul></dd>
    

    

    

    
</dl>













<h5>Returns:</h5>

        
<div class="param-desc">
    The current object storing all data about
game in a guild.
</div>



<dl>
    <dt>
        Type
    </dt>
    <dd>
        
<span class="param-type"><a href="HungryGames-GuildGame.html">HungryGames~GuildGame</a></span>


    </dd>
</dl>

    





        
            

    

    
    <h4 class="name" id="getNumSimulating"><span class="type-signature"></span>getNumSimulating<span class="signature">()</span><span class="type-signature"> &rarr; {number}</span></h4>
    

    



<div class="description">
    Returns the number of games that are currently being shown to users.
</div>













<dl class="details">

    

    

    

    

    

    

    

    

    

    

    

    

    
    <dt class="tag-source">Source:</dt>
    <dd class="tag-source"><ul class="dummy"><li>
        <a href="hungryGames.js.html">hungryGames.js</a>, <a href="hungryGames.js.html#line8148">line 8148</a>
    </li></ul></dd>
    

    

    

    
</dl>













<h5>Returns:</h5>

        
<div class="param-desc">
    Number of games simulating.
</div>



<dl>
    <dt>
        Type
    </dt>
    <dd>
        
<span class="param-type">number</span>


    </dd>
</dl>

    





        
            

    

    
    <h4 class="name" id="includeUsers"><span class="type-signature"></span>includeUsers<span class="signature">(users, id)</span><span class="type-signature"> &rarr; {string}</span></h4>
    

    



<div class="description">
    Adds a user back into the next game.
</div>









    <h5>Parameters:</h5>
    

<table class="params">
    <thead>
    <tr>
        
        <th>Name</th>
        

        <th>Type</th>

        

        

        <th class="last">Description</th>
    </tr>
    </thead>

    <tbody>
    

        <tr>
            
                <td class="name"><code>users</code></td>
            

            <td class="type">
            
                
<span class="param-type">string</span>
|

<span class="param-type">Array.&lt;string></span>
|

<span class="param-type">Array.&lt;Discord~User></span>


            
            </td>

            

            

            <td class="description last">The users to include,
'everyone' to include all users, 'online' to include online users,
'offline', 'idle', or 'dnd' for respective users.</td>
        </tr>

    

        <tr>
            
                <td class="name"><code>id</code></td>
            

            <td class="type">
            
                
<span class="param-type">string</span>


            
            </td>

            

            

            <td class="description last">The guild id to add the users to.</td>
        </tr>

    
    </tbody>
</table>






<dl class="details">

    

    

    

    

    

    

    

    

    

    

    

    

    
    <dt class="tag-source">Source:</dt>
    <dd class="tag-source"><ul class="dummy"><li>
        <a href="hungryGames.js.html">hungryGames.js</a>, <a href="hungryGames.js.html#line5101">line 5101</a>
    </li></ul></dd>
    

    

    

    
</dl>













<h5>Returns:</h5>

        
<div class="param-desc">
    A string with the outcomes of each user. May have
multiple lines for a single user.
</div>



<dl>
    <dt>
        Type
    </dt>
    <dd>
        
<span class="param-type">string</span>


    </dd>
</dl>

    





        
            

    

    
    <h4 class="name" id="initialize"><span class="type-signature">(protected) </span>initialize<span class="signature">()</span><span class="type-signature"></span></h4>
    

    



<div class="description">
    The function called at the end of begin() for further initialization
specific to the subModule. Must be defined before begin() is called.
</div>













<dl class="details">

    

    

    

    
    <dt class="tag-overrides">Overrides:</dt>
    <dd class="tag-overrides"><ul class="dummy"><li>
        <a href="SubModule.html#initialize">SubModule#initialize</a>
    </li></ul></dd>
    

    

    

    

    

    

    

    

    

    
    <dt class="tag-source">Source:</dt>
    <dd class="tag-source"><ul class="dummy"><li>
        <a href="subModule.js.html">subModule.js</a>, <a href="subModule.js.html#line95">line 95</a>
    </li></ul></dd>
    

    

    

    
</dl>


















        
            

    

    
    <h4 class="name" id="log"><span class="type-signature">(protected) </span>log<span class="signature">(msg)</span><span class="type-signature"></span></h4>
    

    



<div class="description">
    Log using common.log, but automatically set name.
</div>









    <h5>Parameters:</h5>
    

<table class="params">
    <thead>
    <tr>
        
        <th>Name</th>
        

        <th>Type</th>

        

        

        <th class="last">Description</th>
    </tr>
    </thead>

    <tbody>
    

        <tr>
            
                <td class="name"><code>msg</code></td>
            

            <td class="type">
            
                
<span class="param-type">string</span>


            
            </td>

            

            

            <td class="description last">The message to log.</td>
        </tr>

    
    </tbody>
</table>






<dl class="details">

    

    

    
    <dt class="inherited-from">Inherited From:</dt>
    <dd class="inherited-from"><ul class="dummy"><li>
        <a href="SubModule.html#log">SubModule#log</a>
    </li></ul></dd>
    

    

    

    

    

    

    

    

    

    

    
    <dt class="tag-source">Source:</dt>
    <dd class="tag-source"><ul class="dummy"><li>
        <a href="subModule.js.html">subModule.js</a>, <a href="subModule.js.html#line186">line 186</a>
    </li></ul></dd>
    

    

    

    
</dl>


















        
            

    

    
    <h4 class="name" id="makeAndAddEvent"><span class="type-signature"></span>makeAndAddEvent<span class="signature">(id, type, message, numVictim, numAttacker, victimOutcome, attackerOutcome, victimKiller, attackerKiller, vWeapon, aWeapon)</span><span class="type-signature"> &rarr; (nullable) {string}</span></h4>
    

    



<div class="description">
    Creates an event and adds it to the custom events for the given guild.
</div>









    <h5>Parameters:</h5>
    

<table class="params">
    <thead>
    <tr>
        
        <th>Name</th>
        

        <th>Type</th>

        

        

        <th class="last">Description</th>
    </tr>
    </thead>

    <tbody>
    

        <tr>
            
                <td class="name"><code>id</code></td>
            

            <td class="type">
            
                
<span class="param-type">string</span>


            
            </td>

            

            

            <td class="description last">The guild id to add the event to.</td>
        </tr>

    

        <tr>
            
                <td class="name"><code>type</code></td>
            

            <td class="type">
            
                
<span class="param-type">string</span>


            
            </td>

            

            

            <td class="description last">The type of event this is. Either 'player' or
'bloodbath'.</td>
        </tr>

    

        <tr>
            
                <td class="name"><code>message</code></td>
            

            <td class="type">
            
                
<span class="param-type">string</span>


            
            </td>

            

            

            <td class="description last">The event message.</td>
        </tr>

    

        <tr>
            
                <td class="name"><code>numVictim</code></td>
            

            <td class="type">
            
                
<span class="param-type">number</span>


            
            </td>

            

            

            <td class="description last">The number of victims in the event.</td>
        </tr>

    

        <tr>
            
                <td class="name"><code>numAttacker</code></td>
            

            <td class="type">
            
                
<span class="param-type">number</span>


            
            </td>

            

            

            <td class="description last">The number of attackers in the event.</td>
        </tr>

    

        <tr>
            
                <td class="name"><code>victimOutcome</code></td>
            

            <td class="type">
            
                
<span class="param-type">string</span>


            
            </td>

            

            

            <td class="description last">The outcome of the victims due to this event.</td>
        </tr>

    

        <tr>
            
                <td class="name"><code>attackerOutcome</code></td>
            

            <td class="type">
            
                
<span class="param-type">string</span>


            
            </td>

            

            

            <td class="description last">The outcome of the attackers due to this
event.</td>
        </tr>

    

        <tr>
            
                <td class="name"><code>victimKiller</code></td>
            

            <td class="type">
            
                
<span class="param-type">boolean</span>


            
            </td>

            

            

            <td class="description last">Do the victims kill anyone.</td>
        </tr>

    

        <tr>
            
                <td class="name"><code>attackerKiller</code></td>
            

            <td class="type">
            
                
<span class="param-type">boolean</span>


            
            </td>

            

            

            <td class="description last">Do the attackers kill anyone.</td>
        </tr>

    

        <tr>
            
                <td class="name"><code>vWeapon</code></td>
            

            <td class="type">
            
                
<span class="param-type">Object</span>


            
            </td>

            

            

            <td class="description last">The weapon information to
give the victim.</td>
        </tr>

    

        <tr>
            
                <td class="name"><code>aWeapon</code></td>
            

            <td class="type">
            
                
<span class="param-type">Object</span>


            
            </td>

            

            

            <td class="description last">The weapon information to
give the attacker.</td>
        </tr>

    
    </tbody>
</table>






<dl class="details">

    

    

    

    

    

    

    

    

    

    

    

    

    
    <dt class="tag-source">Source:</dt>
    <dd class="tag-source"><ul class="dummy"><li>
        <a href="hungryGames.js.html">hungryGames.js</a>, <a href="hungryGames.js.html#line6267">line 6267</a>
    </li></ul></dd>
    

    

    

    
</dl>













<h5>Returns:</h5>

        
<div class="param-desc">
    Error message or null if no error.
</div>



<dl>
    <dt>
        Type
    </dt>
    <dd>
        
<span class="param-type">string</span>


    </dd>
</dl>

    





        
            

    

    
    <h4 class="name" id="nextDay"><span class="type-signature"></span>nextDay<span class="signature">(uId, gId, cId)</span><span class="type-signature"></span></h4>
    

    



<div class="description">
    Start the next day of the game in the given channel and guild by the given
user.
</div>









    <h5>Parameters:</h5>
    

<table class="params">
    <thead>
    <tr>
        
        <th>Name</th>
        

        <th>Type</th>

        

        

        <th class="last">Description</th>
    </tr>
    </thead>

    <tbody>
    

        <tr>
            
                <td class="name"><code>uId</code></td>
            

            <td class="type">
            
                
<span class="param-type">string</span>


            
            </td>

            

            

            <td class="description last">The id of the user who trigged autoplay to start.</td>
        </tr>

    

        <tr>
            
                <td class="name"><code>gId</code></td>
            

            <td class="type">
            
                
<span class="param-type">string</span>


            
            </td>

            

            

            <td class="description last">The id of the guild to run autoplay in.</td>
        </tr>

    

        <tr>
            
                <td class="name"><code>cId</code></td>
            

            <td class="type">
            
                
<span class="param-type">string</span>


            
            </td>

            

            

            <td class="description last">The id of the channel to run autoplay in.</td>
        </tr>

    
    </tbody>
</table>






<dl class="details">

    

    

    

    

    

    

    

    

    

    

    

    

    
    <dt class="tag-source">Source:</dt>
    <dd class="tag-source"><ul class="dummy"><li>
        <a href="hungryGames.js.html">hungryGames.js</a>, <a href="hungryGames.js.html#line2424">line 2424</a>
    </li></ul></dd>
    

    

    

    
</dl>


















        
            

    

    
    <h4 class="name" id="on"><span class="type-signature"></span>on<span class="signature">(evt, handler)</span><span class="type-signature"></span></h4>
    

    



<div class="description">
    Register an event listener. Handlers are called in order they are
registered. Earlier events can modify event data.
</div>









    <h5>Parameters:</h5>
    

<table class="params">
    <thead>
    <tr>
        
        <th>Name</th>
        

        <th>Type</th>

        

        

        <th class="last">Description</th>
    </tr>
    </thead>

    <tbody>
    

        <tr>
            
                <td class="name"><code>evt</code></td>
            

            <td class="type">
            
                
<span class="param-type">string</span>


            
            </td>

            

            

            <td class="description last">The name of the event to listen for.</td>
        </tr>

    

        <tr>
            
                <td class="name"><code>handler</code></td>
            

            <td class="type">
            
                
<span class="param-type">function</span>


            
            </td>

            

            

            <td class="description last">The function to call when the event is fired.</td>
        </tr>

    
    </tbody>
</table>






<dl class="details">

    

    

    

    

    

    

    

    

    

    

    

    

    
    <dt class="tag-source">Source:</dt>
    <dd class="tag-source"><ul class="dummy"><li>
        <a href="hungryGames.js.html">hungryGames.js</a>, <a href="hungryGames.js.html#line8491">line 8491</a>
    </li></ul></dd>
    

    

    

    
</dl>


















        
            

    

    
    <h4 class="name" id="pauseAutoplay"><span class="type-signature"></span>pauseAutoplay<span class="signature">(uId, gId)</span><span class="type-signature"></span></h4>
    

    



<div class="description">
    Pause autoplay in the given guild as the given user.
</div>









    <h5>Parameters:</h5>
    

<table class="params">
    <thead>
    <tr>
        
        <th>Name</th>
        

        <th>Type</th>

        

        

        <th class="last">Description</th>
    </tr>
    </thead>

    <tbody>
    

        <tr>
            
                <td class="name"><code>uId</code></td>
            

            <td class="type">
            
                
<span class="param-type">string</span>


            
            </td>

            

            

            <td class="description last">The id of the user who trigged autoplay to end.</td>
        </tr>

    

        <tr>
            
                <td class="name"><code>gId</code></td>
            

            <td class="type">
            
                
<span class="param-type">string</span>


            
            </td>

            

            

            <td class="description last">The id of the guild to end autoplay.</td>
        </tr>

    
    </tbody>
</table>






<dl class="details">

    

    

    

    

    

    

    

    

    

    

    

    

    
    <dt class="tag-source">Source:</dt>
    <dd class="tag-source"><ul class="dummy"><li>
        <a href="hungryGames.js.html">hungryGames.js</a>, <a href="hungryGames.js.html#line2248">line 2248</a>
    </li></ul></dd>
    

    

    

    
</dl>


















        
            

    

    
    <h4 class="name" id="pauseGame"><span class="type-signature"></span>pauseGame<span class="signature">(id)</span><span class="type-signature"> &rarr; {string}</span></h4>
    

    



<div class="description">
    Pause the game in by clearing the current interval.
</div>









    <h5>Parameters:</h5>
    

<table class="params">
    <thead>
    <tr>
        
        <th>Name</th>
        

        <th>Type</th>

        

        

        <th class="last">Description</th>
    </tr>
    </thead>

    <tbody>
    

        <tr>
            
                <td class="name"><code>id</code></td>
            

            <td class="type">
            
                
<span class="param-type">string</span>


            
            </td>

            

            

            <td class="description last">The id of the guild to pause in.</td>
        </tr>

    
    </tbody>
</table>






<dl class="details">

    

    

    

    

    

    

    

    

    

    

    

    

    
    <dt class="tag-source">Source:</dt>
    <dd class="tag-source"><ul class="dummy"><li>
        <a href="hungryGames.js.html">hungryGames.js</a>, <a href="hungryGames.js.html#line2385">line 2385</a>
    </li></ul></dd>
    

    

    

    
</dl>













<h5>Returns:</h5>

        
<div class="param-desc">
    User information of the outcome of this command.
</div>



<dl>
    <dt>
        Type
    </dt>
    <dd>
        
<span class="param-type">string</span>


    </dd>
</dl>

    





        
            

    

    
    <h4 class="name" id="removeEvent"><span class="type-signature"></span>removeEvent<span class="signature">(id, type, event)</span><span class="type-signature"> &rarr; (nullable) {string}</span></h4>
    

    



<div class="description">
    Searches custom events for the given one, then removes it from the custom
events. (Bloodbath or Player events)
</div>









    <h5>Parameters:</h5>
    

<table class="params">
    <thead>
    <tr>
        
        <th>Name</th>
        

        <th>Type</th>

        

        

        <th class="last">Description</th>
    </tr>
    </thead>

    <tbody>
    

        <tr>
            
                <td class="name"><code>id</code></td>
            

            <td class="type">
            
                
<span class="param-type">string</span>


            
            </td>

            

            

            <td class="description last">The id of the guild to remove the event from.</td>
        </tr>

    

        <tr>
            
                <td class="name"><code>type</code></td>
            

            <td class="type">
            
                
<span class="param-type">string</span>


            
            </td>

            

            

            <td class="description last">The type of event this is.</td>
        </tr>

    

        <tr>
            
                <td class="name"><code>event</code></td>
            

            <td class="type">
            
                
<span class="param-type"><a href="HungryGames-Event.html">HungryGames~Event</a></span>


            
            </td>

            

            

            <td class="description last">The event to search for.</td>
        </tr>

    
    </tbody>
</table>






<dl class="details">

    

    

    

    

    

    

    

    

    

    

    

    

    
    <dt class="tag-source">Source:</dt>
    <dd class="tag-source"><ul class="dummy"><li>
        <a href="hungryGames.js.html">hungryGames.js</a>, <a href="hungryGames.js.html#line6477">line 6477</a>
    </li></ul></dd>
    

    

    

    
</dl>













<h5>Returns:</h5>

        
<div class="param-desc">
    Error message or null if no error.
</div>



<dl>
    <dt>
        Type
    </dt>
    <dd>
        
<span class="param-type">string</span>


    </dd>
</dl>

    





        
            

    

    
    <h4 class="name" id="removeListener"><span class="type-signature"></span>removeListener<span class="signature">(evt, handler)</span><span class="type-signature"></span></h4>
    

    



<div class="description">
    Remove an event listener;
</div>









    <h5>Parameters:</h5>
    

<table class="params">
    <thead>
    <tr>
        
        <th>Name</th>
        

        <th>Type</th>

        

        

        <th class="last">Description</th>
    </tr>
    </thead>

    <tbody>
    

        <tr>
            
                <td class="name"><code>evt</code></td>
            

            <td class="type">
            
                
<span class="param-type">string</span>


            
            </td>

            

            

            <td class="description last">The name of the event that was being listened for.</td>
        </tr>

    

        <tr>
            
                <td class="name"><code>handler</code></td>
            

            <td class="type">
            
                
<span class="param-type">function</span>


            
            </td>

            

            

            <td class="description last">The currently registered handler.</td>
        </tr>

    
    </tbody>
</table>






<dl class="details">

    

    

    

    

    

    

    

    

    

    

    

    

    
    <dt class="tag-source">Source:</dt>
    <dd class="tag-source"><ul class="dummy"><li>
        <a href="hungryGames.js.html">hungryGames.js</a>, <a href="hungryGames.js.html#line8502">line 8502</a>
    </li></ul></dd>
    

    

    

    
</dl>


















        
            

    

    
    <h4 class="name" id="removeNPC"><span class="type-signature"></span>removeNPC<span class="signature">(gId, npc)</span><span class="type-signature"> &rarr; {string|Discord~MessageEmbed}</span></h4>
    

    



<div class="description">
    Delete an NPC from a guild.
</div>









    <h5>Parameters:</h5>
    

<table class="params">
    <thead>
    <tr>
        
        <th>Name</th>
        

        <th>Type</th>

        

        

        <th class="last">Description</th>
    </tr>
    </thead>

    <tbody>
    

        <tr>
            
                <td class="name"><code>gId</code></td>
            

            <td class="type">
            
                
<span class="param-type">string</span>


            
            </td>

            

            

            <td class="description last">Guild id of which to remove npc.</td>
        </tr>

    

        <tr>
            
                <td class="name"><code>npc</code></td>
            

            <td class="type">
            
                
<span class="param-type">string</span>


            
            </td>

            

            

            <td class="description last">ID of npc to delete.</td>
        </tr>

    
    </tbody>
</table>






<dl class="details">

    

    

    

    

    

    

    

    

    

    

    

    

    
    <dt class="tag-source">Source:</dt>
    <dd class="tag-source"><ul class="dummy"><li>
        <a href="hungryGames.js.html">hungryGames.js</a>, <a href="hungryGames.js.html#line7669">line 7669</a>
    </li></ul></dd>
    

    

    

    
</dl>













<h5>Returns:</h5>

        
<div class="param-desc">
    String if error, MessageEmbed to send
if success.
</div>



<dl>
    <dt>
        Type
    </dt>
    <dd>
        
<span class="param-type">string</span>
|

<span class="param-type">Discord~MessageEmbed</span>


    </dd>
</dl>

    





        
            

    

    
    <h4 class="name" id="renameGame"><span class="type-signature"></span>renameGame<span class="signature">(id, name)</span><span class="type-signature"> &rarr; {boolean}</span></h4>
    

    



<div class="description">
    Rename the guild's game to the given custom name.
</div>









    <h5>Parameters:</h5>
    

<table class="params">
    <thead>
    <tr>
        
        <th>Name</th>
        

        <th>Type</th>

        

        

        <th class="last">Description</th>
    </tr>
    </thead>

    <tbody>
    

        <tr>
            
                <td class="name"><code>id</code></td>
            

            <td class="type">
            
                
<span class="param-type">string</span>
|

<span class="param-type">number</span>


            
            </td>

            

            

            <td class="description last">The guild id of which to change the game's name.</td>
        </tr>

    

        <tr>
            
                <td class="name"><code>name</code></td>
            

            <td class="type">
            
                
<span class="param-type">string</span>


            
            </td>

            

            

            <td class="description last">The custom name to change to. Must be 100 characters
or fewer.</td>
        </tr>

    
    </tbody>
</table>






<dl class="details">

    

    

    

    

    

    

    

    

    

    

    

    

    
    <dt class="tag-source">Source:</dt>
    <dd class="tag-source"><ul class="dummy"><li>
        <a href="hungryGames.js.html">hungryGames.js</a>, <a href="hungryGames.js.html#line7885">line 7885</a>
    </li></ul></dd>
    

    

    

    
</dl>













<h5>Returns:</h5>

        
<div class="param-desc">
    True if successful, false if failed. Failure is probably
due to a game not existing or the name being longer than 100 characters.
</div>



<dl>
    <dt>
        Type
    </dt>
    <dd>
        
<span class="param-type">boolean</span>


    </dd>
</dl>

    





        
            

    

    
    <h4 class="name" id="resetGame"><span class="type-signature"></span>resetGame<span class="signature">(id, command)</span><span class="type-signature"> &rarr; {string}</span></h4>
    

    



<div class="description">
    Reset the specified category of data from a game.
</div>









    <h5>Parameters:</h5>
    

<table class="params">
    <thead>
    <tr>
        
        <th>Name</th>
        

        <th>Type</th>

        

        

        <th class="last">Description</th>
    </tr>
    </thead>

    <tbody>
    

        <tr>
            
                <td class="name"><code>id</code></td>
            

            <td class="type">
            
                
<span class="param-type">string</span>


            
            </td>

            

            

            <td class="description last">The id of the guild to modify.</td>
        </tr>

    

        <tr>
            
                <td class="name"><code>command</code></td>
            

            <td class="type">
            
                
<span class="param-type">string</span>


            
            </td>

            

            

            <td class="description last">The category of data to reset.</td>
        </tr>

    
    </tbody>
</table>






<dl class="details">

    

    

    

    

    

    

    

    

    

    

    

    

    
    <dt class="tag-source">Source:</dt>
    <dd class="tag-source"><ul class="dummy"><li>
        <a href="hungryGames.js.html">hungryGames.js</a>, <a href="hungryGames.js.html#line1861">line 1861</a>
    </li></ul></dd>
    

    

    

    
</dl>













<h5>Returns:</h5>

        
<div class="param-desc">
    The message explaining what happened.
</div>



<dl>
    <dt>
        Type
    </dt>
    <dd>
        
<span class="param-type">string</span>


    </dd>
</dl>

    





        
            

    

    
    <h4 class="name" id="save"><span class="type-signature"></span>save<span class="signature">(opt<span class="signature-attributes">opt</span>)</span><span class="type-signature"></span></h4>
    

    



<div class="description">
    Saves all data to files necessary for saving current state.
</div>









    <h5>Parameters:</h5>
    

<table class="params">
    <thead>
    <tr>
        
        <th>Name</th>
        

        <th>Type</th>

        
        <th>Attributes</th>
        

        
        <th>Default</th>
        

        <th class="last">Description</th>
    </tr>
    </thead>

    <tbody>
    

        <tr>
            
                <td class="name"><code>opt</code></td>
            

            <td class="type">
            
                
<span class="param-type">string</span>


            
            </td>

            
                <td class="attributes">
                
                    &lt;optional><br>
                

                

                
                </td>
            

            
                <td class="default">
                
                    'sync'
                
                </td>
            

            <td class="description last">Can be 'async', otherwise defaults to
synchronous.</td>
        </tr>

    
    </tbody>
</table>






<dl class="details">

    

    

    

    
    <dt class="tag-overrides">Overrides:</dt>
    <dd class="tag-overrides"><ul class="dummy"><li>
        <a href="SubModule.html#save">SubModule#save</a>
    </li></ul></dd>
    

    

    

    

    

    

    

    

    

    
    <dt class="tag-source">Source:</dt>
    <dd class="tag-source"><ul class="dummy"><li>
        <a href="subModule.js.html">subModule.js</a>, <a href="subModule.js.html#line232">line 232</a>
    </li></ul></dd>
    

    

    

    
</dl>


















        
            

    

    
    <h4 class="name" id="setOption"><span class="type-signature"></span>setOption<span class="signature">(id, option<span class="signature-attributes">nullable</span>, value, text<span class="signature-attributes">opt</span>)</span><span class="type-signature"> &rarr; {string}</span></h4>
    

    



<div class="description">
    Change an option to a value for the given guild.
</div>









    <h5>Parameters:</h5>
    

<table class="params">
    <thead>
    <tr>
        
        <th>Name</th>
        

        <th>Type</th>

        
        <th>Attributes</th>
        

        
        <th>Default</th>
        

        <th class="last">Description</th>
    </tr>
    </thead>

    <tbody>
    

        <tr>
            
                <td class="name"><code>id</code></td>
            

            <td class="type">
            
                
<span class="param-type">string</span>


            
            </td>

            
                <td class="attributes">
                

                

                
                </td>
            

            
                <td class="default">
                
                </td>
            

            <td class="description last">The guild id to change the option in.</td>
        </tr>

    

        <tr>
            
                <td class="name"><code>option</code></td>
            

            <td class="type">
            
                
<span class="param-type">string</span>


            
            </td>

            
                <td class="attributes">
                

                
                    &lt;nullable><br>
                

                
                </td>
            

            
                <td class="default">
                
                </td>
            

            <td class="description last">The option key to change.</td>
        </tr>

    

        <tr>
            
                <td class="name"><code>value</code></td>
            

            <td class="type">
            
                
<span class="param-type">string</span>
|

<span class="param-type">boolean</span>
|

<span class="param-type">number</span>


            
            </td>

            
                <td class="attributes">
                

                

                
                </td>
            

            
                <td class="default">
                
                </td>
            

            <td class="description last">The value to change the option to.</td>
        </tr>

    

        <tr>
            
                <td class="name"><code>text</code></td>
            

            <td class="type">
            
                
<span class="param-type">string</span>


            
            </td>

            
                <td class="attributes">
                
                    &lt;optional><br>
                

                

                
                </td>
            

            
                <td class="default">
                
                    ''
                
                </td>
            

            <td class="description last">The original message sent without the command
prefix in the case we are changing the value of an object and require all
user inputted data.</td>
        </tr>

    
    </tbody>
</table>






<dl class="details">

    

    

    

    

    

    

    

    

    

    

    

    

    
    <dt class="tag-source">Source:</dt>
    <dd class="tag-source"><ul class="dummy"><li>
        <a href="hungryGames.js.html">hungryGames.js</a>, <a href="hungryGames.js.html#line5414">line 5414</a>
    </li></ul></dd>
    

    

    

    
</dl>













<h5>Returns:</h5>

        
<div class="param-desc">
    A message saying what happened, or null if we should show
the user the list of options instead.
</div>



<dl>
    <dt>
        Type
    </dt>
    <dd>
        
<span class="param-type">string</span>


    </dd>
</dl>

    





        
            

    

    
    <h4 class="name" id="shutdown"><span class="type-signature">(protected) </span>shutdown<span class="signature">()</span><span class="type-signature"></span></h4>
    

    



<div class="description">
    Shutdown and disable this submodule. Removes all event listeners.
</div>













<dl class="details">

    

    

    

    
    <dt class="tag-overrides">Overrides:</dt>
    <dd class="tag-overrides"><ul class="dummy"><li>
        <a href="SubModule.html#shutdown">SubModule#shutdown</a>
    </li></ul></dd>
    

    

    

    

    

    

    

    

    

    
    <dt class="tag-source">Source:</dt>
    <dd class="tag-source"><ul class="dummy"><li>
        <a href="subModule.js.html">subModule.js</a>, <a href="subModule.js.html#line223">line 223</a>
    </li></ul></dd>
    

    

    

    
</dl>


















        
            

    

    
    <h4 class="name" id="startAutoplay"><span class="type-signature"></span>startAutoplay<span class="signature">(uId, gId, cId)</span><span class="type-signature"></span></h4>
    

    



<div class="description">
    Start autoplay in the given channel and guild by the given user.
</div>









    <h5>Parameters:</h5>
    

<table class="params">
    <thead>
    <tr>
        
        <th>Name</th>
        

        <th>Type</th>

        

        

        <th class="last">Description</th>
    </tr>
    </thead>

    <tbody>
    

        <tr>
            
                <td class="name"><code>uId</code></td>
            

            <td class="type">
            
                
<span class="param-type">string</span>


            
            </td>

            

            

            <td class="description last">The id of the user who trigged autoplay to start.</td>
        </tr>

    

        <tr>
            
                <td class="name"><code>gId</code></td>
            

            <td class="type">
            
                
<span class="param-type">string</span>


            
            </td>

            

            

            <td class="description last">The id of the guild to run autoplay in.</td>
        </tr>

    

        <tr>
            
                <td class="name"><code>cId</code></td>
            

            <td class="type">
            
                
<span class="param-type">string</span>


            
            </td>

            

            

            <td class="description last">The id of the channel to run autoplay in.</td>
        </tr>

    
    </tbody>
</table>






<dl class="details">

    

    

    

    

    

    

    

    

    

    

    

    

    
    <dt class="tag-source">Source:</dt>
    <dd class="tag-source"><ul class="dummy"><li>
        <a href="hungryGames.js.html">hungryGames.js</a>, <a href="hungryGames.js.html#line2228">line 2228</a>
    </li></ul></dd>
    

    

    

    
</dl>


















        
            

    

    
    <h4 class="name" id="startGame"><span class="type-signature"></span>startGame<span class="signature">(uId, gId, cId)</span><span class="type-signature"></span></h4>
    

    



<div class="description">
    Start the games in the given channel and guild by the given user.
</div>









    <h5>Parameters:</h5>
    

<table class="params">
    <thead>
    <tr>
        
        <th>Name</th>
        

        <th>Type</th>

        

        

        <th class="last">Description</th>
    </tr>
    </thead>

    <tbody>
    

        <tr>
            
                <td class="name"><code>uId</code></td>
            

            <td class="type">
            
                
<span class="param-type">string</span>


            
            </td>

            

            

            <td class="description last">The id of the user who trigged the games to start.</td>
        </tr>

    

        <tr>
            
                <td class="name"><code>gId</code></td>
            

            <td class="type">
            
                
<span class="param-type">string</span>


            
            </td>

            

            

            <td class="description last">The id of the guild to run the games in.</td>
        </tr>

    

        <tr>
            
                <td class="name"><code>cId</code></td>
            

            <td class="type">
            
                
<span class="param-type">string</span>


            
            </td>

            

            

            <td class="description last">The id of the channel to run the games in.</td>
        </tr>

    
    </tbody>
</table>






<dl class="details">

    

    

    

    

    

    

    

    

    

    

    

    

    
    <dt class="tag-source">Source:</dt>
    <dd class="tag-source"><ul class="dummy"><li>
        <a href="hungryGames.js.html">hungryGames.js</a>, <a href="hungryGames.js.html#line2217">line 2217</a>
    </li></ul></dd>
    

    

    

    
</dl>


















        
            

    

    
    <h4 class="name" id="toggleEvent"><span class="type-signature"></span>toggleEvent<span class="signature">(id, type, subCat<span class="signature-attributes">nullable</span>, event, value<span class="signature-attributes">opt</span>)</span><span class="type-signature"> &rarr; (nullable) {string}</span></h4>
    

    



<div class="description">
    Enable or disable an event without deleting it completely.
</div>









    <h5>Parameters:</h5>
    

<table class="params">
    <thead>
    <tr>
        
        <th>Name</th>
        

        <th>Type</th>

        
        <th>Attributes</th>
        

        

        <th class="last">Description</th>
    </tr>
    </thead>

    <tbody>
    

        <tr>
            
                <td class="name"><code>id</code></td>
            

            <td class="type">
            
                
<span class="param-type">number</span>
|

<span class="param-type">string</span>


            
            </td>

            
                <td class="attributes">
                

                

                
                </td>
            

            

            <td class="description last">The guild id that the event shall be toggled in.</td>
        </tr>

    

        <tr>
            
                <td class="name"><code>type</code></td>
            

            <td class="type">
            
                
<span class="param-type">string</span>


            
            </td>

            
                <td class="attributes">
                

                

                
                </td>
            

            

            <td class="description last">The type of event. 'bloodbath', 'player', 'weapon', or
'arena'</td>
        </tr>

    

        <tr>
            
                <td class="name"><code>subCat</code></td>
            

            <td class="type">
            
                
<span class="param-type">string</span>


            
            </td>

            
                <td class="attributes">
                

                
                    &lt;nullable><br>
                

                
                </td>
            

            

            <td class="description last">The sub-category name of the event if there is one
(Such as the weapon name, or arena event message).</td>
        </tr>

    

        <tr>
            
                <td class="name"><code>event</code></td>
            

            <td class="type">
            
                
<span class="param-type"><a href="HungryGames-Event.html">HungryGames~Event</a></span>
|

<span class="param-type"><a href="HungryGames-ArenaEvent.html">HungryGames~ArenaEvent</a></span>
|

<span class="param-type"><a href="HungryGames-WeaponEvent.html">HungryGames~WeaponEvent</a></span>


            
            </td>

            
                <td class="attributes">
                

                

                
                </td>
            

            

            <td class="description last">The event to toggle.</td>
        </tr>

    

        <tr>
            
                <td class="name"><code>value</code></td>
            

            <td class="type">
            
                
<span class="param-type">boolean</span>


            
            </td>

            
                <td class="attributes">
                
                    &lt;optional><br>
                

                

                
                </td>
            

            

            <td class="description last">Set enabled to a value instead of toggling.</td>
        </tr>

    
    </tbody>
</table>






<dl class="details">

    

    

    

    

    

    

    

    

    

    

    

    

    
    <dt class="tag-source">Source:</dt>
    <dd class="tag-source"><ul class="dummy"><li>
        <a href="hungryGames.js.html">hungryGames.js</a>, <a href="hungryGames.js.html#line6520">line 6520</a>
    </li></ul></dd>
    

    

    

    
</dl>













<h5>Returns:</h5>

        
<div class="param-desc">
    Error message or null if no error.
</div>



<dl>
    <dt>
        Type
    </dt>
    <dd>
        
<span class="param-type">string</span>


    </dd>
</dl>

    





        
            

    

    
    <h4 class="name" id="unloadable"><span class="type-signature"></span>unloadable<span class="signature">()</span><span class="type-signature"> &rarr; {boolean}</span></h4>
    

    



<div class="description">
    Check if this module is in a state that is ready to be unloaded. If false
is returned, this module should not be unloaded and doing such may risk
putting the module into an uncontrollable state.
</div>













<dl class="details">

    

    

    

    
    <dt class="tag-overrides">Overrides:</dt>
    <dd class="tag-overrides"><ul class="dummy"><li>
        <a href="SubModule.html#unloadable">SubModule#unloadable</a>
    </li></ul></dd>
    

    

    

    

    

    

    

    

    

    
    <dt class="tag-source">Source:</dt>
    <dd class="tag-source"><ul class="dummy"><li>
        <a href="subModule.js.html">subModule.js</a>, <a href="subModule.js.html#line243">line 243</a>
    </li></ul></dd>
    

    

    

    
</dl>













<h5>Returns:</h5>

        
<div class="param-desc">
    True if can be unloaded, false if cannot.
</div>



<dl>
    <dt>
        Type
    </dt>
    <dd>
        
<span class="param-type">boolean</span>


    </dd>
</dl>

    





        
            

    

    
    <h4 class="name" id="warn"><span class="type-signature">(protected) </span>warn<span class="signature">(msg)</span><span class="type-signature"></span></h4>
    

    



<div class="description">
    Log using common.logWarning, but automatically set name.
</div>









    <h5>Parameters:</h5>
    

<table class="params">
    <thead>
    <tr>
        
        <th>Name</th>
        

        <th>Type</th>

        

        

        <th class="last">Description</th>
    </tr>
    </thead>

    <tbody>
    

        <tr>
            
                <td class="name"><code>msg</code></td>
            

            <td class="type">
            
                
<span class="param-type">string</span>


            
            </td>

            

            

            <td class="description last">The message to log.</td>
        </tr>

    
    </tbody>
</table>






<dl class="details">

    

    

    
    <dt class="inherited-from">Inherited From:</dt>
    <dd class="inherited-from"><ul class="dummy"><li>
        <a href="SubModule.html#warn">SubModule#warn</a>
    </li></ul></dd>
    

    

    

    

    

    

    

    

    

    

    
    <dt class="tag-source">Source:</dt>
    <dd class="tag-source"><ul class="dummy"><li>
        <a href="subModule.js.html">subModule.js</a>, <a href="subModule.js.html#line204">line 204</a>
    </li></ul></dd>
    

    

    

    
</dl>


















        
            

    

    
    <h4 class="name" id="~calcColNum"><span class="type-signature">(private, inner) </span>calcColNum<span class="signature">(numCols, statusList)</span><span class="type-signature"> &rarr; {number}</span></h4>
    

    



<div class="description">
    Calculates the number of columns for the given player list. Assumes maximum
character count of 1024 per section. The number of columns also becomes
limited to 5, because we will run into the embed total character limit of
6000 if we add any more.
[Discord API Docs](
https://discordapp.com/developers/docs/resources/channel#embed-limits)
</div>









    <h5>Parameters:</h5>
    

<table class="params">
    <thead>
    <tr>
        
        <th>Name</th>
        

        <th>Type</th>

        

        

        <th class="last">Description</th>
    </tr>
    </thead>

    <tbody>
    

        <tr>
            
                <td class="name"><code>numCols</code></td>
            

            <td class="type">
            
                
<span class="param-type">number</span>


            
            </td>

            

            

            <td class="description last">Minimum number of columns.</td>
        </tr>

    

        <tr>
            
                <td class="name"><code>statusList</code></td>
            

            <td class="type">
            
                
<span class="param-type">Array.&lt;string></span>


            
            </td>

            

            

            <td class="description last">List of text to check.</td>
        </tr>

    
    </tbody>
</table>






<dl class="details">

    

    

    

    

    

    

    

    

    

    

    

    

    
    <dt class="tag-source">Source:</dt>
    <dd class="tag-source"><ul class="dummy"><li>
        <a href="hungryGames.js.html">hungryGames.js</a>, <a href="hungryGames.js.html#line8302">line 8302</a>
    </li></ul></dd>
    

    

    

    
</dl>













<h5>Returns:</h5>

        
<div class="param-desc">
    Number of columns the data shall be formatted as.
</div>



<dl>
    <dt>
        Type
    </dt>
    <dd>
        
<span class="param-type">number</span>


    </dd>
</dl>

    





        
            

    

    
    <h4 class="name" id="~changeObjectValue"><span class="type-signature">(private, inner) </span>changeObjectValue<span class="signature">(obj, defaultObj, option, value, values, id, range<span class="signature-attributes">opt</span>)</span><span class="type-signature"> &rarr; {string}</span></h4>
    

    



<div class="description">
    Recurse through an object to change a certain child value based off a given
array of words.
</div>









    <h5>Parameters:</h5>
    

<table class="params">
    <thead>
    <tr>
        
        <th>Name</th>
        

        <th>Type</th>

        
        <th>Attributes</th>
        

        

        <th class="last">Description</th>
    </tr>
    </thead>

    <tbody>
    

        <tr>
            
                <td class="name"><code>obj</code></td>
            

            <td class="type">
            
                
<span class="param-type">HungryGames~GuildGame.options</span>


            
            </td>

            
                <td class="attributes">
                

                

                
                </td>
            

            

            <td class="description last">The object with the values to
change.</td>
        </tr>

    

        <tr>
            
                <td class="name"><code>defaultObj</code></td>
            

            <td class="type">
            
                
<span class="param-type"><a href="HungryGames.html#~defaultOptions">HungryGames~defaultOptions</a></span>


            
            </td>

            
                <td class="attributes">
                

                

                
                </td>
            

            

            <td class="description last">The default template object
to base changes off of.</td>
        </tr>

    

        <tr>
            
                <td class="name"><code>option</code></td>
            

            <td class="type">
            
                
<span class="param-type">string</span>


            
            </td>

            
                <td class="attributes">
                

                

                
                </td>
            

            

            <td class="description last">The first value to check.</td>
        </tr>

    

        <tr>
            
                <td class="name"><code>value</code></td>
            

            <td class="type">
            
                
<span class="param-type">number</span>
|

<span class="param-type">boolean</span>
|

<span class="param-type">string</span>


            
            </td>

            
                <td class="attributes">
                

                

                
                </td>
            

            

            <td class="description last">The value to change to, or the next
option key to check if we have not found an end to a branch yet.</td>
        </tr>

    

        <tr>
            
                <td class="name"><code>values</code></td>
            

            <td class="type">
            
                
<span class="param-type">Array.&lt;(string|boolean|number)></span>


            
            </td>

            
                <td class="attributes">
                

                

                
                </td>
            

            

            <td class="description last">All keys leading to the final
value, as well as the final value.</td>
        </tr>

    

        <tr>
            
                <td class="name"><code>id</code></td>
            

            <td class="type">
            
                
<span class="param-type">string</span>


            
            </td>

            
                <td class="attributes">
                

                

                
                </td>
            

            

            <td class="description last">The id of the guild this was triggered for.</td>
        </tr>

    

        <tr>
            
                <td class="name"><code>range</code></td>
            

            <td class="type">
            
                
<span class="param-type">Object</span>


            
            </td>

            
                <td class="attributes">
                
                    &lt;optional><br>
                

                

                
                </td>
            

            

            <td class="description last">Allowable range for values that
are numbers.</td>
        </tr>

    
    </tbody>
</table>






<dl class="details">

    

    

    

    

    

    

    

    

    

    

    

    

    
    <dt class="tag-source">Source:</dt>
    <dd class="tag-source"><ul class="dummy"><li>
        <a href="hungryGames.js.html">hungryGames.js</a>, <a href="hungryGames.js.html#line5452">line 5452</a>
    </li></ul></dd>
    

    

    

    
</dl>













<h5>Returns:</h5>

        
<div class="param-desc">
    Message saying what happened. Can be an error message.
</div>



<dl>
    <dt>
        Type
    </dt>
    <dd>
        
<span class="param-type">string</span>


    </dd>
</dl>

    





        
            

    

    
    <h4 class="name" id="~commandHeal"><span class="type-signature">(private, inner) </span>commandHeal<span class="signature">(msg, id)</span><span class="type-signature"></span></h4>
    

    



<div class="description">
    Allows the game creator to heal or revive a player in the game.
</div>









    <h5>Parameters:</h5>
    

<table class="params">
    <thead>
    <tr>
        
        <th>Name</th>
        

        <th>Type</th>

        

        

        <th class="last">Description</th>
    </tr>
    </thead>

    <tbody>
    

        <tr>
            
                <td class="name"><code>msg</code></td>
            

            <td class="type">
            
                
<span class="param-type">Discord~Message</span>


            
            </td>

            

            

            <td class="description last">The message that lead to this being called.</td>
        </tr>

    

        <tr>
            
                <td class="name"><code>id</code></td>
            

            <td class="type">
            
                
<span class="param-type">string</span>


            
            </td>

            

            

            <td class="description last">The id of the guild this was triggered from.</td>
        </tr>

    
    </tbody>
</table>






<dl class="details">

    

    

    

    

    

    

    

    

    

    

    

    

    
    <dt class="tag-source">Source:</dt>
    <dd class="tag-source"><ul class="dummy"><li>
        <a href="hungryGames.js.html">hungryGames.js</a>, <a href="hungryGames.js.html#line7823">line 7823</a>
    </li></ul></dd>
    

    

    

    
</dl>


















        
            

    

    
    <h4 class="name" id="~commandKill"><span class="type-signature">(private, inner) </span>commandKill<span class="signature">(msg, id)</span><span class="type-signature"></span></h4>
    

    



<div class="description">
    Allows the game creator to kill a player in the game.
</div>









    <h5>Parameters:</h5>
    

<table class="params">
    <thead>
    <tr>
        
        <th>Name</th>
        

        <th>Type</th>

        

        

        <th class="last">Description</th>
    </tr>
    </thead>

    <tbody>
    

        <tr>
            
                <td class="name"><code>msg</code></td>
            

            <td class="type">
            
                
<span class="param-type">Discord~Message</span>


            
            </td>

            

            

            <td class="description last">The message that lead to this being called.</td>
        </tr>

    

        <tr>
            
                <td class="name"><code>id</code></td>
            

            <td class="type">
            
                
<span class="param-type">string</span>


            
            </td>

            

            

            <td class="description last">The id of the guild this was triggered from.</td>
        </tr>

    
    </tbody>
</table>






<dl class="details">

    

    

    

    

    

    

    

    

    

    

    

    

    
    <dt class="tag-source">Source:</dt>
    <dd class="tag-source"><ul class="dummy"><li>
        <a href="hungryGames.js.html">hungryGames.js</a>, <a href="hungryGames.js.html#line7793">line 7793</a>
    </li></ul></dd>
    

    

    

    
</dl>


















        
            

    

    
    <h4 class="name" id="~commandMakeMeLose"><span class="type-signature">(private, inner) </span>commandMakeMeLose<span class="signature">(msg)</span><span class="type-signature"></span></h4>
    

    



<div class="description">
    Tell a user their chances of losing have not increased.
</div>









    <h5>Parameters:</h5>
    

<table class="params">
    <thead>
    <tr>
        
        <th>Name</th>
        

        <th>Type</th>

        

        

        <th class="last">Description</th>
    </tr>
    </thead>

    <tbody>
    

        <tr>
            
                <td class="name"><code>msg</code></td>
            

            <td class="type">
            
                
<span class="param-type">Discord~Message</span>


            
            </td>

            

            

            <td class="description last">Message that triggered command.</td>
        </tr>

    
    </tbody>
</table>






<dl class="details">

    

    

    

    

    

    

    

    

    

    

    

    

    
    <dt class="tag-source">Source:</dt>
    <dd class="tag-source"><ul class="dummy"><li>
        <a href="hungryGames.js.html">hungryGames.js</a>, <a href="hungryGames.js.html#line1262">line 1262</a>
    </li></ul></dd>
    

    

    

    
</dl>







<h5>Listens to Events:</h5>
<ul>
    <li>Command#event:hg makemelose</li>
</ul>












        
            

    

    
    <h4 class="name" id="~commandMakeMeWin"><span class="type-signature">(private, inner) </span>commandMakeMeWin<span class="signature">(msg)</span><span class="type-signature"></span></h4>
    

    



<div class="description">
    Tell a user their chances of winning have not increased.
</div>









    <h5>Parameters:</h5>
    

<table class="params">
    <thead>
    <tr>
        
        <th>Name</th>
        

        <th>Type</th>

        

        

        <th class="last">Description</th>
    </tr>
    </thead>

    <tbody>
    

        <tr>
            
                <td class="name"><code>msg</code></td>
            

            <td class="type">
            
                
<span class="param-type">Discord~Message</span>


            
            </td>

            

            

            <td class="description last">Message that triggered command.</td>
        </tr>

    
    </tbody>
</table>






<dl class="details">

    

    

    

    

    

    

    

    

    

    

    

    

    
    <dt class="tag-source">Source:</dt>
    <dd class="tag-source"><ul class="dummy"><li>
        <a href="hungryGames.js.html">hungryGames.js</a>, <a href="hungryGames.js.html#line1250">line 1250</a>
    </li></ul></dd>
    

    

    

    
</dl>







<h5>Listens to Events:</h5>
<ul>
    <li>Command#event:hg makemelose</li>
</ul>












        
            

    

    
    <h4 class="name" id="~commandReactJoin"><span class="type-signature">(private, inner) </span>commandReactJoin<span class="signature">(msg, id)</span><span class="type-signature"></span></h4>
    

    



<div class="description">
    Start or stop allowing users to enter in to a game by clicking on a
reaction to a message.
</div>









    <h5>Parameters:</h5>
    

<table class="params">
    <thead>
    <tr>
        
        <th>Name</th>
        

        <th>Type</th>

        

        

        <th class="last">Description</th>
    </tr>
    </thead>

    <tbody>
    

        <tr>
            
                <td class="name"><code>msg</code></td>
            

            <td class="type">
            
                
<span class="param-type">Discord~Message</span>


            
            </td>

            

            

            <td class="description last">The message that lead to this being called.</td>
        </tr>

    

        <tr>
            
                <td class="name"><code>id</code></td>
            

            <td class="type">
            
                
<span class="param-type">string</span>


            
            </td>

            

            

            <td class="description last">The id of the guild this was triggered from.</td>
        </tr>

    
    </tbody>
</table>






<dl class="details">

    

    

    

    

    

    

    

    

    

    

    

    

    
    <dt class="tag-source">Source:</dt>
    <dd class="tag-source"><ul class="dummy"><li>
        <a href="hungryGames.js.html">hungryGames.js</a>, <a href="hungryGames.js.html#line7926">line 7926</a>
    </li></ul></dd>
    

    

    

    
</dl>


















        
            

    

    
    <h4 class="name" id="~commandRename"><span class="type-signature">(private, inner) </span>commandRename<span class="signature">(msg, id)</span><span class="type-signature"></span></h4>
    

    



<div class="description">
    Rename a guild's game to a custom name.
</div>









    <h5>Parameters:</h5>
    

<table class="params">
    <thead>
    <tr>
        
        <th>Name</th>
        

        <th>Type</th>

        

        

        <th class="last">Description</th>
    </tr>
    </thead>

    <tbody>
    

        <tr>
            
                <td class="name"><code>msg</code></td>
            

            <td class="type">
            
                
<span class="param-type">Discord~Message</span>


            
            </td>

            

            

            <td class="description last">The message that lead to this being called.</td>
        </tr>

    

        <tr>
            
                <td class="name"><code>id</code></td>
            

            <td class="type">
            
                
<span class="param-type">string</span>


            
            </td>

            

            

            <td class="description last">The id of the guild this was triggered from.</td>
        </tr>

    
    </tbody>
</table>






<dl class="details">

    

    

    

    

    

    

    

    

    

    

    

    

    
    <dt class="tag-source">Source:</dt>
    <dd class="tag-source"><ul class="dummy"><li>
        <a href="hungryGames.js.html">hungryGames.js</a>, <a href="hungryGames.js.html#line7902">line 7902</a>
    </li></ul></dd>
    

    

    

    
</dl>


















        
            

    

    
    <h4 class="name" id="~commandRig"><span class="type-signature">(private, inner) </span>commandRig<span class="signature">(msg, id)</span><span class="type-signature"></span></h4>
    

    



<div class="description">
    Replies to the user with an image saying "rigged". That is all.
</div>









    <h5>Parameters:</h5>
    

<table class="params">
    <thead>
    <tr>
        
        <th>Name</th>
        

        <th>Type</th>

        

        

        <th class="last">Description</th>
    </tr>
    </thead>

    <tbody>
    

        <tr>
            
                <td class="name"><code>msg</code></td>
            

            <td class="type">
            
                
<span class="param-type">Discord~Message</span>


            
            </td>

            

            

            <td class="description last">The message that lead to this being called.</td>
        </tr>

    

        <tr>
            
                <td class="name"><code>id</code></td>
            

            <td class="type">
            
                
<span class="param-type">string</span>


            
            </td>

            

            

            <td class="description last">The id of the guild this was triggered from.</td>
        </tr>

    
    </tbody>
</table>






<dl class="details">

    

    

    

    

    

    

    

    

    

    

    

    

    
    <dt class="tag-source">Source:</dt>
    <dd class="tag-source"><ul class="dummy"><li>
        <a href="hungryGames.js.html">hungryGames.js</a>, <a href="hungryGames.js.html#line7778">line 7778</a>
    </li></ul></dd>
    

    

    

    
</dl>


















        
            

    

    
    <h4 class="name" id="~commandStats"><span class="type-signature">(private, inner) </span>commandStats<span class="signature">(msg, id)</span><span class="type-signature"></span></h4>
    

    



<div class="description">
    Replies to the user with stats about all the currently loaded games in this
shard.
</div>









    <h5>Parameters:</h5>
    

<table class="params">
    <thead>
    <tr>
        
        <th>Name</th>
        

        <th>Type</th>

        

        

        <th class="last">Description</th>
    </tr>
    </thead>

    <tbody>
    

        <tr>
            
                <td class="name"><code>msg</code></td>
            

            <td class="type">
            
                
<span class="param-type">Discord~Message</span>


            
            </td>

            

            

            <td class="description last">The message that lead to this being called.</td>
        </tr>

    

        <tr>
            
                <td class="name"><code>id</code></td>
            

            <td class="type">
            
                
<span class="param-type">string</span>


            
            </td>

            

            

            <td class="description last">The id of the guild this was triggered from.</td>
        </tr>

    
    </tbody>
</table>






<dl class="details">

    

    

    

    

    

    

    

    

    

    

    

    

    
    <dt class="tag-source">Source:</dt>
    <dd class="tag-source"><ul class="dummy"><li>
        <a href="hungryGames.js.html">hungryGames.js</a>, <a href="hungryGames.js.html#line7752">line 7752</a>
    </li></ul></dd>
    

    

    

    
</dl>


















        
            

    

    
    <h4 class="name" id="~commandToggleEvent"><span class="type-signature">(inner) </span>commandToggleEvent<span class="signature">(msg, id)</span><span class="type-signature"></span></h4>
    

    



<div class="description">
    Toggle events in the games.
</div>









    <h5>Parameters:</h5>
    

<table class="params">
    <thead>
    <tr>
        
        <th>Name</th>
        

        <th>Type</th>

        

        

        <th class="last">Description</th>
    </tr>
    </thead>

    <tbody>
    

        <tr>
            
                <td class="name"><code>msg</code></td>
            

            <td class="type">
            
                
<span class="param-type">Discord~Message</span>


            
            </td>

            

            

            <td class="description last">The message that lead to this being called.</td>
        </tr>

    

        <tr>
            
                <td class="name"><code>id</code></td>
            

            <td class="type">
            
                
<span class="param-type">string</span>


            
            </td>

            

            

            <td class="description last">The id of the guild this was triggered from.</td>
        </tr>

    
    </tbody>
</table>






<dl class="details">

    

    

    

    

    

    

    

    

    

    

    

    

    
    <dt class="tag-source">Source:</dt>
    <dd class="tag-source"><ul class="dummy"><li>
        <a href="hungryGames.js.html">hungryGames.js</a>, <a href="hungryGames.js.html#line6499">line 6499</a>
    </li></ul></dd>
    

    

    

    
</dl>


















        
            

    

    
    <h4 class="name" id="~commandWound"><span class="type-signature">(private, inner) </span>commandWound<span class="signature">(msg, id)</span><span class="type-signature"></span></h4>
    

    



<div class="description">
    Allows the game creator to wound a player in the game.
</div>









    <h5>Parameters:</h5>
    

<table class="params">
    <thead>
    <tr>
        
        <th>Name</th>
        

        <th>Type</th>

        

        

        <th class="last">Description</th>
    </tr>
    </thead>

    <tbody>
    

        <tr>
            
                <td class="name"><code>msg</code></td>
            

            <td class="type">
            
                
<span class="param-type">Discord~Message</span>


            
            </td>

            

            

            <td class="description last">The message that lead to this being called.</td>
        </tr>

    

        <tr>
            
                <td class="name"><code>id</code></td>
            

            <td class="type">
            
                
<span class="param-type">string</span>


            
            </td>

            

            

            <td class="description last">The id of the guild this was triggered from.</td>
        </tr>

    
    </tbody>
</table>






<dl class="details">

    

    

    

    

    

    

    

    

    

    

    

    

    
    <dt class="tag-source">Source:</dt>
    <dd class="tag-source"><ul class="dummy"><li>
        <a href="hungryGames.js.html">hungryGames.js</a>, <a href="hungryGames.js.html#line7853">line 7853</a>
    </li></ul></dd>
    

    

    

    
</dl>


















        
            

    

    
    <h4 class="name" id="~createEvent"><span class="type-signature">(private, inner) </span>createEvent<span class="signature">(msg, id)</span><span class="type-signature"></span></h4>
    

    



<div class="description">
    Create a custom event for a guild.
</div>









    <h5>Parameters:</h5>
    

<table class="params">
    <thead>
    <tr>
        
        <th>Name</th>
        

        <th>Type</th>

        

        

        <th class="last">Description</th>
    </tr>
    </thead>

    <tbody>
    

        <tr>
            
                <td class="name"><code>msg</code></td>
            

            <td class="type">
            
                
<span class="param-type">Discord~Message</span>


            
            </td>

            

            

            <td class="description last">The message that lead to this being called.</td>
        </tr>

    

        <tr>
            
                <td class="name"><code>id</code></td>
            

            <td class="type">
            
                
<span class="param-type">string</span>


            
            </td>

            

            

            <td class="description last">The id of the guild this was triggered from.</td>
        </tr>

    
    </tbody>
</table>






<dl class="details">

    

    

    

    

    

    

    

    

    

    

    

    

    
    <dt class="tag-source">Source:</dt>
    <dd class="tag-source"><ul class="dummy"><li>
        <a href="hungryGames.js.html">hungryGames.js</a>, <a href="hungryGames.js.html#line6030">line 6030</a>
    </li></ul></dd>
    

    

    

    
</dl>


















        
            

    

    
    <h4 class="name" id="~createEventAttacker"><span class="type-signature">(private, inner) </span>createEventAttacker<span class="signature">(msg, id, show, cb)</span><span class="type-signature"></span></h4>
    

    



<div class="description">
    Let the user choose whether the event attackers and victims kill anyone.
</div>









    <h5>Parameters:</h5>
    

<table class="params">
    <thead>
    <tr>
        
        <th>Name</th>
        

        <th>Type</th>

        

        

        <th class="last">Description</th>
    </tr>
    </thead>

    <tbody>
    

        <tr>
            
                <td class="name"><code>msg</code></td>
            

            <td class="type">
            
                
<span class="param-type">Discord~Message</span>


            
            </td>

            

            

            <td class="description last">The message that lead to this being called.</td>
        </tr>

    

        <tr>
            
                <td class="name"><code>id</code></td>
            

            <td class="type">
            
                
<span class="param-type">string</span>


            
            </td>

            

            

            <td class="description last">The id of the guild this was triggered from.</td>
        </tr>

    

        <tr>
            
                <td class="name"><code>show</code></td>
            

            <td class="type">
            
                
<span class="param-type">string</span>


            
            </td>

            

            

            <td class="description last">The message to show explaining the options.</td>
        </tr>

    

        <tr>
            
                <td class="name"><code>cb</code></td>
            

            <td class="type">
            
                
<span class="param-type"><a href="HungryGames.html#~createEventBooleanCallback">HungryGames~createEventBooleanCallback</a></span>


            
            </td>

            

            

            <td class="description last">The callback after the
user has chosen an outcome.</td>
        </tr>

    
    </tbody>
</table>






<dl class="details">

    

    

    

    

    

    

    

    

    

    

    

    

    
    <dt class="tag-source">Source:</dt>
    <dd class="tag-source"><ul class="dummy"><li>
        <a href="hungryGames.js.html">hungryGames.js</a>, <a href="hungryGames.js.html#line6797">line 6797</a>
    </li></ul></dd>
    

    

    

    
</dl>


















        
            

    

    
    <h4 class="name" id="~createEventNums"><span class="type-signature">(private, inner) </span>createEventNums<span class="signature">(msg, id, show, cb)</span><span class="type-signature"></span></h4>
    

    



<div class="description">
    Let the user choose how many of something will be in this event being
created.
</div>









    <h5>Parameters:</h5>
    

<table class="params">
    <thead>
    <tr>
        
        <th>Name</th>
        

        <th>Type</th>

        

        

        <th class="last">Description</th>
    </tr>
    </thead>

    <tbody>
    

        <tr>
            
                <td class="name"><code>msg</code></td>
            

            <td class="type">
            
                
<span class="param-type">Discord~Message</span>


            
            </td>

            

            

            <td class="description last">The message that lead to this being called.</td>
        </tr>

    

        <tr>
            
                <td class="name"><code>id</code></td>
            

            <td class="type">
            
                
<span class="param-type">string</span>


            
            </td>

            

            

            <td class="description last">The id of the guild this was triggered from.</td>
        </tr>

    

        <tr>
            
                <td class="name"><code>show</code></td>
            

            <td class="type">
            
                
<span class="param-type">string</span>


            
            </td>

            

            

            <td class="description last">The message to show explaining the number.</td>
        </tr>

    

        <tr>
            
                <td class="name"><code>cb</code></td>
            

            <td class="type">
            
                
<span class="param-type"><a href="HungryGames.html#~createEventNumCallback">HungryGames~createEventNumCallback</a></span>


            
            </td>

            

            

            <td class="description last">The callback after the user
has chosen a number.</td>
        </tr>

    
    </tbody>
</table>






<dl class="details">

    

    

    

    

    

    

    

    

    

    

    

    

    
    <dt class="tag-source">Source:</dt>
    <dd class="tag-source"><ul class="dummy"><li>
        <a href="hungryGames.js.html">hungryGames.js</a>, <a href="hungryGames.js.html#line6669">line 6669</a>
    </li></ul></dd>
    

    

    

    
</dl>


















        
            

    

    
    <h4 class="name" id="~createEventOutcome"><span class="type-signature">(private, inner) </span>createEventOutcome<span class="signature">(msg, id, show, cb)</span><span class="type-signature"></span></h4>
    

    



<div class="description">
    Let the user choose what the outcome of an event will be.
</div>









    <h5>Parameters:</h5>
    

<table class="params">
    <thead>
    <tr>
        
        <th>Name</th>
        

        <th>Type</th>

        

        

        <th class="last">Description</th>
    </tr>
    </thead>

    <tbody>
    

        <tr>
            
                <td class="name"><code>msg</code></td>
            

            <td class="type">
            
                
<span class="param-type">Discord~Message</span>


            
            </td>

            

            

            <td class="description last">The message that lead to this being called.</td>
        </tr>

    

        <tr>
            
                <td class="name"><code>id</code></td>
            

            <td class="type">
            
                
<span class="param-type">string</span>


            
            </td>

            

            

            <td class="description last">The id of the guild this was triggered from.</td>
        </tr>

    

        <tr>
            
                <td class="name"><code>show</code></td>
            

            <td class="type">
            
                
<span class="param-type">string</span>


            
            </td>

            

            

            <td class="description last">The message to show explaining the options.</td>
        </tr>

    

        <tr>
            
                <td class="name"><code>cb</code></td>
            

            <td class="type">
            
                
<span class="param-type"><a href="HungryGames.html#~createEventOutcomeCallback">HungryGames~createEventOutcomeCallback</a></span>


            
            </td>

            

            

            <td class="description last">The callback after the
user has chosen an outcome.</td>
        </tr>

    
    </tbody>
</table>






<dl class="details">

    

    

    

    

    

    

    

    

    

    

    

    

    
    <dt class="tag-source">Source:</dt>
    <dd class="tag-source"><ul class="dummy"><li>
        <a href="hungryGames.js.html">hungryGames.js</a>, <a href="hungryGames.js.html#line6733">line 6733</a>
    </li></ul></dd>
    

    

    

    
</dl>


















        
            

    

    
    <h4 class="name" id="~createGame"><span class="type-signature">(private, inner) </span>createGame<span class="signature">(msg<span class="signature-attributes">nullable</span>, id, silent<span class="signature-attributes">opt</span>, cb<span class="signature-attributes">opt</span>)</span><span class="type-signature"></span></h4>
    

    



<div class="description">
    Create a Hungry Games for a guild.
</div>









    <h5>Parameters:</h5>
    

<table class="params">
    <thead>
    <tr>
        
        <th>Name</th>
        

        <th>Type</th>

        
        <th>Attributes</th>
        

        
        <th>Default</th>
        

        <th class="last">Description</th>
    </tr>
    </thead>

    <tbody>
    

        <tr>
            
                <td class="name"><code>msg</code></td>
            

            <td class="type">
            
                
<span class="param-type">Discord~Message</span>


            
            </td>

            
                <td class="attributes">
                

                
                    &lt;nullable><br>
                

                
                </td>
            

            
                <td class="default">
                
                </td>
            

            <td class="description last">The message that lead to this being called.</td>
        </tr>

    

        <tr>
            
                <td class="name"><code>id</code></td>
            

            <td class="type">
            
                
<span class="param-type">string</span>


            
            </td>

            
                <td class="attributes">
                

                

                
                </td>
            

            
                <td class="default">
                
                </td>
            

            <td class="description last">The id of the guild this was triggered from.</td>
        </tr>

    

        <tr>
            
                <td class="name"><code>silent</code></td>
            

            <td class="type">
            
                
<span class="param-type">boolean</span>


            
            </td>

            
                <td class="attributes">
                
                    &lt;optional><br>
                

                

                
                </td>
            

            
                <td class="default">
                
                    false
                
                </td>
            

            <td class="description last">Should we suppress replies to message.</td>
        </tr>

    

        <tr>
            
                <td class="name"><code>cb</code></td>
            

            <td class="type">
            
                
<span class="param-type">function</span>


            
            </td>

            
                <td class="attributes">
                
                    &lt;optional><br>
                

                

                
                </td>
            

            
                <td class="default">
                
                </td>
            

            <td class="description last">Callback that fires once loading is complete. No
parameters.</td>
        </tr>

    
    </tbody>
</table>






<dl class="details">

    

    

    

    

    

    

    

    

    

    

    

    

    
    <dt class="tag-source">Source:</dt>
    <dd class="tag-source"><ul class="dummy"><li>
        <a href="hungryGames.js.html">hungryGames.js</a>, <a href="hungryGames.js.html#line1433">line 1433</a>
    </li></ul></dd>
    

    

    

    
</dl>


















        
            

    

    
    <h4 class="name" id="~createNPC"><span class="type-signature">(private, inner) </span>createNPC<span class="signature">(msg, id)</span><span class="type-signature"></span></h4>
    

    



<div class="description">
    Create a new NPC.
</div>









    <h5>Parameters:</h5>
    

<table class="params">
    <thead>
    <tr>
        
        <th>Name</th>
        

        <th>Type</th>

        

        

        <th class="last">Description</th>
    </tr>
    </thead>

    <tbody>
    

        <tr>
            
                <td class="name"><code>msg</code></td>
            

            <td class="type">
            
                
<span class="param-type">Discord~Message</span>


            
            </td>

            

            

            <td class="description last">The message that lead to this being called.</td>
        </tr>

    

        <tr>
            
                <td class="name"><code>id</code></td>
            

            <td class="type">
            
                
<span class="param-type">string</span>


            
            </td>

            

            

            <td class="description last">The id of the guild this was triggered from.</td>
        </tr>

    
    </tbody>
</table>






<dl class="details">

    

    

    

    

    

    

    

    

    

    

    

    

    
    <dt class="tag-source">Source:</dt>
    <dd class="tag-source"><ul class="dummy"><li>
        <a href="hungryGames.js.html">hungryGames.js</a>, <a href="hungryGames.js.html#line7367">line 7367</a>
    </li></ul></dd>
    

    

    

    
</dl>


















        
            

    

    
    <h4 class="name" id="~deepFreeze"><span class="type-signature">(private, inner) </span>deepFreeze<span class="signature">(object)</span><span class="type-signature"> &rarr; {Object}</span></h4>
    

    



<div class="description">
    Recursively freeze all elements of an object.
</div>









    <h5>Parameters:</h5>
    

<table class="params">
    <thead>
    <tr>
        
        <th>Name</th>
        

        <th>Type</th>

        

        

        <th class="last">Description</th>
    </tr>
    </thead>

    <tbody>
    

        <tr>
            
                <td class="name"><code>object</code></td>
            

            <td class="type">
            
                
<span class="param-type">Object</span>


            
            </td>

            

            

            <td class="description last">The object to deep freeze.</td>
        </tr>

    
    </tbody>
</table>






<dl class="details">

    

    

    

    

    

    

    

    

    

    

    

    

    
    <dt class="tag-source">Source:</dt>
    <dd class="tag-source"><ul class="dummy"><li>
        <a href="hungryGames.js.html">hungryGames.js</a>, <a href="hungryGames.js.html#line8324">line 8324</a>
    </li></ul></dd>
    

    

    

    
</dl>













<h5>Returns:</h5>

        
<div class="param-desc">
    The frozen object.
</div>



<dl>
    <dt>
        Type
    </dt>
    <dd>
        
<span class="param-type">Object</span>


    </dd>
</dl>

    





        
            

    

    
    <h4 class="name" id="~editTeam"><span class="type-signature">(private, inner) </span>editTeam<span class="signature">(msg, id, silent<span class="signature-attributes">opt</span>)</span><span class="type-signature"> &rarr; (nullable) {string}</span></h4>
    

    



<div class="description">
    Entry for all team commands.
</div>









    <h5>Parameters:</h5>
    

<table class="params">
    <thead>
    <tr>
        
        <th>Name</th>
        

        <th>Type</th>

        
        <th>Attributes</th>
        

        
        <th>Default</th>
        

        <th class="last">Description</th>
    </tr>
    </thead>

    <tbody>
    

        <tr>
            
                <td class="name"><code>msg</code></td>
            

            <td class="type">
            
                
<span class="param-type">Discord~Message</span>


            
            </td>

            
                <td class="attributes">
                

                

                
                </td>
            

            
                <td class="default">
                
                </td>
            

            <td class="description last">The message that lead to this being called.</td>
        </tr>

    

        <tr>
            
                <td class="name"><code>id</code></td>
            

            <td class="type">
            
                
<span class="param-type">string</span>


            
            </td>

            
                <td class="attributes">
                

                

                
                </td>
            

            
                <td class="default">
                
                </td>
            

            <td class="description last">The id of the guild this was triggered from.</td>
        </tr>

    

        <tr>
            
                <td class="name"><code>silent</code></td>
            

            <td class="type">
            
                
<span class="param-type">boolean</span>


            
            </td>

            
                <td class="attributes">
                
                    &lt;optional><br>
                

                

                
                </td>
            

            
                <td class="default">
                
                    false
                
                </td>
            

            <td class="description last">Should we disable replying to the given
message?</td>
        </tr>

    
    </tbody>
</table>






<dl class="details">

    

    

    

    

    

    

    

    

    

    

    

    

    
    <dt class="tag-source">Source:</dt>
    <dd class="tag-source"><ul class="dummy"><li>
        <a href="hungryGames.js.html">hungryGames.js</a>, <a href="hungryGames.js.html#line5649">line 5649</a>
    </li></ul></dd>
    

    

    

    
</dl>













<h5>Returns:</h5>

        
<div class="param-desc">
    Error message or null if no error.
</div>



<dl>
    <dt>
        Type
    </dt>
    <dd>
        
<span class="param-type">string</span>


    </dd>
</dl>

    





        
            

    

    
    <h4 class="name" id="~effectUser"><span class="type-signature">(private, inner) </span>effectUser<span class="signature">(id, affected, kills, weapon<span class="signature-attributes">opt</span>)</span><span class="type-signature"></span></h4>
    

    



<div class="description">
    Base of all actions to perform on a player.
</div>









    <h5>Parameters:</h5>
    

<table class="params">
    <thead>
    <tr>
        
        <th>Name</th>
        

        <th>Type</th>

        
        <th>Attributes</th>
        

        

        <th class="last">Description</th>
    </tr>
    </thead>

    <tbody>
    

        <tr>
            
                <td class="name"><code>id</code></td>
            

            <td class="type">
            
                
<span class="param-type">string</span>


            
            </td>

            
                <td class="attributes">
                

                

                
                </td>
            

            

            <td class="description last">The guild id of the game.</td>
        </tr>

    

        <tr>
            
                <td class="name"><code>affected</code></td>
            

            <td class="type">
            
                
<span class="param-type"><a href="HungryGames-Player.html">HungryGames~Player</a></span>


            
            </td>

            
                <td class="attributes">
                

                

                
                </td>
            

            

            <td class="description last">The player to affect.</td>
        </tr>

    

        <tr>
            
                <td class="name"><code>kills</code></td>
            

            <td class="type">
            
                
<span class="param-type">number</span>


            
            </td>

            
                <td class="attributes">
                

                

                
                </td>
            

            

            <td class="description last">The number of kills the player gets in this action.</td>
        </tr>

    

        <tr>
            
                <td class="name"><code>weapon</code></td>
            

            <td class="type">
            
                
<span class="param-type">Array.&lt;HungryGames~Weapon></span>


            
            </td>

            
                <td class="attributes">
                
                    &lt;optional><br>
                

                

                
                </td>
            

            

            <td class="description last">The weapon being used if any.</td>
        </tr>

    
    </tbody>
</table>






<dl class="details">

    

    

    

    

    

    

    

    

    

    

    

    

    
    <dt class="tag-source">Source:</dt>
    <dd class="tag-source"><ul class="dummy"><li>
        <a href="hungryGames.js.html">hungryGames.js</a>, <a href="hungryGames.js.html#line3061">line 3061</a>
    </li></ul></dd>
    

    

    

    
</dl>


















        
            

    

    
    <h4 class="name" id="~endGame"><span class="type-signature">(private, inner) </span>endGame<span class="signature">(msg, id, silent<span class="signature-attributes">opt</span>)</span><span class="type-signature"></span></h4>
    

    



<div class="description">
    End a game early.
</div>









    <h5>Parameters:</h5>
    

<table class="params">
    <thead>
    <tr>
        
        <th>Name</th>
        

        <th>Type</th>

        
        <th>Attributes</th>
        

        
        <th>Default</th>
        

        <th class="last">Description</th>
    </tr>
    </thead>

    <tbody>
    

        <tr>
            
                <td class="name"><code>msg</code></td>
            

            <td class="type">
            
                
<span class="param-type">Discord~Message</span>


            
            </td>

            
                <td class="attributes">
                

                

                
                </td>
            

            
                <td class="default">
                
                </td>
            

            <td class="description last">The message that lead to this being called.</td>
        </tr>

    

        <tr>
            
                <td class="name"><code>id</code></td>
            

            <td class="type">
            
                
<span class="param-type">string</span>


            
            </td>

            
                <td class="attributes">
                

                

                
                </td>
            

            
                <td class="default">
                
                </td>
            

            <td class="description last">The id of the guild this was triggered from.</td>
        </tr>

    

        <tr>
            
                <td class="name"><code>silent</code></td>
            

            <td class="type">
            
                
<span class="param-type">boolean</span>


            
            </td>

            
                <td class="attributes">
                
                    &lt;optional><br>
                

                

                
                </td>
            

            
                <td class="default">
                
                    false
                
                </td>
            

            <td class="description last">Prevent sending messages.</td>
        </tr>

    
    </tbody>
</table>






<dl class="details">

    

    

    

    

    

    

    

    

    

    

    

    

    
    <dt class="tag-source">Source:</dt>
    <dd class="tag-source"><ul class="dummy"><li>
        <a href="hungryGames.js.html">hungryGames.js</a>, <a href="hungryGames.js.html#line4801">line 4801</a>
    </li></ul></dd>
    

    

    

    
</dl>


















        
            

    

    
    <h4 class="name" id="~excludeNPC"><span class="type-signature">(private, inner) </span>excludeNPC<span class="signature">(msg, id)</span><span class="type-signature"></span></h4>
    

    



<div class="description">
    Exclude an NPC from the game.
</div>









    <h5>Parameters:</h5>
    

<table class="params">
    <thead>
    <tr>
        
        <th>Name</th>
        

        <th>Type</th>

        

        

        <th class="last">Description</th>
    </tr>
    </thead>

    <tbody>
    

        <tr>
            
                <td class="name"><code>msg</code></td>
            

            <td class="type">
            
                
<span class="param-type">Discord~Message</span>


            
            </td>

            

            

            <td class="description last">The message that lead to this being called.</td>
        </tr>

    

        <tr>
            
                <td class="name"><code>id</code></td>
            

            <td class="type">
            
                
<span class="param-type">string</span>


            
            </td>

            

            

            <td class="description last">The id of the guild this was triggered from.</td>
        </tr>

    
    </tbody>
</table>






<dl class="details">

    

    

    

    

    

    

    

    

    

    

    

    

    
    <dt class="tag-source">Source:</dt>
    <dd class="tag-source"><ul class="dummy"><li>
        <a href="hungryGames.js.html">hungryGames.js</a>, <a href="hungryGames.js.html#line7714">line 7714</a>
    </li></ul></dd>
    

    

    

    
</dl>


















        
            

    

    
    <h4 class="name" id="~excludeUser"><span class="type-signature">(private, inner) </span>excludeUser<span class="signature">(msg, id)</span><span class="type-signature"></span></h4>
    

    



<div class="description">
    Remove a user from users to be in next game.
</div>









    <h5>Parameters:</h5>
    

<table class="params">
    <thead>
    <tr>
        
        <th>Name</th>
        

        <th>Type</th>

        

        

        <th class="last">Description</th>
    </tr>
    </thead>

    <tbody>
    

        <tr>
            
                <td class="name"><code>msg</code></td>
            

            <td class="type">
            
                
<span class="param-type">Discord~Message</span>


            
            </td>

            

            

            <td class="description last">The message that lead to this being called.</td>
        </tr>

    

        <tr>
            
                <td class="name"><code>id</code></td>
            

            <td class="type">
            
                
<span class="param-type">string</span>


            
            </td>

            

            

            <td class="description last">The id of the guild this was triggered from.</td>
        </tr>

    
    </tbody>
</table>






<dl class="details">

    

    

    

    

    

    

    

    

    

    

    

    

    
    <dt class="tag-source">Source:</dt>
    <dd class="tag-source"><ul class="dummy"><li>
        <a href="hungryGames.js.html">hungryGames.js</a>, <a href="hungryGames.js.html#line4827">line 4827</a>
    </li></ul></dd>
    

    

    

    
</dl>


















        
            

    

    
    <h4 class="name" id="~exit"><span class="type-signature">(private, inner) </span>exit<span class="signature">(code<span class="signature-attributes">opt</span>)</span><span class="type-signature"></span></h4>
    

    



<div class="description">
    Catch process exiting so we can save if necessary, and remove other
handlers to allow for another module to take our place.
</div>









    <h5>Parameters:</h5>
    

<table class="params">
    <thead>
    <tr>
        
        <th>Name</th>
        

        <th>Type</th>

        
        <th>Attributes</th>
        

        

        <th class="last">Description</th>
    </tr>
    </thead>

    <tbody>
    

        <tr>
            
                <td class="name"><code>code</code></td>
            

            <td class="type">
            
                
<span class="param-type">number</span>


            
            </td>

            
                <td class="attributes">
                
                    &lt;optional><br>
                

                

                
                </td>
            

            

            <td class="description last">The exit code.</td>
        </tr>

    
    </tbody>
</table>






<dl class="details">

    

    

    

    

    

    

    

    

    

    

    

    

    
    <dt class="tag-source">Source:</dt>
    <dd class="tag-source"><ul class="dummy"><li>
        <a href="hungryGames.js.html">hungryGames.js</a>, <a href="hungryGames.js.html#line8534">line 8534</a>
    </li></ul></dd>
    

    

    

    
</dl>







<h5>Listens to Events:</h5>
<ul>
    <li>Process#event:exit</li>
</ul>












        
            

    

    
    <h4 class="name" id="~fetchPatreonSettings"><span class="type-signature">(private, inner) </span>fetchPatreonSettings<span class="signature">(players, cId, gId, cb<span class="signature-attributes">opt</span>)</span><span class="type-signature"></span></h4>
    

    



<div class="description">
    Given an array of players, lookup the settings for each and update their
data. This is asynchronous.
</div>









    <h5>Parameters:</h5>
    

<table class="params">
    <thead>
    <tr>
        
        <th>Name</th>
        

        <th>Type</th>

        
        <th>Attributes</th>
        

        

        <th class="last">Description</th>
    </tr>
    </thead>

    <tbody>
    

        <tr>
            
                <td class="name"><code>players</code></td>
            

            <td class="type">
            
                
<span class="param-type">Array.&lt;<a href="HungryGames-Player.html">HungryGames~Player</a>></span>


            
            </td>

            
                <td class="attributes">
                

                

                
                </td>
            

            

            <td class="description last">The players to lookup and update.</td>
        </tr>

    

        <tr>
            
                <td class="name"><code>cId</code></td>
            

            <td class="type">
            
                
<span class="param-type">string</span>
|

<span class="param-type">number</span>


            
            </td>

            
                <td class="attributes">
                

                

                
                </td>
            

            

            <td class="description last">The channel ID to fetch the settings for.</td>
        </tr>

    

        <tr>
            
                <td class="name"><code>gId</code></td>
            

            <td class="type">
            
                
<span class="param-type">string</span>
|

<span class="param-type">number</span>


            
            </td>

            
                <td class="attributes">
                

                

                
                </td>
            

            

            <td class="description last">The guild ID to fetch the settings for.</td>
        </tr>

    

        <tr>
            
                <td class="name"><code>cb</code></td>
            

            <td class="type">
            
                
<span class="param-type">function</span>


            
            </td>

            
                <td class="attributes">
                
                    &lt;optional><br>
                

                

                
                </td>
            

            

            <td class="description last">Calls this callback on completion. No parameters.</td>
        </tr>

    
    </tbody>
</table>






<dl class="details">

    

    

    

    

    

    

    

    

    

    

    

    

    
    <dt class="tag-source">Source:</dt>
    <dd class="tag-source"><ul class="dummy"><li>
        <a href="hungryGames.js.html">hungryGames.js</a>, <a href="hungryGames.js.html#line1543">line 1543</a>
    </li></ul></dd>
    

    

    

    
</dl>


















        
            

    

    
    <h4 class="name" id="~fetchStats"><span class="type-signature">(private, inner) </span>fetchStats<span class="signature">(events)</span><span class="type-signature"></span></h4>
    

    



<div class="description">
    Put information about an array of events into the array.
</div>









    <h5>Parameters:</h5>
    

<table class="params">
    <thead>
    <tr>
        
        <th>Name</th>
        

        <th>Type</th>

        

        

        <th class="last">Description</th>
    </tr>
    </thead>

    <tbody>
    

        <tr>
            
                <td class="name"><code>events</code></td>
            

            <td class="type">
            
                
<span class="param-type">Array.&lt;<a href="HungryGames-Event.html">HungryGames~Event</a>></span>


            
            </td>

            

            

            <td class="description last">Array of events to process and modify.</td>
        </tr>

    
    </tbody>
</table>






<dl class="details">

    

    

    

    

    

    

    

    

    

    

    

    

    
    <dt class="tag-source">Source:</dt>
    <dd class="tag-source"><ul class="dummy"><li>
        <a href="hungryGames.js.html">hungryGames.js</a>, <a href="hungryGames.js.html#line6973">line 6973</a>
    </li></ul></dd>
    

    

    

    
</dl>


















        
            

    

    
    <h4 class="name" id="~find"><span class="type-signature">(private, inner) </span>find<span class="signature">(id)</span><span class="type-signature"> &rarr; (nullable) {<a href="HungryGames-GuildGame.html">HungryGames~GuildGame</a>}</span></h4>
    

    



<div class="description">
    Returns a guild's game data. Returns cached version if that exists, or
searches the file system for saved data. Data will only be checked from
disk at most once every `HungryGames~findDelay` milliseconds. Returns
`null` if data could not be found, or an error occurred.
</div>









    <h5>Parameters:</h5>
    

<table class="params">
    <thead>
    <tr>
        
        <th>Name</th>
        

        <th>Type</th>

        

        

        <th class="last">Description</th>
    </tr>
    </thead>

    <tbody>
    

        <tr>
            
                <td class="name"><code>id</code></td>
            

            <td class="type">
            
                
<span class="param-type">number</span>
|

<span class="param-type">string</span>


            
            </td>

            

            

            <td class="description last">The guild id to get the data for.</td>
        </tr>

    
    </tbody>
</table>






<dl class="details">

    

    

    

    

    

    

    

    

    

    

    

    

    
    <dt class="tag-source">Source:</dt>
    <dd class="tag-source"><ul class="dummy"><li>
        <a href="hungryGames.js.html">hungryGames.js</a>, <a href="hungryGames.js.html#line8205">line 8205</a>
    </li></ul></dd>
    

    

    

    
</dl>













<h5>Returns:</h5>

        
<div class="param-desc">
    The game data, or null if no game could be
loaded.
</div>



<dl>
    <dt>
        Type
    </dt>
    <dd>
        
<span class="param-type"><a href="HungryGames-GuildGame.html">HungryGames~GuildGame</a></span>


    </dd>
</dl>

    





        
            

    

    
    <h4 class="name" id="~fire"><span class="type-signature">(private, inner) </span>fire<span class="signature">(evt, &hellip;args)</span><span class="type-signature"></span></h4>
    

    



<div class="description">
    Fire an event on all listeners.
</div>









    <h5>Parameters:</h5>
    

<table class="params">
    <thead>
    <tr>
        
        <th>Name</th>
        

        <th>Type</th>

        
        <th>Attributes</th>
        

        

        <th class="last">Description</th>
    </tr>
    </thead>

    <tbody>
    

        <tr>
            
                <td class="name"><code>evt</code></td>
            

            <td class="type">
            
                
<span class="param-type">string</span>


            
            </td>

            
                <td class="attributes">
                

                

                
                </td>
            

            

            <td class="description last">The event to fire.</td>
        </tr>

    

        <tr>
            
                <td class="name"><code>args</code></td>
            

            <td class="type">
            
                
<span class="param-type">*</span>


            
            </td>

            
                <td class="attributes">
                

                

                
                    &lt;repeatable><br>
                
                </td>
            

            

            <td class="description last">Arguments for the event.</td>
        </tr>

    
    </tbody>
</table>






<dl class="details">

    

    

    

    

    

    

    

    

    

    

    

    

    
    <dt class="tag-source">Source:</dt>
    <dd class="tag-source"><ul class="dummy"><li>
        <a href="hungryGames.js.html">hungryGames.js</a>, <a href="hungryGames.js.html#line8514">line 8514</a>
    </li></ul></dd>
    

    

    

    
</dl>


















        
            

    

    
    <h4 class="name" id="~formatEventString"><span class="type-signature">(private, inner) </span>formatEventString<span class="signature">(arenaEvent, newline<span class="signature-attributes">opt</span>)</span><span class="type-signature"> &rarr; {string}</span></h4>
    

    



<div class="description">
    Format an event to show its settings to the user.
</div>









    <h5>Parameters:</h5>
    

<table class="params">
    <thead>
    <tr>
        
        <th>Name</th>
        

        <th>Type</th>

        
        <th>Attributes</th>
        

        
        <th>Default</th>
        

        <th class="last">Description</th>
    </tr>
    </thead>

    <tbody>
    

        <tr>
            
                <td class="name"><code>arenaEvent</code></td>
            

            <td class="type">
            
                
<span class="param-type"><a href="HungryGames-Event.html">HungryGames~Event</a></span>
|

<span class="param-type">string</span>


            
            </td>

            
                <td class="attributes">
                

                

                
                </td>
            

            
                <td class="default">
                
                </td>
            

            <td class="description last">The event to format.</td>
        </tr>

    

        <tr>
            
                <td class="name"><code>newline</code></td>
            

            <td class="type">
            
                
<span class="param-type">boolean</span>


            
            </td>

            
                <td class="attributes">
                
                    &lt;optional><br>
                

                

                
                </td>
            

            
                <td class="default">
                
                    false
                
                </td>
            

            <td class="description last">If a new line should be inserted for
better formatting.</td>
        </tr>

    
    </tbody>
</table>






<dl class="details">

    

    

    

    

    

    

    

    

    

    

    

    

    
    <dt class="tag-source">Source:</dt>
    <dd class="tag-source"><ul class="dummy"><li>
        <a href="hungryGames.js.html">hungryGames.js</a>, <a href="hungryGames.js.html#line7200">line 7200</a>
    </li></ul></dd>
    

    

    

    
</dl>













<h5>Returns:</h5>

        
<div class="param-desc">
    The formatted message with emojis.
</div>



<dl>
    <dt>
        Type
    </dt>
    <dd>
        
<span class="param-type">string</span>


    </dd>
</dl>

    





        
            

    

    
    <h4 class="name" id="~formatMultiNames"><span class="type-signature">(private, inner) </span>formatMultiNames<span class="signature">(names, format<span class="signature-attributes">opt</span>)</span><span class="type-signature"> &rarr; {string}</span></h4>
    

    



<div class="description">
    Format an array of users into names based on options and grammar rules.
</div>









    <h5>Parameters:</h5>
    

<table class="params">
    <thead>
    <tr>
        
        <th>Name</th>
        

        <th>Type</th>

        
        <th>Attributes</th>
        

        
        <th>Default</th>
        

        <th class="last">Description</th>
    </tr>
    </thead>

    <tbody>
    

        <tr>
            
                <td class="name"><code>names</code></td>
            

            <td class="type">
            
                
<span class="param-type">Array.&lt;<a href="HungryGames-Player.html">HungryGames~Player</a>></span>


            
            </td>

            
                <td class="attributes">
                

                

                
                </td>
            

            
                <td class="default">
                
                </td>
            

            <td class="description last">An array of players to format the names
of.</td>
        </tr>

    

        <tr>
            
                <td class="name"><code>format</code></td>
            

            <td class="type">
            
                
<span class="param-type">string</span>


            
            </td>

            
                <td class="attributes">
                
                    &lt;optional><br>
                

                

                
                </td>
            

            
                <td class="default">
                
                    'username'
                
                </td>
            

            <td class="description last">Setting of how to format the user's
name. `username` will use their account name, `mention` will use their ID
to format a mention tag, `nickname` will use their custom guild nickname.</td>
        </tr>

    
    </tbody>
</table>






<dl class="details">

    

    

    

    

    

    

    

    

    

    

    

    

    
    <dt class="tag-source">Source:</dt>
    <dd class="tag-source"><ul class="dummy"><li>
        <a href="hungryGames.js.html">hungryGames.js</a>, <a href="hungryGames.js.html#line3894">line 3894</a>
    </li></ul></dd>
    

    

    

    
</dl>













<h5>Returns:</h5>

        
<div class="param-desc">
    The formatted string of names.
</div>



<dl>
    <dt>
        Type
    </dt>
    <dd>
        
<span class="param-type">string</span>


    </dd>
</dl>

    





        
            

    

    
    <h4 class="name" id="~formatUsername"><span class="type-signature">(private, inner) </span>formatUsername<span class="signature">(u, remove<span class="signature-attributes">opt</span>)</span><span class="type-signature"> &rarr; {string}</span></h4>
    

    



<div class="description">
    Remove url from username, and format to rules similar to Discord.
</div>









    <h5>Parameters:</h5>
    

<table class="params">
    <thead>
    <tr>
        
        <th>Name</th>
        

        <th>Type</th>

        
        <th>Attributes</th>
        

        

        <th class="last">Description</th>
    </tr>
    </thead>

    <tbody>
    

        <tr>
            
                <td class="name"><code>u</code></td>
            

            <td class="type">
            
                
<span class="param-type">string</span>


            
            </td>

            
                <td class="attributes">
                

                

                
                </td>
            

            

            <td class="description last">The username.</td>
        </tr>

    

        <tr>
            
                <td class="name"><code>remove</code></td>
            

            <td class="type">
            
                
<span class="param-type">string</span>
|

<span class="param-type">RegExp</span>


            
            </td>

            
                <td class="attributes">
                
                    &lt;optional><br>
                

                

                
                </td>
            

            

            <td class="description last">A substring or RegExp to remove.</td>
        </tr>

    
    </tbody>
</table>






<dl class="details">

    

    

    

    

    

    

    

    

    

    

    

    

    
    <dt class="tag-source">Source:</dt>
    <dd class="tag-source"><ul class="dummy"><li>
        <a href="hungryGames.js.html">hungryGames.js</a>, <a href="hungryGames.js.html#line7620">line 7620</a>
    </li></ul></dd>
    

    

    

    
</dl>













<h5>Returns:</h5>

        
<div class="param-desc">
    Formatted username.
</div>



<dl>
    <dt>
        Type
    </dt>
    <dd>
        
<span class="param-type">string</span>


    </dd>
</dl>

    





        
            

    

    
    <h4 class="name" id="~formTeams"><span class="type-signature">(private, inner) </span>formTeams<span class="signature">(id)</span><span class="type-signature"></span></h4>
    

    



<div class="description">
    Add users to teams, and remove excluded users from teams. Deletes empty
teams, and adds teams once all teams have teamSize of players.
</div>









    <h5>Parameters:</h5>
    

<table class="params">
    <thead>
    <tr>
        
        <th>Name</th>
        

        <th>Type</th>

        

        

        <th class="last">Description</th>
    </tr>
    </thead>

    <tbody>
    

        <tr>
            
                <td class="name"><code>id</code></td>
            

            <td class="type">
            
                
<span class="param-type">string</span>


            
            </td>

            

            

            <td class="description last">Id of guild where this was triggered from.</td>
        </tr>

    
    </tbody>
</table>






<dl class="details">

    

    

    

    

    

    

    

    

    

    

    

    

    
    <dt class="tag-source">Source:</dt>
    <dd class="tag-source"><ul class="dummy"><li>
        <a href="hungryGames.js.html">hungryGames.js</a>, <a href="hungryGames.js.html#line1733">line 1733</a>
    </li></ul></dd>
    

    

    

    
</dl>


















        
            

    

    
    <h4 class="name" id="~getAllPlayers"><span class="type-signature">(private, inner) </span>getAllPlayers<span class="signature">(members, excluded, bots, included, excludeByDefault, includedNPCs<span class="signature-attributes">opt</span>)</span><span class="type-signature"> &rarr; {Array.&lt;<a href="HungryGames-Player.html">HungryGames~Player</a>>}</span></h4>
    

    



<div class="description">
    Form an array of Player objects based on guild members, excluded members,
and whether to include bots.
</div>









    <h5>Parameters:</h5>
    

<table class="params">
    <thead>
    <tr>
        
        <th>Name</th>
        

        <th>Type</th>

        
        <th>Attributes</th>
        

        
        <th>Default</th>
        

        <th class="last">Description</th>
    </tr>
    </thead>

    <tbody>
    

        <tr>
            
                <td class="name"><code>members</code></td>
            

            <td class="type">
            
                
<span class="param-type">Discord~Collection.&lt;Discord~GuildMember></span>


            
            </td>

            
                <td class="attributes">
                

                

                
                </td>
            

            
                <td class="default">
                
                </td>
            

            <td class="description last">All members in
guild.</td>
        </tr>

    

        <tr>
            
                <td class="name"><code>excluded</code></td>
            

            <td class="type">
            
                
<span class="param-type">Array.&lt;string></span>


            
            </td>

            
                <td class="attributes">
                

                

                
                </td>
            

            
                <td class="default">
                
                </td>
            

            <td class="description last">Array of ids of users that should not be
included in the games.</td>
        </tr>

    

        <tr>
            
                <td class="name"><code>bots</code></td>
            

            <td class="type">
            
                
<span class="param-type">boolean</span>


            
            </td>

            
                <td class="attributes">
                

                

                
                </td>
            

            
                <td class="default">
                
                </td>
            

            <td class="description last">Should bots be included in the games.</td>
        </tr>

    

        <tr>
            
                <td class="name"><code>included</code></td>
            

            <td class="type">
            
                
<span class="param-type">Array.&lt;string></span>


            
            </td>

            
                <td class="attributes">
                

                

                
                </td>
            

            
                <td class="default">
                
                </td>
            

            <td class="description last">Array of ids of users that should be included in
the games. Used if excludeByDefault is true.</td>
        </tr>

    

        <tr>
            
                <td class="name"><code>excludeByDefault</code></td>
            

            <td class="type">
            
                
<span class="param-type">boolean</span>


            
            </td>

            
                <td class="attributes">
                

                

                
                </td>
            

            
                <td class="default">
                
                </td>
            

            <td class="description last">Should new users be excluded from the
game by default?</td>
        </tr>

    

        <tr>
            
                <td class="name"><code>includedNPCs</code></td>
            

            <td class="type">
            
                
<span class="param-type">Array.&lt;NPC></span>


            
            </td>

            
                <td class="attributes">
                
                    &lt;optional><br>
                

                

                
                </td>
            

            
                <td class="default">
                
                    []
                
                </td>
            

            <td class="description last">NPCs to include as players.</td>
        </tr>

    
    </tbody>
</table>






<dl class="details">

    

    

    

    

    

    

    

    

    

    

    

    

    
    <dt class="tag-source">Source:</dt>
    <dd class="tag-source"><ul class="dummy"><li>
        <a href="hungryGames.js.html">hungryGames.js</a>, <a href="hungryGames.js.html#line1672">line 1672</a>
    </li></ul></dd>
    

    

    

    
</dl>













<h5>Returns:</h5>

        
<div class="param-desc">
    Array of players to include in the games.
</div>



<dl>
    <dt>
        Type
    </dt>
    <dd>
        
<span class="param-type">Array.&lt;<a href="HungryGames-Player.html">HungryGames~Player</a>></span>


    </dd>
</dl>

    





        
            

    

    
    <h4 class="name" id="~getMessage"><span class="type-signature">(private, inner) </span>getMessage<span class="signature">(type)</span><span class="type-signature"> &rarr; {string}</span></h4>
    

    



<div class="description">
    Get a random message of a given type from hgMessages.json.
</div>









    <h5>Parameters:</h5>
    

<table class="params">
    <thead>
    <tr>
        
        <th>Name</th>
        

        <th>Type</th>

        

        

        <th class="last">Description</th>
    </tr>
    </thead>

    <tbody>
    

        <tr>
            
                <td class="name"><code>type</code></td>
            

            <td class="type">
            
                
<span class="param-type">string</span>


            
            </td>

            

            

            <td class="description last">The message type to get.</td>
        </tr>

    
    </tbody>
</table>






<dl class="details">

    

    

    

    

    

    

    

    

    

    

    

    

    
    <dt class="tag-source">Source:</dt>
    <dd class="tag-source"><ul class="dummy"><li>
        <a href="hungryGames.js.html">hungryGames.js</a>, <a href="hungryGames.js.html#line8186">line 8186</a>
    </li></ul></dd>
    

    

    

    
</dl>













<h5>Returns:</h5>

        
<div class="param-desc">
    A random message of the given type.
</div>



<dl>
    <dt>
        Type
    </dt>
    <dd>
        
<span class="param-type">string</span>


    </dd>
</dl>

    





        
            

    

    
    <h4 class="name" id="~getMiniIcons"><span class="type-signature">(private, inner) </span>getMiniIcons<span class="signature">(users)</span><span class="type-signature"> &rarr; {Array.&lt;<a href="HungryGames.html#~UserIconUrl">HungryGames~UserIconUrl</a>>}</span></h4>
    

    



<div class="description">
    Get an array of icons urls from an array of users.
</div>









    <h5>Parameters:</h5>
    

<table class="params">
    <thead>
    <tr>
        
        <th>Name</th>
        

        <th>Type</th>

        

        

        <th class="last">Description</th>
    </tr>
    </thead>

    <tbody>
    

        <tr>
            
                <td class="name"><code>users</code></td>
            

            <td class="type">
            
                
<span class="param-type">Array.&lt;<a href="HungryGames-Player.html">HungryGames~Player</a>></span>


            
            </td>

            

            

            <td class="description last">Array of users to process.</td>
        </tr>

    
    </tbody>
</table>






<dl class="details">

    

    

    

    

    

    

    

    

    

    

    

    

    
    <dt class="tag-source">Source:</dt>
    <dd class="tag-source"><ul class="dummy"><li>
        <a href="hungryGames.js.html">hungryGames.js</a>, <a href="hungryGames.js.html#line4034">line 4034</a>
    </li></ul></dd>
    

    

    

    
</dl>













<h5>Returns:</h5>

        
<div class="param-desc">
    The user ids and urls for all users
avatars.
</div>



<dl>
    <dt>
        Type
    </dt>
    <dd>
        
<span class="param-type">Array.&lt;<a href="HungryGames.html#~UserIconUrl">HungryGames~UserIconUrl</a>></span>


    </dd>
</dl>

    





        
            

    

    
    <h4 class="name" id="~getName"><span class="type-signature">(private, inner) </span>getName<span class="signature">(guild, user)</span><span class="type-signature"> &rarr; {string}</span></h4>
    

    



<div class="description">
    Get the username of a user id if available, or their id if they couldn't be
found.
</div>









    <h5>Parameters:</h5>
    

<table class="params">
    <thead>
    <tr>
        
        <th>Name</th>
        

        <th>Type</th>

        

        

        <th class="last">Description</th>
    </tr>
    </thead>

    <tbody>
    

        <tr>
            
                <td class="name"><code>guild</code></td>
            

            <td class="type">
            
                
<span class="param-type">Discord~Guild</span>


            
            </td>

            

            

            <td class="description last">The guild to look for the user in.</td>
        </tr>

    

        <tr>
            
                <td class="name"><code>user</code></td>
            

            <td class="type">
            
                
<span class="param-type">string</span>


            
            </td>

            

            

            <td class="description last">The id of the user to find the name of.</td>
        </tr>

    
    </tbody>
</table>






<dl class="details">

    

    

    

    

    

    

    

    

    

    

    

    

    
    <dt class="tag-source">Source:</dt>
    <dd class="tag-source"><ul class="dummy"><li>
        <a href="hungryGames.js.html">hungryGames.js</a>, <a href="hungryGames.js.html#line5372">line 5372</a>
    </li></ul></dd>
    

    

    

    
</dl>













<h5>Returns:</h5>

        
<div class="param-desc">
    The user's name or id if name was unable to be found.
</div>



<dl>
    <dt>
        Type
    </dt>
    <dd>
        
<span class="param-type">string</span>


    </dd>
</dl>

    





        
            

    

    
    <h4 class="name" id="~getOutcomeEmoji"><span class="type-signature">(private, inner) </span>getOutcomeEmoji<span class="signature">(outcome)</span><span class="type-signature"> &rarr; {string}</span></h4>
    

    



<div class="description">
    Get the emoji for a specific outcome of an event.
</div>









    <h5>Parameters:</h5>
    

<table class="params">
    <thead>
    <tr>
        
        <th>Name</th>
        

        <th>Type</th>

        

        

        <th class="last">Description</th>
    </tr>
    </thead>

    <tbody>
    

        <tr>
            
                <td class="name"><code>outcome</code></td>
            

            <td class="type">
            
                
<span class="param-type">string</span>


            
            </td>

            

            

            <td class="description last">The outcome to get the emoji of.</td>
        </tr>

    
    </tbody>
</table>






<dl class="details">

    

    

    

    

    

    

    

    

    

    

    

    

    
    <dt class="tag-source">Source:</dt>
    <dd class="tag-source"><ul class="dummy"><li>
        <a href="hungryGames.js.html">hungryGames.js</a>, <a href="hungryGames.js.html#line7230">line 7230</a>
    </li></ul></dd>
    

    

    

    
</dl>













<h5>Returns:</h5>

        
<div class="param-desc">
    The emoji.
</div>



<dl>
    <dt>
        Type
    </dt>
    <dd>
        
<span class="param-type">string</span>


    </dd>
</dl>

    





        
            

    

    
    <h4 class="name" id="~handleMessageEdit"><span class="type-signature">(private, inner) </span>handleMessageEdit<span class="signature">(oldMsg, newMsg)</span><span class="type-signature"></span></h4>
    

    



<div class="description">
    Handler for when the create event message is edited and we should update
our message with the updated event.
</div>









    <h5>Parameters:</h5>
    

<table class="params">
    <thead>
    <tr>
        
        <th>Name</th>
        

        <th>Type</th>

        

        

        <th class="last">Description</th>
    </tr>
    </thead>

    <tbody>
    

        <tr>
            
                <td class="name"><code>oldMsg</code></td>
            

            <td class="type">
            
                
<span class="param-type">Discord~Message</span>


            
            </td>

            

            

            <td class="description last">The message before being edited.</td>
        </tr>

    

        <tr>
            
                <td class="name"><code>newMsg</code></td>
            

            <td class="type">
            
                
<span class="param-type">Discord~Message</span>


            
            </td>

            

            

            <td class="description last">The message after being edited.</td>
        </tr>

    
    </tbody>
</table>






<dl class="details">

    

    

    

    

    

    

    

    

    

    

    

    

    
    <dt class="tag-source">Source:</dt>
    <dd class="tag-source"><ul class="dummy"><li>
        <a href="hungryGames.js.html">hungryGames.js</a>, <a href="hungryGames.js.html#line1148">line 1148</a>
    </li></ul></dd>
    

    

    

    
</dl>







<h5>Listens to Events:</h5>
<ul>
    <li>Discord~Client#event:messageUpdate</li>
</ul>












        
            

    

    
    <h4 class="name" id="~help"><span class="type-signature">(private, inner) </span>help<span class="signature">(msg, id)</span><span class="type-signature"></span></h4>
    

    



<div class="description">
    Send help message to DM and reply to server.
</div>









    <h5>Parameters:</h5>
    

<table class="params">
    <thead>
    <tr>
        
        <th>Name</th>
        

        <th>Type</th>

        

        

        <th class="last">Description</th>
    </tr>
    </thead>

    <tbody>
    

        <tr>
            
                <td class="name"><code>msg</code></td>
            

            <td class="type">
            
                
<span class="param-type">Discord~Message</span>


            
            </td>

            

            

            <td class="description last">The message that lead to this being called.</td>
        </tr>

    

        <tr>
            
                <td class="name"><code>id</code></td>
            

            <td class="type">
            
                
<span class="param-type">string</span>


            
            </td>

            

            

            <td class="description last">The id of the guild this was triggered from.</td>
        </tr>

    
    </tbody>
</table>






<dl class="details">

    

    

    

    

    

    

    

    

    

    

    

    

    
    <dt class="tag-source">Source:</dt>
    <dd class="tag-source"><ul class="dummy"><li>
        <a href="hungryGames.js.html">hungryGames.js</a>, <a href="hungryGames.js.html#line7726">line 7726</a>
    </li></ul></dd>
    

    

    

    
</dl>


















        
            

    

    
    <h4 class="name" id="~includeNPC"><span class="type-signature">(private, inner) </span>includeNPC<span class="signature">(msg, id)</span><span class="type-signature"></span></h4>
    

    



<div class="description">
    Include an NPC in the game.
</div>









    <h5>Parameters:</h5>
    

<table class="params">
    <thead>
    <tr>
        
        <th>Name</th>
        

        <th>Type</th>

        

        

        <th class="last">Description</th>
    </tr>
    </thead>

    <tbody>
    

        <tr>
            
                <td class="name"><code>msg</code></td>
            

            <td class="type">
            
                
<span class="param-type">Discord~Message</span>


            
            </td>

            

            

            <td class="description last">The message that lead to this being called.</td>
        </tr>

    

        <tr>
            
                <td class="name"><code>id</code></td>
            

            <td class="type">
            
                
<span class="param-type">string</span>


            
            </td>

            

            

            <td class="description last">The id of the guild this was triggered from.</td>
        </tr>

    
    </tbody>
</table>






<dl class="details">

    

    

    

    

    

    

    

    

    

    

    

    

    
    <dt class="tag-source">Source:</dt>
    <dd class="tag-source"><ul class="dummy"><li>
        <a href="hungryGames.js.html">hungryGames.js</a>, <a href="hungryGames.js.html#line7702">line 7702</a>
    </li></ul></dd>
    

    

    

    
</dl>


















        
            

    

    
    <h4 class="name" id="~includeUser"><span class="type-signature">(private, inner) </span>includeUser<span class="signature">(msg, id)</span><span class="type-signature"></span></h4>
    

    



<div class="description">
    Add a user back into the next game.
</div>









    <h5>Parameters:</h5>
    

<table class="params">
    <thead>
    <tr>
        
        <th>Name</th>
        

        <th>Type</th>

        

        

        <th class="last">Description</th>
    </tr>
    </thead>

    <tbody>
    

        <tr>
            
                <td class="name"><code>msg</code></td>
            

            <td class="type">
            
                
<span class="param-type">Discord~Message</span>


            
            </td>

            

            

            <td class="description last">The message that lead to this being called.</td>
        </tr>

    

        <tr>
            
                <td class="name"><code>id</code></td>
            

            <td class="type">
            
                
<span class="param-type">string</span>


            
            </td>

            

            

            <td class="description last">The id of the guild this was triggered from.</td>
        </tr>

    
    </tbody>
</table>






<dl class="details">

    

    

    

    

    

    

    

    

    

    

    

    

    
    <dt class="tag-source">Source:</dt>
    <dd class="tag-source"><ul class="dummy"><li>
        <a href="hungryGames.js.html">hungryGames.js</a>, <a href="hungryGames.js.html#line5023">line 5023</a>
    </li></ul></dd>
    

    

    

    
</dl>


















        
            

    

    
    <h4 class="name" id="~killUser"><span class="type-signature">(private, inner) </span>killUser<span class="signature">(id, a, k, w<span class="signature-attributes">opt</span>)</span><span class="type-signature"></span></h4>
    

    



<div class="description">
    Kill the given player in the given guild game.
</div>









    <h5>Parameters:</h5>
    

<table class="params">
    <thead>
    <tr>
        
        <th>Name</th>
        

        <th>Type</th>

        
        <th>Attributes</th>
        

        

        <th class="last">Description</th>
    </tr>
    </thead>

    <tbody>
    

        <tr>
            
                <td class="name"><code>id</code></td>
            

            <td class="type">
            
                
<span class="param-type">string</span>


            
            </td>

            
                <td class="attributes">
                

                

                
                </td>
            

            

            <td class="description last">The guild id of the game.</td>
        </tr>

    

        <tr>
            
                <td class="name"><code>a</code></td>
            

            <td class="type">
            
                
<span class="param-type"><a href="HungryGames-Player.html">HungryGames~Player</a></span>


            
            </td>

            
                <td class="attributes">
                

                

                
                </td>
            

            

            <td class="description last">The player to affect.</td>
        </tr>

    

        <tr>
            
                <td class="name"><code>k</code></td>
            

            <td class="type">
            
                
<span class="param-type">number</span>


            
            </td>

            
                <td class="attributes">
                

                

                
                </td>
            

            

            <td class="description last">The number of kills the player gets in this action.</td>
        </tr>

    

        <tr>
            
                <td class="name"><code>w</code></td>
            

            <td class="type">
            
                
<span class="param-type">Array.&lt;HungryGames~Weapon></span>


            
            </td>

            
                <td class="attributes">
                
                    &lt;optional><br>
                

                

                
                </td>
            

            

            <td class="description last">The weapon being used if any.</td>
        </tr>

    
    </tbody>
</table>






<dl class="details">

    

    

    

    

    

    

    

    

    

    

    

    

    
    <dt class="tag-source">Source:</dt>
    <dd class="tag-source"><ul class="dummy"><li>
        <a href="hungryGames.js.html">hungryGames.js</a>, <a href="hungryGames.js.html#line3084">line 3084</a>
    </li></ul></dd>
    

    

    

    
</dl>


















        
            

    

    
    <h4 class="name" id="~listEvents"><span class="type-signature">(private, inner) </span>listEvents<span class="signature">(msg, id, page<span class="signature-attributes">opt</span>, eventType<span class="signature-attributes">opt</span>, editMsg<span class="signature-attributes">opt</span>)</span><span class="type-signature"></span></h4>
    

    



<div class="description">
    Allow user to view all events available on their server and summary of each
type of event.
</div>









    <h5>Parameters:</h5>
    

<table class="params">
    <thead>
    <tr>
        
        <th>Name</th>
        

        <th>Type</th>

        
        <th>Attributes</th>
        

        
        <th>Default</th>
        

        <th class="last">Description</th>
    </tr>
    </thead>

    <tbody>
    

        <tr>
            
                <td class="name"><code>msg</code></td>
            

            <td class="type">
            
                
<span class="param-type">Discord~Message</span>


            
            </td>

            
                <td class="attributes">
                

                

                
                </td>
            

            
                <td class="default">
                
                </td>
            

            <td class="description last">The message that lead to this being called.</td>
        </tr>

    

        <tr>
            
                <td class="name"><code>id</code></td>
            

            <td class="type">
            
                
<span class="param-type">string</span>


            
            </td>

            
                <td class="attributes">
                

                

                
                </td>
            

            
                <td class="default">
                
                </td>
            

            <td class="description last">The id of the guild this was triggered from.</td>
        </tr>

    

        <tr>
            
                <td class="name"><code>page</code></td>
            

            <td class="type">
            
                
<span class="param-type">number</span>


            
            </td>

            
                <td class="attributes">
                
                    &lt;optional><br>
                

                

                
                </td>
            

            
                <td class="default">
                
                    0
                
                </td>
            

            <td class="description last">The page number to show.</td>
        </tr>

    

        <tr>
            
                <td class="name"><code>eventType</code></td>
            

            <td class="type">
            
                
<span class="param-type">string</span>


            
            </td>

            
                <td class="attributes">
                
                    &lt;optional><br>
                

                

                
                </td>
            

            
                <td class="default">
                
                    'player'
                
                </td>
            

            <td class="description last">The type of event to show.</td>
        </tr>

    

        <tr>
            
                <td class="name"><code>editMsg</code></td>
            

            <td class="type">
            
                
<span class="param-type">Discord~Message</span>


            
            </td>

            
                <td class="attributes">
                
                    &lt;optional><br>
                

                

                
                </td>
            

            
                <td class="default">
                
                </td>
            

            <td class="description last">The message to edit instead of sending a
new message.</td>
        </tr>

    
    </tbody>
</table>






<dl class="details">

    

    

    

    

    

    

    

    

    

    

    

    

    
    <dt class="tag-source">Source:</dt>
    <dd class="tag-source"><ul class="dummy"><li>
        <a href="hungryGames.js.html">hungryGames.js</a>, <a href="hungryGames.js.html#line7007">line 7007</a>
    </li></ul></dd>
    

    

    

    
</dl>


















        
            

    

    
    <h4 class="name" id="~listNPCs"><span class="type-signature">(private, inner) </span>listNPCs<span class="signature">(msg, id)</span><span class="type-signature"></span></h4>
    

    



<div class="description">
    List all currently created NPCs. Alias for listPlayers right now.
</div>









    <h5>Parameters:</h5>
    

<table class="params">
    <thead>
    <tr>
        
        <th>Name</th>
        

        <th>Type</th>

        

        

        <th class="last">Description</th>
    </tr>
    </thead>

    <tbody>
    

        <tr>
            
                <td class="name"><code>msg</code></td>
            

            <td class="type">
            
                
<span class="param-type">Discord~Message</span>


            
            </td>

            

            

            <td class="description last">The message that lead to this being called.</td>
        </tr>

    

        <tr>
            
                <td class="name"><code>id</code></td>
            

            <td class="type">
            
                
<span class="param-type">string</span>


            
            </td>

            

            

            <td class="description last">The id of the guild this was triggered from.</td>
        </tr>

    
    </tbody>
</table>






<dl class="details">

    

    

    

    

    

    

    

    

    

    

    

    

    
    <dt class="tag-source">Source:</dt>
    <dd class="tag-source"><ul class="dummy"><li>
        <a href="hungryGames.js.html">hungryGames.js</a>, <a href="hungryGames.js.html#line7256">line 7256</a>
    </li></ul></dd>
    

    

    

    
</dl>


















        
            

    

    
    <h4 class="name" id="~listPlayers"><span class="type-signature">(private, inner) </span>listPlayers<span class="signature">(msg, id)</span><span class="type-signature"></span></h4>
    

    



<div class="description">
    Show a formatted message of all users and teams in current server.
</div>









    <h5>Parameters:</h5>
    

<table class="params">
    <thead>
    <tr>
        
        <th>Name</th>
        

        <th>Type</th>

        

        

        <th class="last">Description</th>
    </tr>
    </thead>

    <tbody>
    

        <tr>
            
                <td class="name"><code>msg</code></td>
            

            <td class="type">
            
                
<span class="param-type">Discord~Message</span>


            
            </td>

            

            

            <td class="description last">The message that lead to this being called.</td>
        </tr>

    

        <tr>
            
                <td class="name"><code>id</code></td>
            

            <td class="type">
            
                
<span class="param-type">string</span>


            
            </td>

            

            

            <td class="description last">The id of the guild this was triggered from.</td>
        </tr>

    
    </tbody>
</table>






<dl class="details">

    

    

    

    

    

    

    

    

    

    

    

    

    
    <dt class="tag-source">Source:</dt>
    <dd class="tag-source"><ul class="dummy"><li>
        <a href="hungryGames.js.html">hungryGames.js</a>, <a href="hungryGames.js.html#line5230">line 5230</a>
    </li></ul></dd>
    

    

    

    
</dl>


















        
            

    

    
    <h4 class="name" id="~makeBattleEvent"><span class="type-signature">(private, inner) </span>makeBattleEvent<span class="signature">(affectedUsers, numVictim, numAttacker, mention, id, useNicknames<span class="signature-attributes">opt</span>)</span><span class="type-signature"> &rarr; {<a href="HungryGames-Event.html">HungryGames~Event</a>}</span></h4>
    

    



<div class="description">
    Make an event that contains a battle between players before the main event
message.
</div>









    <h5>Parameters:</h5>
    

<table class="params">
    <thead>
    <tr>
        
        <th>Name</th>
        

        <th>Type</th>

        
        <th>Attributes</th>
        

        
        <th>Default</th>
        

        <th class="last">Description</th>
    </tr>
    </thead>

    <tbody>
    

        <tr>
            
                <td class="name"><code>affectedUsers</code></td>
            

            <td class="type">
            
                
<span class="param-type">Array.&lt;<a href="HungryGames-Player.html">HungryGames~Player</a>></span>


            
            </td>

            
                <td class="attributes">
                

                

                
                </td>
            

            
                <td class="default">
                
                </td>
            

            <td class="description last">All of the players involved in
the event.</td>
        </tr>

    

        <tr>
            
                <td class="name"><code>numVictim</code></td>
            

            <td class="type">
            
                
<span class="param-type">number</span>


            
            </td>

            
                <td class="attributes">
                

                

                
                </td>
            

            
                <td class="default">
                
                </td>
            

            <td class="description last">The number of victims in this event.</td>
        </tr>

    

        <tr>
            
                <td class="name"><code>numAttacker</code></td>
            

            <td class="type">
            
                
<span class="param-type">number</span>


            
            </td>

            
                <td class="attributes">
                

                

                
                </td>
            

            
                <td class="default">
                
                </td>
            

            <td class="description last">The number of attackers in this event.</td>
        </tr>

    

        <tr>
            
                <td class="name"><code>mention</code></td>
            

            <td class="type">
            
                
<span class="param-type">boolean</span>


            
            </td>

            
                <td class="attributes">
                

                

                
                </td>
            

            
                <td class="default">
                
                </td>
            

            <td class="description last">Should every player be mentioned when their name
comes up?</td>
        </tr>

    

        <tr>
            
                <td class="name"><code>id</code></td>
            

            <td class="type">
            
                
<span class="param-type">string</span>


            
            </td>

            
                <td class="attributes">
                

                

                
                </td>
            

            
                <td class="default">
                
                </td>
            

            <td class="description last">The id of the guild that triggered this initially.</td>
        </tr>

    

        <tr>
            
                <td class="name"><code>useNicknames</code></td>
            

            <td class="type">
            
                
<span class="param-type">boolean</span>


            
            </td>

            
                <td class="attributes">
                
                    &lt;optional><br>
                

                

                
                </td>
            

            
                <td class="default">
                
                    false
                
                </td>
            

            <td class="description last">Should we use guild nicknames instead
of usernames?</td>
        </tr>

    
    </tbody>
</table>






<dl class="details">

    

    

    

    

    

    

    

    

    

    

    

    

    
    <dt class="tag-source">Source:</dt>
    <dd class="tag-source"><ul class="dummy"><li>
        <a href="hungryGames.js.html">hungryGames.js</a>, <a href="hungryGames.js.html#line3635">line 3635</a>
    </li></ul></dd>
    

    

    

    
</dl>













<h5>Returns:</h5>

        
<div class="param-desc">
    The event that was created.
</div>



<dl>
    <dt>
        Type
    </dt>
    <dd>
        
<span class="param-type"><a href="HungryGames-Event.html">HungryGames~Event</a></span>


    </dd>
</dl>

    





        
            

    

    
    <h4 class="name" id="~makeMessage"><span class="type-signature">(private, inner) </span>makeMessage<span class="signature">(uId, gId, cId<span class="signature-attributes">nullable</span>, msg<span class="signature-attributes">nullable</span>)</span><span class="type-signature"> &rarr; {Object}</span></h4>
    

    



<div class="description">
    Forms a Discord~Message similar object from given IDs.
</div>









    <h5>Parameters:</h5>
    

<table class="params">
    <thead>
    <tr>
        
        <th>Name</th>
        

        <th>Type</th>

        
        <th>Attributes</th>
        

        

        <th class="last">Description</th>
    </tr>
    </thead>

    <tbody>
    

        <tr>
            
                <td class="name"><code>uId</code></td>
            

            <td class="type">
            
                
<span class="param-type">string</span>


            
            </td>

            
                <td class="attributes">
                

                

                
                </td>
            

            

            <td class="description last">The id of the user who wrote this message.</td>
        </tr>

    

        <tr>
            
                <td class="name"><code>gId</code></td>
            

            <td class="type">
            
                
<span class="param-type">string</span>


            
            </td>

            
                <td class="attributes">
                

                

                
                </td>
            

            

            <td class="description last">The id of the guild this message is in.</td>
        </tr>

    

        <tr>
            
                <td class="name"><code>cId</code></td>
            

            <td class="type">
            
                
<span class="param-type">string</span>


            
            </td>

            
                <td class="attributes">
                

                
                    &lt;nullable><br>
                

                
                </td>
            

            

            <td class="description last">The id of the channel this message was 'sent' in.</td>
        </tr>

    

        <tr>
            
                <td class="name"><code>msg</code></td>
            

            <td class="type">
            
                
<span class="param-type">string</span>


            
            </td>

            
                <td class="attributes">
                

                
                    &lt;nullable><br>
                

                
                </td>
            

            

            <td class="description last">The message content.</td>
        </tr>

    
    </tbody>
</table>






<dl class="details">

    

    

    

    

    

    

    

    

    

    

    

    

    
    <dt class="tag-source">Source:</dt>
    <dd class="tag-source"><ul class="dummy"><li>
        <a href="hungryGames.js.html">hungryGames.js</a>, <a href="hungryGames.js.html#line2267">line 2267</a>
    </li></ul></dd>
    

    

    

    
</dl>













<h5>Returns:</h5>

        
<div class="param-desc">
    The created message-like object.
</div>



<dl>
    <dt>
        Type
    </dt>
    <dd>
        
<span class="param-type">Object</span>


    </dd>
</dl>

    





        
            

    

    
    <h4 class="name" id="~makeMessageEvent"><span class="type-signature">(private, inner) </span>makeMessageEvent<span class="signature">(message, id<span class="signature-attributes">opt</span>)</span><span class="type-signature"> &rarr; {<a href="HungryGames-Event.html">HungryGames~Event</a>}</span></h4>
    

    



<div class="description">
    Make an event that doesn't affect any players and is just a plain message.
</div>









    <h5>Parameters:</h5>
    

<table class="params">
    <thead>
    <tr>
        
        <th>Name</th>
        

        <th>Type</th>

        
        <th>Attributes</th>
        

        

        <th class="last">Description</th>
    </tr>
    </thead>

    <tbody>
    

        <tr>
            
                <td class="name"><code>message</code></td>
            

            <td class="type">
            
                
<span class="param-type">string</span>


            
            </td>

            
                <td class="attributes">
                

                

                
                </td>
            

            

            <td class="description last">The message to show.</td>
        </tr>

    

        <tr>
            
                <td class="name"><code>id</code></td>
            

            <td class="type">
            
                
<span class="param-type">string</span>


            
            </td>

            
                <td class="attributes">
                
                    &lt;optional><br>
                

                

                
                </td>
            

            

            <td class="description last">The id of the guild that initially triggered this.
Required only if the given message contains '{dead}'.</td>
        </tr>

    
    </tbody>
</table>






<dl class="details">

    

    

    

    

    

    

    

    

    

    

    

    

    
    <dt class="tag-source">Source:</dt>
    <dd class="tag-source"><ul class="dummy"><li>
        <a href="hungryGames.js.html">hungryGames.js</a>, <a href="hungryGames.js.html#line3922">line 3922</a>
    </li></ul></dd>
    

    

    

    
</dl>













<h5>Returns:</h5>

        
<div class="param-desc">
    The event that was created.
</div>



<dl>
    <dt>
        Type
    </dt>
    <dd>
        
<span class="param-type"><a href="HungryGames-Event.html">HungryGames~Event</a></span>


    </dd>
</dl>

    





        
            

    

    
    <h4 class="name" id="~makeSingleEvent"><span class="type-signature">(private, inner) </span>makeSingleEvent<span class="signature">(message, affectedUsers, numVictim, numAttacker, mention, id, victimOutcome, attackerOutcome, useNickname<span class="signature-attributes">opt</span>)</span><span class="type-signature"> &rarr; {HungryGames~FinalEvent}</span></h4>
    

    



<div class="description">
    Format an event string based on specified users.
</div>









    <h5>Parameters:</h5>
    

<table class="params">
    <thead>
    <tr>
        
        <th>Name</th>
        

        <th>Type</th>

        
        <th>Attributes</th>
        

        
        <th>Default</th>
        

        <th class="last">Description</th>
    </tr>
    </thead>

    <tbody>
    

        <tr>
            
                <td class="name"><code>message</code></td>
            

            <td class="type">
            
                
<span class="param-type">string</span>


            
            </td>

            
                <td class="attributes">
                

                

                
                </td>
            

            
                <td class="default">
                
                </td>
            

            <td class="description last">The message to show.</td>
        </tr>

    

        <tr>
            
                <td class="name"><code>affectedUsers</code></td>
            

            <td class="type">
            
                
<span class="param-type">Array.&lt;<a href="HungryGames-Player.html">HungryGames~Player</a>></span>


            
            </td>

            
                <td class="attributes">
                

                

                
                </td>
            

            
                <td class="default">
                
                </td>
            

            <td class="description last">An array of all users affected
by this event.</td>
        </tr>

    

        <tr>
            
                <td class="name"><code>numVictim</code></td>
            

            <td class="type">
            
                
<span class="param-type">number</span>


            
            </td>

            
                <td class="attributes">
                

                

                
                </td>
            

            
                <td class="default">
                
                </td>
            

            <td class="description last">Number of victims in this event.</td>
        </tr>

    

        <tr>
            
                <td class="name"><code>numAttacker</code></td>
            

            <td class="type">
            
                
<span class="param-type">number</span>


            
            </td>

            
                <td class="attributes">
                

                

                
                </td>
            

            
                <td class="default">
                
                </td>
            

            <td class="description last">Number of attackers in this event.</td>
        </tr>

    

        <tr>
            
                <td class="name"><code>mention</code></td>
            

            <td class="type">
            
                
<span class="param-type">boolean</span>


            
            </td>

            
                <td class="attributes">
                

                

                
                </td>
            

            
                <td class="default">
                
                </td>
            

            <td class="description last">Should all users be mentioned when their name
appears?</td>
        </tr>

    

        <tr>
            
                <td class="name"><code>id</code></td>
            

            <td class="type">
            
                
<span class="param-type">string</span>


            
            </td>

            
                <td class="attributes">
                

                

                
                </td>
            

            
                <td class="default">
                
                </td>
            

            <td class="description last">The id of the guild this was initially triggered from.</td>
        </tr>

    

        <tr>
            
                <td class="name"><code>victimOutcome</code></td>
            

            <td class="type">
            
                
<span class="param-type">string</span>


            
            </td>

            
                <td class="attributes">
                

                

                
                </td>
            

            
                <td class="default">
                
                </td>
            

            <td class="description last">The outcome of the victims from this event.</td>
        </tr>

    

        <tr>
            
                <td class="name"><code>attackerOutcome</code></td>
            

            <td class="type">
            
                
<span class="param-type">string</span>


            
            </td>

            
                <td class="attributes">
                

                

                
                </td>
            

            
                <td class="default">
                
                </td>
            

            <td class="description last">The outcome of the attackers from this
event.</td>
        </tr>

    

        <tr>
            
                <td class="name"><code>useNickname</code></td>
            

            <td class="type">
            
                
<span class="param-type">boolean</span>


            
            </td>

            
                <td class="attributes">
                
                    &lt;optional><br>
                

                

                
                </td>
            

            
                <td class="default">
                
                    false
                
                </td>
            

            <td class="description last">Use player nicknames instead of their
username.</td>
        </tr>

    
    </tbody>
</table>






<dl class="details">

    

    

    

    

    

    

    

    

    

    

    

    

    
    <dt class="tag-source">Source:</dt>
    <dd class="tag-source"><ul class="dummy"><li>
        <a href="hungryGames.js.html">hungryGames.js</a>, <a href="hungryGames.js.html#line3946">line 3946</a>
    </li></ul></dd>
    

    

    

    
</dl>













<h5>Returns:</h5>

        
<div class="param-desc">
    The final event that was created and
formatted ready for display.
</div>



<dl>
    <dt>
        Type
    </dt>
    <dd>
        
<span class="param-type">HungryGames~FinalEvent</span>


    </dd>
</dl>

    





        
            

    

    
    <h4 class="name" id="~mkCmd"><span class="type-signature">(private, inner) </span>mkCmd<span class="signature">(cb)</span><span class="type-signature"> &rarr; {Command~commandHandler}</span></h4>
    

    



<div class="description">
    Make a subcommand handler with the given callback function. This is a
wrapper around existing functions.
</div>









    <h5>Parameters:</h5>
    

<table class="params">
    <thead>
    <tr>
        
        <th>Name</th>
        

        <th>Type</th>

        

        

        <th class="last">Description</th>
    </tr>
    </thead>

    <tbody>
    

        <tr>
            
                <td class="name"><code>cb</code></td>
            

            <td class="type">
            
                
<span class="param-type"><a href="HungryGames.html#~hgCommandHandler">HungryGames~hgCommandHandler</a></span>


            
            </td>

            

            

            <td class="description last">Command handler when subcommand is
triggered.</td>
        </tr>

    
    </tbody>
</table>






<dl class="details">

    

    

    

    

    

    

    

    

    

    

    

    

    
    <dt class="tag-source">Source:</dt>
    <dd class="tag-source"><ul class="dummy"><li>
        <a href="hungryGames.js.html">hungryGames.js</a>, <a href="hungryGames.js.html#line1197">line 1197</a>
    </li></ul></dd>
    

    

    

    
</dl>













<h5>Returns:</h5>

        
<div class="param-desc">
    Subcommand initial handler that will fire
when command is fired. Calls the passed callback handler with the mapped
parameters.
</div>



<dl>
    <dt>
        Type
    </dt>
    <dd>
        
<span class="param-type">Command~commandHandler</span>


    </dd>
</dl>

    





        
            

    

    
    <h4 class="name" id="~moveTeamUser"><span class="type-signature">(private, inner) </span>moveTeamUser<span class="signature">(msg, id)</span><span class="type-signature"></span></h4>
    

    



<div class="description">
    Move a single user to another team.
</div>









    <h5>Parameters:</h5>
    

<table class="params">
    <thead>
    <tr>
        
        <th>Name</th>
        

        <th>Type</th>

        

        

        <th class="last">Description</th>
    </tr>
    </thead>

    <tbody>
    

        <tr>
            
                <td class="name"><code>msg</code></td>
            

            <td class="type">
            
                
<span class="param-type">Discord~Message</span>


            
            </td>

            

            

            <td class="description last">The message that lead to this being called.</td>
        </tr>

    

        <tr>
            
                <td class="name"><code>id</code></td>
            

            <td class="type">
            
                
<span class="param-type">string</span>


            
            </td>

            

            

            <td class="description last">The id of the guild this was triggered from.</td>
        </tr>

    
    </tbody>
</table>






<dl class="details">

    

    

    

    

    

    

    

    

    

    

    

    

    
    <dt class="tag-source">Source:</dt>
    <dd class="tag-source"><ul class="dummy"><li>
        <a href="hungryGames.js.html">hungryGames.js</a>, <a href="hungryGames.js.html#line5859">line 5859</a>
    </li></ul></dd>
    

    

    

    
</dl>


















        
            

    

    
    <h4 class="name" id="~newReact"><span class="type-signature">(private, inner) </span>newReact<span class="signature">(duration)</span><span class="type-signature"></span></h4>
    

    



<div class="description">
    Update <a href="HungryGames.html#~listenersEndTime">HungryGames~listenersEndTime</a> because a new listener was
registered with the given duration.
</div>









    <h5>Parameters:</h5>
    

<table class="params">
    <thead>
    <tr>
        
        <th>Name</th>
        

        <th>Type</th>

        

        

        <th class="last">Description</th>
    </tr>
    </thead>

    <tbody>
    

        <tr>
            
                <td class="name"><code>duration</code></td>
            

            <td class="type">
            
                
<span class="param-type">number</span>


            
            </td>

            

            

            <td class="description last">The length of time the listener will be active.</td>
        </tr>

    
    </tbody>
</table>






<dl class="details">

    

    

    

    

    

    

    

    

    

    

    

    

    
    <dt class="tag-source">Source:</dt>
    <dd class="tag-source"><ul class="dummy"><li>
        <a href="hungryGames.js.html">hungryGames.js</a>, <a href="hungryGames.js.html#line8340">line 8340</a>
    </li></ul></dd>
    

    

    

    
</dl>


















        
            

    

    
    <h4 class="name" id="~nextDay"><span class="type-signature">(private, inner) </span>nextDay<span class="signature">(msg, id, retry<span class="signature-attributes">opt</span>)</span><span class="type-signature"></span></h4>
    

    



<div class="description">
    Simulate a single day then show events to users.
</div>









    <h5>Parameters:</h5>
    

<table class="params">
    <thead>
    <tr>
        
        <th>Name</th>
        

        <th>Type</th>

        
        <th>Attributes</th>
        

        
        <th>Default</th>
        

        <th class="last">Description</th>
    </tr>
    </thead>

    <tbody>
    

        <tr>
            
                <td class="name"><code>msg</code></td>
            

            <td class="type">
            
                
<span class="param-type">Discord~Message</span>


            
            </td>

            
                <td class="attributes">
                

                

                
                </td>
            

            
                <td class="default">
                
                </td>
            

            <td class="description last">The message that lead to this being called.</td>
        </tr>

    

        <tr>
            
                <td class="name"><code>id</code></td>
            

            <td class="type">
            
                
<span class="param-type">string</span>


            
            </td>

            
                <td class="attributes">
                

                

                
                </td>
            

            
                <td class="default">
                
                </td>
            

            <td class="description last">The id of the guild this was triggered from.</td>
        </tr>

    

        <tr>
            
                <td class="name"><code>retry</code></td>
            

            <td class="type">
            
                
<span class="param-type">boolean</span>


            
            </td>

            
                <td class="attributes">
                
                    &lt;optional><br>
                

                

                
                </td>
            

            
                <td class="default">
                
                    true
                
                </td>
            

            <td class="description last">If we hit an error, should we retry before
giving up.</td>
        </tr>

    
    </tbody>
</table>






<dl class="details">

    

    

    

    

    

    

    

    

    

    

    

    

    
    <dt class="tag-source">Source:</dt>
    <dd class="tag-source"><ul class="dummy"><li>
        <a href="hungryGames.js.html">hungryGames.js</a>, <a href="hungryGames.js.html#line2437">line 2437</a>
    </li></ul></dd>
    

    

    

    
</dl>


















        
            

    

    
    <h4 class="name" id="~nothing"><span class="type-signature">(private, inner) </span>nothing<span class="signature">()</span><span class="type-signature"> &rarr; {string}</span></h4>
    

    



<div class="description">
    Get a random word that means "nothing".
</div>













<dl class="details">

    

    

    

    

    

    

    

    

    

    

    

    

    
    <dt class="tag-source">Source:</dt>
    <dd class="tag-source"><ul class="dummy"><li>
        <a href="hungryGames.js.html">hungryGames.js</a>, <a href="hungryGames.js.html#line8163">line 8163</a>
    </li></ul></dd>
    

    

    

    
</dl>













<h5>Returns:</h5>

        
<div class="param-desc">
    A word meaning "nothing".
</div>



<dl>
    <dt>
        Type
    </dt>
    <dd>
        
<span class="param-type">string</span>


    </dd>
</dl>

    





        
            

    

    
    <h4 class="name" id="~onChannelDelete"><span class="type-signature">(private, inner) </span>onChannelDelete<span class="signature">(channel)</span><span class="type-signature"></span></h4>
    

    



<div class="description">
    Handle a channel being deleted. Cleans up games that may be in progress in
these channels.
</div>









    <h5>Parameters:</h5>
    

<table class="params">
    <thead>
    <tr>
        
        <th>Name</th>
        

        <th>Type</th>

        

        

        <th class="last">Description</th>
    </tr>
    </thead>

    <tbody>
    

        <tr>
            
                <td class="name"><code>channel</code></td>
            

            <td class="type">
            
                
<span class="param-type">Discord~DMChannel</span>
|

<span class="param-type">Discord~GuildChannel</span>


            
            </td>

            

            

            <td class="description last">The channel that
was deleted.</td>
        </tr>

    
    </tbody>
</table>






<dl class="details">

    

    

    

    

    

    

    

    

    

    

    

    

    
    <dt class="tag-source">Source:</dt>
    <dd class="tag-source"><ul class="dummy"><li>
        <a href="hungryGames.js.html">hungryGames.js</a>, <a href="hungryGames.js.html#line1181">line 1181</a>
    </li></ul></dd>
    

    

    

    
</dl>







<h5>Listens to Events:</h5>
<ul>
    <li>Discord~Client#event:channelDelete</li>
</ul>












        
            

    

    
    <h4 class="name" id="~onGuildDelete"><span class="type-signature">(private, inner) </span>onGuildDelete<span class="signature">(guild)</span><span class="type-signature"></span></h4>
    

    



<div class="description">
    Handle being removed from a guild.
</div>









    <h5>Parameters:</h5>
    

<table class="params">
    <thead>
    <tr>
        
        <th>Name</th>
        

        <th>Type</th>

        

        

        <th class="last">Description</th>
    </tr>
    </thead>

    <tbody>
    

        <tr>
            
                <td class="name"><code>guild</code></td>
            

            <td class="type">
            
                
<span class="param-type">Discord~Guild</span>


            
            </td>

            

            

            <td class="description last">The guild that we just left.</td>
        </tr>

    
    </tbody>
</table>






<dl class="details">

    

    

    

    

    

    

    

    

    

    

    

    

    
    <dt class="tag-source">Source:</dt>
    <dd class="tag-source"><ul class="dummy"><li>
        <a href="hungryGames.js.html">hungryGames.js</a>, <a href="hungryGames.js.html#line1164">line 1164</a>
    </li></ul></dd>
    

    

    

    
</dl>







<h5>Listens to Events:</h5>
<ul>
    <li>Discord~Client#event:guildDelete</li>
</ul>












        
            

    

    
    <h4 class="name" id="~optChangeListener"><span class="type-signature">(private, inner) </span>optChangeListener<span class="signature">(msg_, options, index)</span><span class="type-signature"></span></h4>
    

    



<div class="description">
    The callback for when the user chooses to change page of the options.
</div>









    <h5>Parameters:</h5>
    

<table class="params">
    <thead>
    <tr>
        
        <th>Name</th>
        

        <th>Type</th>

        

        

        <th class="last">Description</th>
    </tr>
    </thead>

    <tbody>
    

        <tr>
            
                <td class="name"><code>msg_</code></td>
            

            <td class="type">
            
                
<span class="param-type">Discord~Message</span>


            
            </td>

            

            

            <td class="description last">The message we sent showing the options.</td>
        </tr>

    

        <tr>
            
                <td class="name"><code>options</code></td>
            

            <td class="type">
            
                
<span class="param-type">Object</span>


            
            </td>

            

            

            <td class="description last">The options to show in the message.</td>
        </tr>

    

        <tr>
            
                <td class="name"><code>index</code></td>
            

            <td class="type">
            
                
<span class="param-type">number</span>


            
            </td>

            

            

            <td class="description last">The page index to show.</td>
        </tr>

    
    </tbody>
</table>






<dl class="details">

    

    

    

    

    

    

    

    

    

    

    

    

    
    <dt class="tag-source">Source:</dt>
    <dd class="tag-source"><ul class="dummy"><li>
        <a href="hungryGames.js.html">hungryGames.js</a>, <a href="hungryGames.js.html#line5606">line 5606</a>
    </li></ul></dd>
    

    

    

    
</dl>


















        
            

    

    
    <h4 class="name" id="~pauseAutoplay"><span class="type-signature">(private, inner) </span>pauseAutoplay<span class="signature">(msg, id)</span><span class="type-signature"></span></h4>
    

    



<div class="description">
    Stop autoplaying.
</div>









    <h5>Parameters:</h5>
    

<table class="params">
    <thead>
    <tr>
        
        <th>Name</th>
        

        <th>Type</th>

        

        

        <th class="last">Description</th>
    </tr>
    </thead>

    <tbody>
    

        <tr>
            
                <td class="name"><code>msg</code></td>
            

            <td class="type">
            
                
<span class="param-type">Discord~Message</span>


            
            </td>

            

            

            <td class="description last">The message that lead to this being called.</td>
        </tr>

    

        <tr>
            
                <td class="name"><code>id</code></td>
            

            <td class="type">
            
                
<span class="param-type">string</span>


            
            </td>

            

            

            <td class="description last">The id of the guild this was triggered from.</td>
        </tr>

    
    </tbody>
</table>






<dl class="details">

    

    

    

    

    

    

    

    

    

    

    

    

    
    <dt class="tag-source">Source:</dt>
    <dd class="tag-source"><ul class="dummy"><li>
        <a href="hungryGames.js.html">hungryGames.js</a>, <a href="hungryGames.js.html#line2300">line 2300</a>
    </li></ul></dd>
    

    

    

    
</dl>


















        
            

    

    
    <h4 class="name" id="~pauseGame"><span class="type-signature">(private, inner) </span>pauseGame<span class="signature">(msg, id)</span><span class="type-signature"></span></h4>
    

    



<div class="description">
    Stop the game in the middle of the day until resumed. Just clears the
interval for the game.
</div>









    <h5>Parameters:</h5>
    

<table class="params">
    <thead>
    <tr>
        
        <th>Name</th>
        

        <th>Type</th>

        

        

        <th class="last">Description</th>
    </tr>
    </thead>

    <tbody>
    

        <tr>
            
                <td class="name"><code>msg</code></td>
            

            <td class="type">
            
                
<span class="param-type">Discord~Message</span>


            
            </td>

            

            

            <td class="description last">The message that lead to this being called.</td>
        </tr>

    

        <tr>
            
                <td class="name"><code>id</code></td>
            

            <td class="type">
            
                
<span class="param-type">string</span>


            
            </td>

            

            

            <td class="description last">The id of the guild this was triggered from.</td>
        </tr>

    
    </tbody>
</table>






<dl class="details">

    

    

    

    

    

    

    

    

    

    

    

    

    
    <dt class="tag-source">Source:</dt>
    <dd class="tag-source"><ul class="dummy"><li>
        <a href="hungryGames.js.html">hungryGames.js</a>, <a href="hungryGames.js.html#line2411">line 2411</a>
    </li></ul></dd>
    

    

    

    
</dl>


















        
            

    

    
    <h4 class="name" id="~pickAffectedPlayers"><span class="type-signature">(private, inner) </span>pickAffectedPlayers<span class="signature">(numVictim, numAttacker, victimOutcome, attackerOutcome, options, userPool, deadPool, teams, weaponWielder<span class="signature-attributes">nullable</span>)</span><span class="type-signature"> &rarr; {Array.&lt;<a href="HungryGames-Player.html">HungryGames~Player</a>>}</span></h4>
    

    



<div class="description">
    Pick the players to put into an event.
</div>









    <h5>Parameters:</h5>
    

<table class="params">
    <thead>
    <tr>
        
        <th>Name</th>
        

        <th>Type</th>

        
        <th>Attributes</th>
        

        

        <th class="last">Description</th>
    </tr>
    </thead>

    <tbody>
    

        <tr>
            
                <td class="name"><code>numVictim</code></td>
            

            <td class="type">
            
                
<span class="param-type">number</span>


            
            </td>

            
                <td class="attributes">
                

                

                
                </td>
            

            

            <td class="description last">Number of victims in this event.</td>
        </tr>

    

        <tr>
            
                <td class="name"><code>numAttacker</code></td>
            

            <td class="type">
            
                
<span class="param-type">number</span>


            
            </td>

            
                <td class="attributes">
                

                

                
                </td>
            

            

            <td class="description last">Number of attackers in this event.</td>
        </tr>

    

        <tr>
            
                <td class="name"><code>victimOutcome</code></td>
            

            <td class="type">
            
                
<span class="param-type">string</span>


            
            </td>

            
                <td class="attributes">
                

                

                
                </td>
            

            

            <td class="description last">Outcome of victims. If "revived", uses
deadPool instead of uesrPool.</td>
        </tr>

    

        <tr>
            
                <td class="name"><code>attackerOutcome</code></td>
            

            <td class="type">
            
                
<span class="param-type">string</span>


            
            </td>

            
                <td class="attributes">
                

                

                
                </td>
            

            

            <td class="description last">Outcome of attackers. If "revived", uses
deadPool instead of uesrPool.</td>
        </tr>

    

        <tr>
            
                <td class="name"><code>options</code></td>
            

            <td class="type">
            
                
<span class="param-type">Object</span>


            
            </td>

            
                <td class="attributes">
                

                

                
                </td>
            

            

            <td class="description last">Options for this game.</td>
        </tr>

    

        <tr>
            
                <td class="name"><code>userPool</code></td>
            

            <td class="type">
            
                
<span class="param-type">Array.&lt;<a href="HungryGames-Player.html">HungryGames~Player</a>></span>


            
            </td>

            
                <td class="attributes">
                

                

                
                </td>
            

            

            <td class="description last">Pool of all remaining players to put
into an event.</td>
        </tr>

    

        <tr>
            
                <td class="name"><code>deadPool</code></td>
            

            <td class="type">
            
                
<span class="param-type">Array.&lt;<a href="HungryGames-Player.html">HungryGames~Player</a>></span>


            
            </td>

            
                <td class="attributes">
                

                

                
                </td>
            

            

            <td class="description last">Pool of all dead players that can be
revived.</td>
        </tr>

    

        <tr>
            
                <td class="name"><code>teams</code></td>
            

            <td class="type">
            
                
<span class="param-type">Array.&lt;<a href="HungryGames-Team.html">HungryGames~Team</a>></span>


            
            </td>

            
                <td class="attributes">
                

                

                
                </td>
            

            

            <td class="description last">All teams in this game.</td>
        </tr>

    

        <tr>
            
                <td class="name"><code>weaponWielder</code></td>
            

            <td class="type">
            
                
<span class="param-type"><a href="Player.html">Player</a></span>


            
            </td>

            
                <td class="attributes">
                

                
                    &lt;nullable><br>
                

                
                </td>
            

            

            <td class="description last">A player that is using a weapon in this
event, or null if no player is using a weapon.</td>
        </tr>

    
    </tbody>
</table>






<dl class="details">

    

    

    

    

    

    

    

    

    

    

    

    

    
    <dt class="tag-source">Source:</dt>
    <dd class="tag-source"><ul class="dummy"><li>
        <a href="hungryGames.js.html">hungryGames.js</a>, <a href="hungryGames.js.html#line3496">line 3496</a>
    </li></ul></dd>
    

    

    

    
</dl>













<h5>Returns:</h5>

        
<div class="param-desc">
    Array of all players that will be affected
by this event.
</div>



<dl>
    <dt>
        Type
    </dt>
    <dd>
        
<span class="param-type">Array.&lt;<a href="HungryGames-Player.html">HungryGames~Player</a>></span>


    </dd>
</dl>

    





        
            

    

    
    <h4 class="name" id="~pickEvent"><span class="type-signature">(private, inner) </span>pickEvent<span class="signature">(userPool, eventPool, options, numAlive, numTotal, teams, probOpts, weaponWielder<span class="signature-attributes">nullable</span>)</span><span class="type-signature"> &rarr; (nullable) {<a href="HungryGames-Event.html">HungryGames~Event</a>}</span></h4>
    

    



<div class="description">
    Pick event that satisfies all requirements and settings.
</div>









    <h5>Parameters:</h5>
    

<table class="params">
    <thead>
    <tr>
        
        <th>Name</th>
        

        <th>Type</th>

        
        <th>Attributes</th>
        

        

        <th class="last">Description</th>
    </tr>
    </thead>

    <tbody>
    

        <tr>
            
                <td class="name"><code>userPool</code></td>
            

            <td class="type">
            
                
<span class="param-type">Array.&lt;<a href="HungryGames-Player.html">HungryGames~Player</a>></span>


            
            </td>

            
                <td class="attributes">
                

                

                
                </td>
            

            

            <td class="description last">Pool of players left to chose from
in this day.</td>
        </tr>

    

        <tr>
            
                <td class="name"><code>eventPool</code></td>
            

            <td class="type">
            
                
<span class="param-type">Array.&lt;<a href="HungryGames-Event.html">HungryGames~Event</a>></span>


            
            </td>

            
                <td class="attributes">
                

                

                
                </td>
            

            

            <td class="description last">Pool of all events available to
choose at this time.</td>
        </tr>

    

        <tr>
            
                <td class="name"><code>options</code></td>
            

            <td class="type">
            
                
<span class="param-type">Object</span>


            
            </td>

            
                <td class="attributes">
                

                

                
                </td>
            

            

            <td class="description last">The options set in the current game.</td>
        </tr>

    

        <tr>
            
                <td class="name"><code>numAlive</code></td>
            

            <td class="type">
            
                
<span class="param-type">number</span>


            
            </td>

            
                <td class="attributes">
                

                

                
                </td>
            

            

            <td class="description last">Number of players in the game still alive.</td>
        </tr>

    

        <tr>
            
                <td class="name"><code>numTotal</code></td>
            

            <td class="type">
            
                
<span class="param-type">number</span>


            
            </td>

            
                <td class="attributes">
                

                

                
                </td>
            

            

            <td class="description last">Number of players in the game total.</td>
        </tr>

    

        <tr>
            
                <td class="name"><code>teams</code></td>
            

            <td class="type">
            
                
<span class="param-type">Array.&lt;<a href="HungryGames-Team.html">HungryGames~Team</a>></span>


            
            </td>

            
                <td class="attributes">
                

                

                
                </td>
            

            

            <td class="description last">Array of teams in this game.</td>
        </tr>

    

        <tr>
            
                <td class="name"><code>probOpts</code></td>
            

            <td class="type">
            
                
<span class="param-type"><a href="HungryGames-OutcomeProbabilities.html">HungryGames~OutcomeProbabilities</a></span>


            
            </td>

            
                <td class="attributes">
                

                

                
                </td>
            

            

            <td class="description last">Death rate weights.</td>
        </tr>

    

        <tr>
            
                <td class="name"><code>weaponWielder</code></td>
            

            <td class="type">
            
                
<span class="param-type"><a href="Player.html">Player</a></span>


            
            </td>

            
                <td class="attributes">
                

                
                    &lt;nullable><br>
                

                
                </td>
            

            

            <td class="description last">A player that is using a weapon in this
event, or null if no player is using a weapon.</td>
        </tr>

    
    </tbody>
</table>






<dl class="details">

    

    

    

    

    

    

    

    

    

    

    

    

    
    <dt class="tag-source">Source:</dt>
    <dd class="tag-source"><ul class="dummy"><li>
        <a href="hungryGames.js.html">hungryGames.js</a>, <a href="hungryGames.js.html#line3191">line 3191</a>
    </li></ul></dd>
    

    

    

    
</dl>













<h5>Returns:</h5>

        
<div class="param-desc">
    The chosen event that satisfies all
requirements, or null if something went wrong.
</div>



<dl>
    <dt>
        Type
    </dt>
    <dd>
        
<span class="param-type"><a href="HungryGames-Event.html">HungryGames~Event</a></span>


    </dd>
</dl>

    





        
            

    

    
    <h4 class="name" id="~printDay"><span class="type-signature">(private, inner) </span>printDay<span class="signature">(msg, id)</span><span class="type-signature"></span></h4>
    

    



<div class="description">
    Trigger the end of a day and print summary/outcome at the end of the day.
</div>









    <h5>Parameters:</h5>
    

<table class="params">
    <thead>
    <tr>
        
        <th>Name</th>
        

        <th>Type</th>

        

        

        <th class="last">Description</th>
    </tr>
    </thead>

    <tbody>
    

        <tr>
            
                <td class="name"><code>msg</code></td>
            

            <td class="type">
            
                
<span class="param-type">Discord~Message</span>


            
            </td>

            

            

            <td class="description last">The message that lead to this being called.</td>
        </tr>

    

        <tr>
            
                <td class="name"><code>id</code></td>
            

            <td class="type">
            
                
<span class="param-type">string</span>


            
            </td>

            

            

            <td class="description last">The id of the guild this was triggered from.</td>
        </tr>

    
    </tbody>
</table>






<dl class="details">

    

    

    

    

    

    

    

    

    

    

    

    

    
    <dt class="tag-source">Source:</dt>
    <dd class="tag-source"><ul class="dummy"><li>
        <a href="hungryGames.js.html">hungryGames.js</a>, <a href="hungryGames.js.html#line4304">line 4304</a>
    </li></ul></dd>
    

    

    

    
</dl>


















        
            

    

    
    <h4 class="name" id="~printEvent"><span class="type-signature">(private, inner) </span>printEvent<span class="signature">(msg, id)</span><span class="type-signature"></span></h4>
    

    



<div class="description">
    Print an event string to the channel and add images, or if no events
remain, trigger end of day.
</div>









    <h5>Parameters:</h5>
    

<table class="params">
    <thead>
    <tr>
        
        <th>Name</th>
        

        <th>Type</th>

        

        

        <th class="last">Description</th>
    </tr>
    </thead>

    <tbody>
    

        <tr>
            
                <td class="name"><code>msg</code></td>
            

            <td class="type">
            
                
<span class="param-type">Discord~Message</span>


            
            </td>

            

            

            <td class="description last">The message that lead to this being called.</td>
        </tr>

    

        <tr>
            
                <td class="name"><code>id</code></td>
            

            <td class="type">
            
                
<span class="param-type">string</span>


            
            </td>

            

            

            <td class="description last">The id of the guild this was triggered from.</td>
        </tr>

    
    </tbody>
</table>






<dl class="details">

    

    

    

    

    

    

    

    

    

    

    

    

    
    <dt class="tag-source">Source:</dt>
    <dd class="tag-source"><ul class="dummy"><li>
        <a href="hungryGames.js.html">hungryGames.js</a>, <a href="hungryGames.js.html#line4051">line 4051</a>
    </li></ul></dd>
    

    

    

    
</dl>


















        
            

    

    
    <h4 class="name" id="~probabilityEvent"><span class="type-signature">(private, inner) </span>probabilityEvent<span class="signature">(eventPool, probabilityOpts, customWeight<span class="signature-attributes">opt</span>, recurse<span class="signature-attributes">opt</span>)</span><span class="type-signature"> &rarr; {number}</span></h4>
    

    



<div class="description">
    Produce a random event that using probabilities set in options.
</div>









    <h5>Parameters:</h5>
    

<table class="params">
    <thead>
    <tr>
        
        <th>Name</th>
        

        <th>Type</th>

        
        <th>Attributes</th>
        

        
        <th>Default</th>
        

        <th class="last">Description</th>
    </tr>
    </thead>

    <tbody>
    

        <tr>
            
                <td class="name"><code>eventPool</code></td>
            

            <td class="type">
            
                
<span class="param-type">Array.&lt;<a href="HungryGames-Event.html">HungryGames~Event</a>></span>


            
            </td>

            
                <td class="attributes">
                

                

                
                </td>
            

            
                <td class="default">
                
                </td>
            

            <td class="description last">The pool of all events to consider.</td>
        </tr>

    

        <tr>
            
                <td class="name"><code>probabilityOpts</code></td>
            

            <td class="type">
            
                
<span class="param-type">Object</span>


            
            </td>

            
                <td class="attributes">
                

                

                
                </td>
            

            
                <td class="default">
                
                </td>
            

            <td class="description last">The probabilities of each type of event being used.</td>
        </tr>

    

        <tr>
            
                <td class="name"><code>customWeight</code></td>
            

            <td class="type">
            
                
<span class="param-type">number</span>


            
            </td>

            
                <td class="attributes">
                
                    &lt;optional><br>
                

                

                
                </td>
            

            
                <td class="default">
                
                    1
                
                </td>
            

            <td class="description last">The weight of custom events.</td>
        </tr>

    

        <tr>
            
                <td class="name"><code>recurse</code></td>
            

            <td class="type">
            
                
<span class="param-type">number</span>


            
            </td>

            
                <td class="attributes">
                
                    &lt;optional><br>
                

                

                
                </td>
            

            
                <td class="default">
                
                    0
                
                </td>
            

            <td class="description last">The current recursive depth.</td>
        </tr>

    
    </tbody>
</table>






<dl class="details">

    

    

    

    

    

    

    

    

    

    

    

    

    
    <dt class="tag-source">Source:</dt>
    <dd class="tag-source"><ul class="dummy"><li>
        <a href="hungryGames.js.html">hungryGames.js</a>, <a href="hungryGames.js.html#line3816">line 3816</a>
    </li></ul></dd>
    

    

    

    
</dl>













<h5>Returns:</h5>

        
<div class="param-desc">
    The index of the event that was chosen.
</div>



<dl>
    <dt>
        Type
    </dt>
    <dd>
        
<span class="param-type">number</span>


    </dd>
</dl>

    





        
            

    

    
    <h4 class="name" id="~randomizeTeams"><span class="type-signature">(private, inner) </span>randomizeTeams<span class="signature">(msg, id, silent<span class="signature-attributes">opt</span>)</span><span class="type-signature"></span></h4>
    

    



<div class="description">
    Swap random users between teams.
</div>









    <h5>Parameters:</h5>
    

<table class="params">
    <thead>
    <tr>
        
        <th>Name</th>
        

        <th>Type</th>

        
        <th>Attributes</th>
        

        
        <th>Default</th>
        

        <th class="last">Description</th>
    </tr>
    </thead>

    <tbody>
    

        <tr>
            
                <td class="name"><code>msg</code></td>
            

            <td class="type">
            
                
<span class="param-type">Discord~Message</span>


            
            </td>

            
                <td class="attributes">
                

                

                
                </td>
            

            
                <td class="default">
                
                </td>
            

            <td class="description last">The message that lead to this being called.</td>
        </tr>

    

        <tr>
            
                <td class="name"><code>id</code></td>
            

            <td class="type">
            
                
<span class="param-type">string</span>


            
            </td>

            
                <td class="attributes">
                

                

                
                </td>
            

            
                <td class="default">
                
                </td>
            

            <td class="description last">The id of the guild this was triggered from.</td>
        </tr>

    

        <tr>
            
                <td class="name"><code>silent</code></td>
            

            <td class="type">
            
                
<span class="param-type">boolean</span>


            
            </td>

            
                <td class="attributes">
                
                    &lt;optional><br>
                

                

                
                </td>
            

            
                <td class="default">
                
                    false
                
                </td>
            

            <td class="description last">If true, this will not attempt to send
messages to the channel where the msg was sent..</td>
        </tr>

    
    </tbody>
</table>






<dl class="details">

    

    

    

    

    

    

    

    

    

    

    

    

    
    <dt class="tag-source">Source:</dt>
    <dd class="tag-source"><ul class="dummy"><li>
        <a href="hungryGames.js.html">hungryGames.js</a>, <a href="hungryGames.js.html#line5990">line 5990</a>
    </li></ul></dd>
    

    

    

    
</dl>


















        
            

    

    
    <h4 class="name" id="~readImage"><span class="type-signature">(private, inner) </span>readImage<span class="signature">(url)</span><span class="type-signature"> &rarr; {Promise}</span></h4>
    

    



<div class="description">
    Attempt to fetch an image from a URL. Checks if the file has been cached to
the filesystem first.
</div>









    <h5>Parameters:</h5>
    

<table class="params">
    <thead>
    <tr>
        
        <th>Name</th>
        

        <th>Type</th>

        

        

        <th class="last">Description</th>
    </tr>
    </thead>

    <tbody>
    

        <tr>
            
                <td class="name"><code>url</code></td>
            

            <td class="type">
            
                
<span class="param-type">string</span>
|

<span class="param-type">Jimp</span>
|

<span class="param-type">Buffer</span>


            
            </td>

            

            

            <td class="description last">The url to fetch the image from, or
anything Jimp supports.</td>
        </tr>

    
    </tbody>
</table>






<dl class="details">

    

    

    

    

    

    

    

    

    

    

    

    

    
    <dt class="tag-source">Source:</dt>
    <dd class="tag-source"><ul class="dummy"><li>
        <a href="hungryGames.js.html">hungryGames.js</a>, <a href="hungryGames.js.html#line8355">line 8355</a>
    </li></ul></dd>
    

    

    

    
</dl>













<h5>Returns:</h5>

        
<div class="param-desc">
    Promise from JIMP with image data.
</div>



<dl>
    <dt>
        Type
    </dt>
    <dd>
        
<span class="param-type">Promise</span>


    </dd>
</dl>

    





        
            

    

    
    <h4 class="name" id="~removeEvent"><span class="type-signature">(private, inner) </span>removeEvent<span class="signature">(msg, id)</span><span class="type-signature"></span></h4>
    

    



<div class="description">
    Delete a custom event from a guild.
</div>









    <h5>Parameters:</h5>
    

<table class="params">
    <thead>
    <tr>
        
        <th>Name</th>
        

        <th>Type</th>

        

        

        <th class="last">Description</th>
    </tr>
    </thead>

    <tbody>
    

        <tr>
            
                <td class="name"><code>msg</code></td>
            

            <td class="type">
            
                
<span class="param-type">Discord~Message</span>


            
            </td>

            

            

            <td class="description last">The message that lead to this being called.</td>
        </tr>

    

        <tr>
            
                <td class="name"><code>id</code></td>
            

            <td class="type">
            
                
<span class="param-type">string</span>


            
            </td>

            

            

            <td class="description last">The id of the guild this was triggered from.</td>
        </tr>

    
    </tbody>
</table>






<dl class="details">

    

    

    

    

    

    

    

    

    

    

    

    

    
    <dt class="tag-source">Source:</dt>
    <dd class="tag-source"><ul class="dummy"><li>
        <a href="hungryGames.js.html">hungryGames.js</a>, <a href="hungryGames.js.html#line6886">line 6886</a>
    </li></ul></dd>
    

    

    

    
</dl>


















        
            

    

    
    <h4 class="name" id="~removeNPC"><span class="type-signature">(private, inner) </span>removeNPC<span class="signature">(msg, id)</span><span class="type-signature"></span></h4>
    

    



<div class="description">
    Delete an NPC.
</div>









    <h5>Parameters:</h5>
    

<table class="params">
    <thead>
    <tr>
        
        <th>Name</th>
        

        <th>Type</th>

        

        

        <th class="last">Description</th>
    </tr>
    </thead>

    <tbody>
    

        <tr>
            
                <td class="name"><code>msg</code></td>
            

            <td class="type">
            
                
<span class="param-type">Discord~Message</span>


            
            </td>

            

            

            <td class="description last">The message that lead to this being called.</td>
        </tr>

    

        <tr>
            
                <td class="name"><code>id</code></td>
            

            <td class="type">
            
                
<span class="param-type">string</span>


            
            </td>

            

            

            <td class="description last">The id of the guild this was triggered from.</td>
        </tr>

    
    </tbody>
</table>






<dl class="details">

    

    

    

    

    

    

    

    

    

    

    

    

    
    <dt class="tag-source">Source:</dt>
    <dd class="tag-source"><ul class="dummy"><li>
        <a href="hungryGames.js.html">hungryGames.js</a>, <a href="hungryGames.js.html#line7641">line 7641</a>
    </li></ul></dd>
    

    

    

    
</dl>


















        
            

    

    
    <h4 class="name" id="~renameTeam"><span class="type-signature">(private, inner) </span>renameTeam<span class="signature">(msg, id, silent<span class="signature-attributes">opt</span>)</span><span class="type-signature"></span></h4>
    

    



<div class="description">
    Rename a team.
</div>









    <h5>Parameters:</h5>
    

<table class="params">
    <thead>
    <tr>
        
        <th>Name</th>
        

        <th>Type</th>

        
        <th>Attributes</th>
        

        
        <th>Default</th>
        

        <th class="last">Description</th>
    </tr>
    </thead>

    <tbody>
    

        <tr>
            
                <td class="name"><code>msg</code></td>
            

            <td class="type">
            
                
<span class="param-type">Discord~Message</span>


            
            </td>

            
                <td class="attributes">
                

                

                
                </td>
            

            
                <td class="default">
                
                </td>
            

            <td class="description last">The message that lead to this being called.</td>
        </tr>

    

        <tr>
            
                <td class="name"><code>id</code></td>
            

            <td class="type">
            
                
<span class="param-type">string</span>


            
            </td>

            
                <td class="attributes">
                

                

                
                </td>
            

            
                <td class="default">
                
                </td>
            

            <td class="description last">The id of the guild this was triggered from.</td>
        </tr>

    

        <tr>
            
                <td class="name"><code>silent</code></td>
            

            <td class="type">
            
                
<span class="param-type">boolean</span>


            
            </td>

            
                <td class="attributes">
                
                    &lt;optional><br>
                

                

                
                </td>
            

            
                <td class="default">
                
                    false
                
                </td>
            

            <td class="description last">Disable replying to message.</td>
        </tr>

    
    </tbody>
</table>






<dl class="details">

    

    

    

    

    

    

    

    

    

    

    

    

    
    <dt class="tag-source">Source:</dt>
    <dd class="tag-source"><ul class="dummy"><li>
        <a href="hungryGames.js.html">hungryGames.js</a>, <a href="hungryGames.js.html#line5940">line 5940</a>
    </li></ul></dd>
    

    

    

    
</dl>


















        
            

    

    
    <h4 class="name" id="~resetGame"><span class="type-signature">(private, inner) </span>resetGame<span class="signature">(msg, id)</span><span class="type-signature"></span></h4>
    

    



<div class="description">
    Reset data that the user specifies.
</div>









    <h5>Parameters:</h5>
    

<table class="params">
    <thead>
    <tr>
        
        <th>Name</th>
        

        <th>Type</th>

        

        

        <th class="last">Description</th>
    </tr>
    </thead>

    <tbody>
    

        <tr>
            
                <td class="name"><code>msg</code></td>
            

            <td class="type">
            
                
<span class="param-type">Discord~Message</span>


            
            </td>

            

            

            <td class="description last">The message that lead to this being called.</td>
        </tr>

    

        <tr>
            
                <td class="name"><code>id</code></td>
            

            <td class="type">
            
                
<span class="param-type">string</span>


            
            </td>

            

            

            <td class="description last">The id of the guild this was triggered from.</td>
        </tr>

    
    </tbody>
</table>






<dl class="details">

    

    

    

    

    

    

    

    

    

    

    

    

    
    <dt class="tag-source">Source:</dt>
    <dd class="tag-source"><ul class="dummy"><li>
        <a href="hungryGames.js.html">hungryGames.js</a>, <a href="hungryGames.js.html#line1849">line 1849</a>
    </li></ul></dd>
    

    

    

    
</dl>


















        
            

    

    
    <h4 class="name" id="~restoreUser"><span class="type-signature">(private, inner) </span>restoreUser<span class="signature">(id, a, k, w<span class="signature-attributes">opt</span>)</span><span class="type-signature"></span></h4>
    

    



<div class="description">
    Heal the given player in the given guild game.
</div>









    <h5>Parameters:</h5>
    

<table class="params">
    <thead>
    <tr>
        
        <th>Name</th>
        

        <th>Type</th>

        
        <th>Attributes</th>
        

        

        <th class="last">Description</th>
    </tr>
    </thead>

    <tbody>
    

        <tr>
            
                <td class="name"><code>id</code></td>
            

            <td class="type">
            
                
<span class="param-type">string</span>


            
            </td>

            
                <td class="attributes">
                

                

                
                </td>
            

            

            <td class="description last">The guild id of the game.</td>
        </tr>

    

        <tr>
            
                <td class="name"><code>a</code></td>
            

            <td class="type">
            
                
<span class="param-type"><a href="HungryGames-Player.html">HungryGames~Player</a></span>


            
            </td>

            
                <td class="attributes">
                

                

                
                </td>
            

            

            <td class="description last">The player to affect.</td>
        </tr>

    

        <tr>
            
                <td class="name"><code>k</code></td>
            

            <td class="type">
            
                
<span class="param-type">number</span>


            
            </td>

            
                <td class="attributes">
                

                

                
                </td>
            

            

            <td class="description last">The number of kills the player gets in this action.</td>
        </tr>

    

        <tr>
            
                <td class="name"><code>w</code></td>
            

            <td class="type">
            
                
<span class="param-type">Array.&lt;HungryGames~Weapon></span>


            
            </td>

            
                <td class="attributes">
                
                    &lt;optional><br>
                

                

                
                </td>
            

            

            <td class="description last">The weapon being used if any.</td>
        </tr>

    
    </tbody>
</table>






<dl class="details">

    

    

    

    

    

    

    

    

    

    

    

    

    
    <dt class="tag-source">Source:</dt>
    <dd class="tag-source"><ul class="dummy"><li>
        <a href="hungryGames.js.html">hungryGames.js</a>, <a href="hungryGames.js.html#line3135">line 3135</a>
    </li></ul></dd>
    

    

    

    
</dl>


















        
            

    

    
    <h4 class="name" id="~reviveUser"><span class="type-signature">(private, inner) </span>reviveUser<span class="signature">(id, a, k, w<span class="signature-attributes">opt</span>)</span><span class="type-signature"></span></h4>
    

    



<div class="description">
    Revive the given player in the given guild game.
</div>









    <h5>Parameters:</h5>
    

<table class="params">
    <thead>
    <tr>
        
        <th>Name</th>
        

        <th>Type</th>

        
        <th>Attributes</th>
        

        

        <th class="last">Description</th>
    </tr>
    </thead>

    <tbody>
    

        <tr>
            
                <td class="name"><code>id</code></td>
            

            <td class="type">
            
                
<span class="param-type">string</span>


            
            </td>

            
                <td class="attributes">
                

                

                
                </td>
            

            

            <td class="description last">The guild id of the game.</td>
        </tr>

    

        <tr>
            
                <td class="name"><code>a</code></td>
            

            <td class="type">
            
                
<span class="param-type"><a href="HungryGames-Player.html">HungryGames~Player</a></span>


            
            </td>

            
                <td class="attributes">
                

                

                
                </td>
            

            

            <td class="description last">The player to affect.</td>
        </tr>

    

        <tr>
            
                <td class="name"><code>k</code></td>
            

            <td class="type">
            
                
<span class="param-type">number</span>


            
            </td>

            
                <td class="attributes">
                

                

                
                </td>
            

            

            <td class="description last">The number of kills the player gets in this action.</td>
        </tr>

    

        <tr>
            
                <td class="name"><code>w</code></td>
            

            <td class="type">
            
                
<span class="param-type">Array.&lt;HungryGames~Weapon></span>


            
            </td>

            
                <td class="attributes">
                
                    &lt;optional><br>
                

                

                
                </td>
            

            

            <td class="description last">The weapon being used if any.</td>
        </tr>

    
    </tbody>
</table>






<dl class="details">

    

    

    

    

    

    

    

    

    

    

    

    

    
    <dt class="tag-source">Source:</dt>
    <dd class="tag-source"><ul class="dummy"><li>
        <a href="hungryGames.js.html">hungryGames.js</a>, <a href="hungryGames.js.html#line3149">line 3149</a>
    </li></ul></dd>
    

    

    

    
</dl>


















        
            

    

    
    <h4 class="name" id="~sendAtTime"><span class="type-signature">(private, inner) </span>sendAtTime<span class="signature">(channel, one, two, time)</span><span class="type-signature"></span></h4>
    

    



<div class="description">
    Delay a message to send at the given time in milliseconds since epoch.
</div>









    <h5>Parameters:</h5>
    

<table class="params">
    <thead>
    <tr>
        
        <th>Name</th>
        

        <th>Type</th>

        

        

        <th class="last">Description</th>
    </tr>
    </thead>

    <tbody>
    

        <tr>
            
                <td class="name"><code>channel</code></td>
            

            <td class="type">
            
                
<span class="param-type">Discord~TextChannel</span>


            
            </td>

            

            

            <td class="description last">The channel to send the message in.</td>
        </tr>

    

        <tr>
            
                <td class="name"><code>one</code></td>
            

            <td class="type">
            
                
<span class="param-type">Discord~StringResolvable</span>
|

<span class="param-type">Discord~MessageOptions</span>
|

<span class="param-type">Discord~MessageEmbed</span>
|

<span class="param-type">Discord~MessageAttachment</span>
|

<span class="param-type">Array.&lt;Discord~MessageAttachment></span>


            
            </td>

            

            

            <td class="description last">The message to send.</td>
        </tr>

    

        <tr>
            
                <td class="name"><code>two</code></td>
            

            <td class="type">
            
                
<span class="param-type">Discord~StringResolvable</span>
|

<span class="param-type">Discord~MessageOptions</span>
|

<span class="param-type">Discord~MessageEmbed</span>
|

<span class="param-type">Discord~MessageAttachment</span>
|

<span class="param-type">Array.&lt;Discord~MessageAttachment></span>


            
            </td>

            

            

            <td class="description last">The message to send.</td>
        </tr>

    

        <tr>
            
                <td class="name"><code>time</code></td>
            

            <td class="type">
            
                
<span class="param-type">number</span>


            
            </td>

            

            

            <td class="description last">The time to send the message in milliseconds since
epoch.</td>
        </tr>

    
    </tbody>
</table>






<dl class="details">

    

    

    

    

    

    

    

    

    

    

    

    

    
    <dt class="tag-source">Source:</dt>
    <dd class="tag-source"><ul class="dummy"><li>
        <a href="hungryGames.js.html">hungryGames.js</a>, <a href="hungryGames.js.html#line1393">line 1393</a>
    </li></ul></dd>
    

    

    

    
</dl>


















        
            

    

    
    <h4 class="name" id="~setupHelp"><span class="type-signature">(private, inner) </span>setupHelp<span class="signature">()</span><span class="type-signature"></span></h4>
    

    



<div class="description">
    Set all help messages once we know what prefix to use.
</div>













<dl class="details">

    

    

    

    

    

    

    

    

    

    

    

    

    
    <dt class="tag-source">Source:</dt>
    <dd class="tag-source"><ul class="dummy"><li>
        <a href="hungryGames.js.html">hungryGames.js</a>, <a href="hungryGames.js.html#line890">line 890</a>
    </li></ul></dd>
    

    

    

    
</dl>


















        
            

    

    
    <h4 class="name" id="~showGameEvents"><span class="type-signature">(private, inner) </span>showGameEvents<span class="signature">(msg, id)</span><span class="type-signature"></span></h4>
    

    



<div class="description">
    Send all event data about the default events to the chat.
</div>









    <h5>Parameters:</h5>
    

<table class="params">
    <thead>
    <tr>
        
        <th>Name</th>
        

        <th>Type</th>

        

        

        <th class="last">Description</th>
    </tr>
    </thead>

    <tbody>
    

        <tr>
            
                <td class="name"><code>msg</code></td>
            

            <td class="type">
            
                
<span class="param-type">Discord~Message</span>


            
            </td>

            

            

            <td class="description last">The message that lead to this being called.</td>
        </tr>

    

        <tr>
            
                <td class="name"><code>id</code></td>
            

            <td class="type">
            
                
<span class="param-type">string</span>


            
            </td>

            

            

            <td class="description last">The id of the guild this was triggered from.</td>
        </tr>

    
    </tbody>
</table>






<dl class="details">

    

    

    

    

    

    

    

    

    

    

    

    

    
    <dt class="tag-source">Source:</dt>
    <dd class="tag-source"><ul class="dummy"><li>
        <a href="hungryGames.js.html">hungryGames.js</a>, <a href="hungryGames.js.html#line1951">line 1951</a>
    </li></ul></dd>
    

    

    

    
</dl>


















        
            

    

    
    <h4 class="name" id="~showGameInfo"><span class="type-signature">(private, inner) </span>showGameInfo<span class="signature">(msg, id)</span><span class="type-signature"></span></h4>
    

    



<div class="description">
    Send all of the game data about the current server to the chat.
</div>









    <h5>Parameters:</h5>
    

<table class="params">
    <thead>
    <tr>
        
        <th>Name</th>
        

        <th>Type</th>

        

        

        <th class="last">Description</th>
    </tr>
    </thead>

    <tbody>
    

        <tr>
            
                <td class="name"><code>msg</code></td>
            

            <td class="type">
            
                
<span class="param-type">Discord~Message</span>


            
            </td>

            

            

            <td class="description last">The message that lead to this being called.</td>
        </tr>

    

        <tr>
            
                <td class="name"><code>id</code></td>
            

            <td class="type">
            
                
<span class="param-type">string</span>


            
            </td>

            

            

            <td class="description last">The id of the guild this was triggered from.</td>
        </tr>

    
    </tbody>
</table>






<dl class="details">

    

    

    

    

    

    

    

    

    

    

    

    

    
    <dt class="tag-source">Source:</dt>
    <dd class="tag-source"><ul class="dummy"><li>
        <a href="hungryGames.js.html">hungryGames.js</a>, <a href="hungryGames.js.html#line1927">line 1927</a>
    </li></ul></dd>
    

    

    

    
</dl>


















        
            

    

    
    <h4 class="name" id="~showOpts"><span class="type-signature">(private, inner) </span>showOpts<span class="signature">(msg, options)</span><span class="type-signature"></span></h4>
    

    



<div class="description">
    Format the options for the games and show them to the user.
</div>









    <h5>Parameters:</h5>
    

<table class="params">
    <thead>
    <tr>
        
        <th>Name</th>
        

        <th>Type</th>

        

        

        <th class="last">Description</th>
    </tr>
    </thead>

    <tbody>
    

        <tr>
            
                <td class="name"><code>msg</code></td>
            

            <td class="type">
            
                
<span class="param-type">Discord~Message</span>


            
            </td>

            

            

            <td class="description last">The message that lead to this being called.</td>
        </tr>

    

        <tr>
            
                <td class="name"><code>options</code></td>
            

            <td class="type">
            
                
<span class="param-type">Object</span>


            
            </td>

            

            

            <td class="description last">The options to format.</td>
        </tr>

    
    </tbody>
</table>






<dl class="details">

    

    

    

    

    

    

    

    

    

    

    

    

    
    <dt class="tag-source">Source:</dt>
    <dd class="tag-source"><ul class="dummy"><li>
        <a href="hungryGames.js.html">hungryGames.js</a>, <a href="hungryGames.js.html#line5543">line 5543</a>
    </li></ul></dd>
    

    

    

    
</dl>


















        
            

    

    
    <h4 class="name" id="~sigint"><span class="type-signature">(private, inner) </span>sigint<span class="signature">()</span><span class="type-signature"></span></h4>
    

    



<div class="description">
    Same as exit(), but triggered via SIGINT, SIGHUP or SIGTERM.
</div>













<dl class="details">

    

    

    

    

    

    

    

    

    

    

    

    

    
    <dt class="tag-source">Source:</dt>
    <dd class="tag-source"><ul class="dummy"><li>
        <a href="hungryGames.js.html">hungryGames.js</a>, <a href="hungryGames.js.html#line8558">line 8558</a>
    </li></ul></dd>
    

    

    

    
</dl>







<h5>Listens to Events:</h5>
<ul>
    <li>Process#event:SIGINT</li>

    <li>Process#event:SIGHUP</li>

    <li>Process#event:SIGTERM</li>
</ul>












        
            

    

    
    <h4 class="name" id="~startAutoplay"><span class="type-signature">(private, inner) </span>startAutoplay<span class="signature">(msg, id)</span><span class="type-signature"></span></h4>
    

    



<div class="description">
    Start autoplaying.
</div>









    <h5>Parameters:</h5>
    

<table class="params">
    <thead>
    <tr>
        
        <th>Name</th>
        

        <th>Type</th>

        

        

        <th class="last">Description</th>
    </tr>
    </thead>

    <tbody>
    

        <tr>
            
                <td class="name"><code>msg</code></td>
            

            <td class="type">
            
                
<span class="param-type">Discord~Message</span>


            
            </td>

            

            

            <td class="description last">The message that lead to this being called.</td>
        </tr>

    

        <tr>
            
                <td class="name"><code>id</code></td>
            

            <td class="type">
            
                
<span class="param-type">string</span>


            
            </td>

            

            

            <td class="description last">The id of the guild this was triggered from.</td>
        </tr>

    
    </tbody>
</table>






<dl class="details">

    

    

    

    

    

    

    

    

    

    

    

    

    
    <dt class="tag-source">Source:</dt>
    <dd class="tag-source"><ul class="dummy"><li>
        <a href="hungryGames.js.html">hungryGames.js</a>, <a href="hungryGames.js.html#line2330">line 2330</a>
    </li></ul></dd>
    

    

    

    
</dl>


















        
            

    

    
    <h4 class="name" id="~startGame"><span class="type-signature">(private, inner) </span>startGame<span class="signature">(msg, id)</span><span class="type-signature"></span></h4>
    

    



<div class="description">
    Start the games in the channel this was called from.
</div>









    <h5>Parameters:</h5>
    

<table class="params">
    <thead>
    <tr>
        
        <th>Name</th>
        

        <th>Type</th>

        

        

        <th class="last">Description</th>
    </tr>
    </thead>

    <tbody>
    

        <tr>
            
                <td class="name"><code>msg</code></td>
            

            <td class="type">
            
                
<span class="param-type">Discord~Message</span>


            
            </td>

            

            

            <td class="description last">The message that lead to this being called.</td>
        </tr>

    

        <tr>
            
                <td class="name"><code>id</code></td>
            

            <td class="type">
            
                
<span class="param-type">string</span>


            
            </td>

            

            

            <td class="description last">The id of the guild this was triggered from.</td>
        </tr>

    
    </tbody>
</table>






<dl class="details">

    

    

    

    

    

    

    

    

    

    

    

    

    
    <dt class="tag-source">Source:</dt>
    <dd class="tag-source"><ul class="dummy"><li>
        <a href="hungryGames.js.html">hungryGames.js</a>, <a href="hungryGames.js.html#line2025">line 2025</a>
    </li></ul></dd>
    

    

    

    
</dl>


















        
            

    

    
    <h4 class="name" id="~swapTeamUsers"><span class="type-signature">(private, inner) </span>swapTeamUsers<span class="signature">(msg, id)</span><span class="type-signature"></span></h4>
    

    



<div class="description">
    Swap two users from one team to the other.
</div>









    <h5>Parameters:</h5>
    

<table class="params">
    <thead>
    <tr>
        
        <th>Name</th>
        

        <th>Type</th>

        

        

        <th class="last">Description</th>
    </tr>
    </thead>

    <tbody>
    

        <tr>
            
                <td class="name"><code>msg</code></td>
            

            <td class="type">
            
                
<span class="param-type">Discord~Message</span>


            
            </td>

            

            

            <td class="description last">The message that lead to this being called.</td>
        </tr>

    

        <tr>
            
                <td class="name"><code>id</code></td>
            

            <td class="type">
            
                
<span class="param-type">string</span>


            
            </td>

            

            

            <td class="description last">The id of the guild this was triggered from.</td>
        </tr>

    
    </tbody>
</table>






<dl class="details">

    

    

    

    

    

    

    

    

    

    

    

    

    
    <dt class="tag-source">Source:</dt>
    <dd class="tag-source"><ul class="dummy"><li>
        <a href="hungryGames.js.html">hungryGames.js</a>, <a href="hungryGames.js.html#line5809">line 5809</a>
    </li></ul></dd>
    

    

    

    
</dl>


















        
            

    

    
    <h4 class="name" id="~tmpRequire"><span class="type-signature">(private, inner) </span>tmpRequire<span class="signature">(name)</span><span class="type-signature"> &rarr; {Object}</span></h4>
    

    



<div class="description">
    Wrapper for normal `require()` but also deletes cache reference to object
both before and after requiring. This forces the object to be updated in
the future.
</div>









    <h5>Parameters:</h5>
    

<table class="params">
    <thead>
    <tr>
        
        <th>Name</th>
        

        <th>Type</th>

        

        

        <th class="last">Description</th>
    </tr>
    </thead>

    <tbody>
    

        <tr>
            
                <td class="name"><code>name</code></td>
            

            <td class="type">
            
                
<span class="param-type">string</span>


            
            </td>

            

            

            <td class="description last">Name of module to require.</td>
        </tr>

    
    </tbody>
</table>






<dl class="details">

    

    

    

    

    

    

    

    

    

    

    

    

    
    <dt class="tag-source">Source:</dt>
    <dd class="tag-source"><ul class="dummy"><li>
        <a href="hungryGames.js.html">hungryGames.js</a>, <a href="hungryGames.js.html#line46">line 46</a>
    </li></ul></dd>
    

    

    

    
</dl>













<h5>Returns:</h5>

        
<div class="param-desc">
    The required module.
</div>



<dl>
    <dt>
        Type
    </dt>
    <dd>
        
<span class="param-type">Object</span>


    </dd>
</dl>

    





        
            

    

    
    <h4 class="name" id="~toggleOpt"><span class="type-signature">(private, inner) </span>toggleOpt<span class="signature">(msg, id)</span><span class="type-signature"></span></h4>
    

    



<div class="description">
    Change an option to a value that the user specifies.
</div>









    <h5>Parameters:</h5>
    

<table class="params">
    <thead>
    <tr>
        
        <th>Name</th>
        

        <th>Type</th>

        

        

        <th class="last">Description</th>
    </tr>
    </thead>

    <tbody>
    

        <tr>
            
                <td class="name"><code>msg</code></td>
            

            <td class="type">
            
                
<span class="param-type">Discord~Message</span>


            
            </td>

            

            

            <td class="description last">The message that lead to this being called.</td>
        </tr>

    

        <tr>
            
                <td class="name"><code>id</code></td>
            

            <td class="type">
            
                
<span class="param-type">string</span>


            
            </td>

            

            

            <td class="description last">The id of the guild this was triggered from.</td>
        </tr>

    
    </tbody>
</table>






<dl class="details">

    

    

    

    

    

    

    

    

    

    

    

    

    
    <dt class="tag-source">Source:</dt>
    <dd class="tag-source"><ul class="dummy"><li>
        <a href="hungryGames.js.html">hungryGames.js</a>, <a href="hungryGames.js.html#line5390">line 5390</a>
    </li></ul></dd>
    

    

    

    
</dl>


















        
            

    

    
    <h4 class="name" id="~updateBattles"><span class="type-signature">(private, inner) </span>updateBattles<span class="signature">()</span><span class="type-signature"></span></h4>
    

    



<div class="description">
    Parse all battles from file.
</div>













<dl class="details">

    

    

    

    

    

    

    

    

    

    

    

    

    
    <dt class="tag-source">Source:</dt>
    <dd class="tag-source"><ul class="dummy"><li>
        <a href="hungryGames.js.html">hungryGames.js</a>, <a href="hungryGames.js.html#line806">line 806</a>
    </li></ul></dd>
    

    

    

    
</dl>


















        
            

    

    
    <h4 class="name" id="~updateEventPreview"><span class="type-signature">(private, inner) </span>updateEventPreview<span class="signature">(msg)</span><span class="type-signature"></span></h4>
    

    



<div class="description">
    When a user is creating a custom event and edits their message, we need to
edit the preview.
</div>









    <h5>Parameters:</h5>
    

<table class="params">
    <thead>
    <tr>
        
        <th>Name</th>
        

        <th>Type</th>

        

        

        <th class="last">Description</th>
    </tr>
    </thead>

    <tbody>
    

        <tr>
            
                <td class="name"><code>msg</code></td>
            

            <td class="type">
            
                
<span class="param-type">Discord~Message</span>


            
            </td>

            

            

            <td class="description last">Our message previewing the new event.</td>
        </tr>

    
    </tbody>
</table>






<dl class="details">

    

    

    

    

    

    

    

    

    

    

    

    

    
    <dt class="tag-source">Source:</dt>
    <dd class="tag-source"><ul class="dummy"><li>
        <a href="hungryGames.js.html">hungryGames.js</a>, <a href="hungryGames.js.html#line6829">line 6829</a>
    </li></ul></dd>
    
>>>>>>> a4be7f99

        

        <th class="last">Description</th>
    </tr>
    </thead>

    <tbody>
    

        <tr>
            
                <td class="name"><code>name</code></td>
            

            <td class="type">
            
                
<span class="param-type">string</span>


            
            </td>

            

            

            <td class="description last">Name of module to require.</td>
        </tr>

    
    </tbody>
</table>






<dl class="details">

    

    

    

    

    

    

    

    

    

    

    

    

    
    <dt class="tag-source">Source:</dt>
    <dd class="tag-source"><ul class="dummy"><li>
        <a href="hg_HungryGames.js.html">hg/HungryGames.js</a>, <a href="hg_HungryGames.js.html#line585">line 585</a>
    </li></ul></dd>
    

    

    

    
</dl>













<h5>Returns:</h5>

        
<div class="param-desc">
    The required module.
</div>



<dl>
    <dt>
        Type
    </dt>
    <dd>
        
<span class="param-type">Object</span>


    </dd>
</dl>

    





        
            

    

    
    <h4 class="name" id="_find"><span class="type-signature">(private) </span>_find<span class="signature">(id)</span><span class="type-signature"> &rarr; (nullable) {<a href="HungryGames-GuildGame.html">HungryGames~GuildGame</a>}</span></h4>
    

    



<div class="description">
    Returns a guild's game data. Returns cached version if that
exists, or searches the file system for saved data. Data will only be
checked from disk at most once every `HungryGames~findDelay` milliseconds.
Returns `null` if data could not be found, or an error occurred.
</div>









    <h5>Parameters:</h5>
    

<table class="params">
    <thead>
    <tr>
        
        <th>Name</th>
        

        <th>Type</th>

        

        

        <th class="last">Description</th>
    </tr>
    </thead>

    <tbody>
    

        <tr>
            
                <td class="name"><code>id</code></td>
            

            <td class="type">
            
                
<span class="param-type">number</span>
|

<span class="param-type">string</span>


            
            </td>

            

            

            <td class="description last">The guild id to get the data for.</td>
        </tr>

    
    </tbody>
</table>






<dl class="details">

    

    

    

    

    

    

    

    

    

    

    

    

    
    <dt class="tag-source">Source:</dt>
    <dd class="tag-source"><ul class="dummy"><li>
        <a href="hg_HungryGames.js.html">hg/HungryGames.js</a>, <a href="hg_HungryGames.js.html#line428">line 428</a>
    </li></ul></dd>
    

    

    

    
</dl>













<h5>Returns:</h5>

        
<div class="param-desc">
    The game data, or null if no game could
be loaded.
</div>



<dl>
    <dt>
        Type
    </dt>
    <dd>
        
<span class="param-type"><a href="HungryGames-GuildGame.html">HungryGames~GuildGame</a></span>


    </dd>
</dl>

    





        
            

    

    
    <h4 class="name" id="create"><span class="type-signature"></span>create<span class="signature">(guild)</span><span class="type-signature"> &rarr; {<a href="HungryGames-GuildGame.html">HungryGames~GuildGame</a>}</span></h4>
    

    



<div class="description">
    Create a new GuildGame.
</div>









    <h5>Parameters:</h5>
    

<table class="params">
    <thead>
    <tr>
        
        <th>Name</th>
        

        <th>Type</th>

        

        

        <th class="last">Description</th>
    </tr>
    </thead>

    <tbody>
    

        <tr>
            
                <td class="name"><code>guild</code></td>
            

            <td class="type">
            
                
<span class="param-type">external:Discord~Guild</span>
|

<span class="param-type">string</span>


            
            </td>

            

            

            <td class="description last">Guild object, or ID to create
a game for.</td>
        </tr>

    
    </tbody>
</table>






<dl class="details">

    

    

    

    

    

    

    

    

    

    

    

    

    
    <dt class="tag-source">Source:</dt>
    <dd class="tag-source"><ul class="dummy"><li>
<<<<<<< HEAD
        <a href="hg_HungryGames.js.html">hg/HungryGames.js</a>, <a href="hg_HungryGames.js.html#line232">line 232</a>
=======
        <a href="hungryGames.js.html">hungryGames.js</a>, <a href="hungryGames.js.html#line3432">line 3432</a>
>>>>>>> a4be7f99
    </li></ul></dd>
    

    

    

    
</dl>













<h5>Returns:</h5>

        
<div class="param-desc">
    The created GuildGame.
</div>



<dl>
    <dt>
        Type
    </dt>
    <dd>
        
<span class="param-type"><a href="HungryGames-GuildGame.html">HungryGames~GuildGame</a></span>


    </dd>
</dl>

    





        
            

    

    
    <h4 class="name" id="getAllPlayers"><span class="type-signature"></span>getAllPlayers<span class="signature">(members, excluded, bots, included, excludeByDefault, includedNPCs<span class="signature-attributes">opt</span>)</span><span class="type-signature"> &rarr; {Array.&lt;<a href="HungryGames-Player.html">HungryGames~Player</a>>}</span></h4>
    

    



<div class="description">
    Form an array of Player objects based on guild members, excluded members,
and whether to include bots.
</div>









    <h5>Parameters:</h5>
    

<table class="params">
    <thead>
    <tr>
        
        <th>Name</th>
        

        <th>Type</th>

        
        <th>Attributes</th>
        

        
        <th>Default</th>
        

        <th class="last">Description</th>
    </tr>
    </thead>

    <tbody>
    

        <tr>
            
                <td class="name"><code>members</code></td>
            

            <td class="type">
            
                
<span class="param-type">external:Discord~Collection.&lt;external:Discord~GuildMember></span>


            
            </td>

            
                <td class="attributes">
                

                

                
                </td>
            

            
                <td class="default">
                
                </td>
            

            <td class="description last">All members in guild.</td>
        </tr>

    

        <tr>
            
                <td class="name"><code>excluded</code></td>
            

            <td class="type">
            
                
<span class="param-type">Array.&lt;string></span>


            
            </td>

            
                <td class="attributes">
                

                

                
                </td>
            

            
                <td class="default">
                
                </td>
            

            <td class="description last">Array of ids of users that should not be
included in the games.</td>
        </tr>

    

        <tr>
            
                <td class="name"><code>bots</code></td>
            

            <td class="type">
            
                
<span class="param-type">boolean</span>


            
            </td>

            
                <td class="attributes">
                

                

                
                </td>
            

            
                <td class="default">
                
                </td>
            

            <td class="description last">Should bots be included in the games.</td>
        </tr>

    

        <tr>
            
                <td class="name"><code>included</code></td>
            

            <td class="type">
            
                
<span class="param-type">Array.&lt;string></span>


            
            </td>

            
                <td class="attributes">
                

                

                
                </td>
            

            
                <td class="default">
                
                </td>
            

            <td class="description last">Array of ids of users that should be included in
the games. Used if excludeByDefault is true.</td>
        </tr>

    

        <tr>
            
                <td class="name"><code>excludeByDefault</code></td>
            

            <td class="type">
            
                
<span class="param-type">boolean</span>


            
            </td>

            
                <td class="attributes">
                

                

                
                </td>
            

            
                <td class="default">
                
                </td>
            

            <td class="description last">Should new users be excluded from the
game by default?</td>
        </tr>

    

        <tr>
            
                <td class="name"><code>includedNPCs</code></td>
            

            <td class="type">
            
                
<span class="param-type">Array.&lt;NPC></span>


            
            </td>

            
                <td class="attributes">
                
                    &lt;optional><br>
                

                

                
                </td>
            

            
                <td class="default">
                
                    []
                
                </td>
            

            <td class="description last">NPCs to include as players.</td>
        </tr>

    
    </tbody>
</table>






<dl class="details">

    

    

    

    

    

    

    

    

    

    

    

    

    
    <dt class="tag-source">Source:</dt>
    <dd class="tag-source"><ul class="dummy"><li>
        <a href="hg_HungryGames.js.html">hg/HungryGames.js</a>, <a href="hg_HungryGames.js.html#line298">line 298</a>
    </li></ul></dd>
    

    

    

    
</dl>













<h5>Returns:</h5>

        
<div class="param-desc">
    Array of players to include in the games.
</div>



<dl>
    <dt>
        Type
    </dt>
    <dd>
        
<span class="param-type">Array.&lt;<a href="HungryGames-Player.html">HungryGames~Player</a>></span>


    </dd>
</dl>

    





        
            

    

    
    <h4 class="name" id="getGame"><span class="type-signature"></span>getGame<span class="signature">(id)</span><span class="type-signature"> &rarr; (nullable) {<a href="HungryGames-GuildGame.html">HungryGames~GuildGame</a>}</span></h4>
    

    



<div class="description">
    Returns a reference to the current games object for a given
guild.
</div>









    <h5>Parameters:</h5>
    

<table class="params">
    <thead>
    <tr>
        
        <th>Name</th>
        

        <th>Type</th>

        

        

        <th class="last">Description</th>
    </tr>
    </thead>

    <tbody>
    

        <tr>
            
                <td class="name"><code>id</code></td>
            

            <td class="type">
            
                
<span class="param-type">string</span>


            
            </td>

            

            

            <td class="description last">The guild id to get the data for.</td>
        </tr>

    
    </tbody>
</table>






<dl class="details">

    

    

    

    

    

    

    

    

    

    

    

    

    
    <dt class="tag-source">Source:</dt>
    <dd class="tag-source"><ul class="dummy"><li>
<<<<<<< HEAD
        <a href="hg_HungryGames.js.html">hg/HungryGames.js</a>, <a href="hg_HungryGames.js.html#line170">line 170</a>
=======
        <a href="hungryGames.js.html">hungryGames.js</a>, <a href="hungryGames.js.html#line3455">line 3455</a>
>>>>>>> a4be7f99
    </li></ul></dd>
    

    

    

    
</dl>













<h5>Returns:</h5>

        
<div class="param-desc">
    The current object storing all data about
game in a guild.
</div>



<dl>
    <dt>
        Type
    </dt>
    <dd>
        
<span class="param-type"><a href="HungryGames-GuildGame.html">HungryGames~GuildGame</a></span>


    </dd>
</dl>

    





        
            

    

    
    <h4 class="name" id="refresh"><span class="type-signature"></span>refresh<span class="signature">(guild)</span><span class="type-signature"> &rarr; (nullable) {<a href="HungryGames-GuildGame.html">HungryGames~GuildGame</a>}</span></h4>
    

    



<div class="description">
    Create a new Game for a guild, and refresh the player lists.
</div>









    <h5>Parameters:</h5>
    

<table class="params">
    <thead>
    <tr>
        
        <th>Name</th>
        

        <th>Type</th>

        

        

        <th class="last">Description</th>
    </tr>
    </thead>

    <tbody>
    

        <tr>
            
                <td class="name"><code>guild</code></td>
            

            <td class="type">
            
                
<span class="param-type">external:Discord~Guild</span>
|

<span class="param-type">string</span>


            
            </td>

            

            

            <td class="description last">Guild object, or ID to refresh
a game for.</td>
        </tr>

    
    </tbody>
</table>






<dl class="details">

    

    

    

    

    

    

    

    

    

    

    

    

    
    <dt class="tag-source">Source:</dt>
    <dd class="tag-source"><ul class="dummy"><li>
        <a href="hg_HungryGames.js.html">hg/HungryGames.js</a>, <a href="hg_HungryGames.js.html#line262">line 262</a>
    </li></ul></dd>
    

    

    

    
</dl>













<h5>Returns:</h5>

        
<div class="param-desc">
    The GuildGame of which the Game was
updated, or null if unable to refresh.
</div>



<dl>
    <dt>
        Type
    </dt>
    <dd>
        
<span class="param-type"><a href="HungryGames-GuildGame.html">HungryGames~GuildGame</a></span>


    </dd>
</dl>

    





        
            

    

    
    <h4 class="name" id="resetGame"><span class="type-signature"></span>resetGame<span class="signature">(id, command)</span><span class="type-signature"> &rarr; {string}</span></h4>
    

    



<div class="description">
    Reset the specified category of data from a game.
</div>









    <h5>Parameters:</h5>
    

<table class="params">
    <thead>
    <tr>
        
        <th>Name</th>
        

        <th>Type</th>

        

        

        <th class="last">Description</th>
    </tr>
    </thead>

    <tbody>
    

        <tr>
            
                <td class="name"><code>id</code></td>
            

            <td class="type">
            
                
<span class="param-type">string</span>


            
            </td>

            

            

            <td class="description last">The id of the guild to modify.</td>
        </tr>

    

        <tr>
            
                <td class="name"><code>command</code></td>
            

            <td class="type">
            
                
<span class="param-type">string</span>


            
            </td>

            

            

            <td class="description last">The category of data to reset.</td>
        </tr>

    
    </tbody>
</table>






<dl class="details">

    

    

    

    

    

    

    

    

    

    

    

    

    
    <dt class="tag-source">Source:</dt>
    <dd class="tag-source"><ul class="dummy"><li>
<<<<<<< HEAD
        <a href="hg_HungryGames.js.html">hg/HungryGames.js</a>, <a href="hg_HungryGames.js.html#line361">line 361</a>
=======
        <a href="hungryGames.js.html">hungryGames.js</a>, <a href="hungryGames.js.html#line3316">line 3316</a>
>>>>>>> a4be7f99
    </li></ul></dd>
    

    

    

    
</dl>













<h5>Returns:</h5>

        
<div class="param-desc">
    The message explaining what happened.
</div>



<dl>
    <dt>
        Type
    </dt>
    <dd>
        
<span class="param-type">string</span>


    </dd>
</dl>

    





        
            

    

    
    <h4 class="name" id="save"><span class="type-signature"></span>save<span class="signature">(opt<span class="signature-attributes">opt</span>)</span><span class="type-signature"></span></h4>
    

    



<div class="description">
    Save all HG related data to file. Purges old data from memory
as well.
</div>









    <h5>Parameters:</h5>
    

<table class="params">
    <thead>
    <tr>
        
        <th>Name</th>
        

        <th>Type</th>

        
        <th>Attributes</th>
        

        
        <th>Default</th>
        

        <th class="last">Description</th>
    </tr>
    </thead>

    <tbody>
    

        <tr>
            
                <td class="name"><code>opt</code></td>
            

            <td class="type">
            
                
<span class="param-type">string</span>


            
            </td>

            
                <td class="attributes">
                
                    &lt;optional><br>
                

                

                
                </td>
            

            
                <td class="default">
                
                    'sync'
                
                </td>
            

            <td class="description last">Can be 'async', otherwise defaults to
synchronous.</td>
        </tr>

    
    </tbody>
</table>






<dl class="details">

    

    

    

    

    

    

    

    

    

    

    

    

    
    <dt class="tag-source">Source:</dt>
    <dd class="tag-source"><ul class="dummy"><li>
        <a href="hg_HungryGames.js.html">hg/HungryGames.js</a>, <a href="hg_HungryGames.js.html#line514">line 514</a>
    </li></ul></dd>
    

    

    

    
</dl>


















        
            

    

    
    <h4 class="name" id="setDefaultArenaEvents"><span class="type-signature"></span>setDefaultArenaEvents<span class="signature">(list)</span><span class="type-signature"></span></h4>
    

    



<div class="description">
    Update the reference to the array storing default arena
events.
</div>









    <h5>Parameters:</h5>
    

<table class="params">
    <thead>
    <tr>
        
        <th>Name</th>
        

        <th>Type</th>

        

        

        <th class="last">Description</th>
    </tr>
    </thead>

    <tbody>
    

        <tr>
            
                <td class="name"><code>list</code></td>
            

            <td class="type">
            
                
<span class="param-type">Array.&lt;<a href="HungryGames-ArenaEvent.html">HungryGames~ArenaEvent</a>></span>


            
            </td>

            

            

            <td class="description last">Array to reference.</td>
        </tr>

    
    </tbody>
</table>






<dl class="details">

    

    

    

    

    

    

    

    

    

    

    

    

    
    <dt class="tag-source">Source:</dt>
    <dd class="tag-source"><ul class="dummy"><li>
<<<<<<< HEAD
        <a href="hg_HungryGames.js.html">hg/HungryGames.js</a>, <a href="hg_HungryGames.js.html#line201">line 201</a>
=======
        <a href="hungryGames.js.html">hungryGames.js</a>, <a href="hungryGames.js.html#line3410">line 3410</a>
>>>>>>> a4be7f99
    </li></ul></dd>
    

    

    

    
</dl>


















        
            

    

    
    <h4 class="name" id="setDefaultBattles"><span class="type-signature"></span>setDefaultBattles<span class="signature">(list)</span><span class="type-signature"></span></h4>
    

    



<div class="description">
    Update the reference to the array storing default battles
events.
</div>









    <h5>Parameters:</h5>
    

<table class="params">
    <thead>
    <tr>
        
        <th>Name</th>
        

        <th>Type</th>

        

        

        <th class="last">Description</th>
    </tr>
    </thead>

    <tbody>
    

        <tr>
            
                <td class="name"><code>list</code></td>
            

            <td class="type">
            
                
<span class="param-type">Array.&lt;<a href="HungryGames-Battle.html">HungryGames~Battle</a>></span>


            
            </td>

            

            

            <td class="description last">Array to reference.</td>
        </tr>

    
    </tbody>
</table>






<dl class="details">

    

    

    

    

    

    

    

    

    

    

    

    

    
    <dt class="tag-source">Source:</dt>
    <dd class="tag-source"><ul class="dummy"><li>
<<<<<<< HEAD
        <a href="hg_HungryGames.js.html">hg/HungryGames.js</a>, <a href="hg_HungryGames.js.html#line211">line 211</a>
=======
        <a href="hungryGames.js.html">hungryGames.js</a>, <a href="hungryGames.js.html#line3790">line 3790</a>
>>>>>>> a4be7f99
    </li></ul></dd>
    

    

    

    
</dl>


















        
            

    

    
    <h4 class="name" id="setDefaultBloodbathEvents"><span class="type-signature"></span>setDefaultBloodbathEvents<span class="signature">(list)</span><span class="type-signature"></span></h4>
    

    



<div class="description">
    Update the reference to the array storing default bloodbath
events.
</div>









    <h5>Parameters:</h5>
    

<table class="params">
    <thead>
    <tr>
        
        <th>Name</th>
        

        <th>Type</th>

        

        

        <th class="last">Description</th>
    </tr>
    </thead>

    <tbody>
    

        <tr>
            
                <td class="name"><code>list</code></td>
            

            <td class="type">
            
                
<span class="param-type">Array.&lt;<a href="HungryGames-Event.html">HungryGames~Event</a>></span>


            
            </td>

            

            

            <td class="description last">Array to reference.</td>
        </tr>

    
    </tbody>
</table>






<dl class="details">

    

    

    

    

    

    

    

    

    

    

    

    

    
    <dt class="tag-source">Source:</dt>
    <dd class="tag-source"><ul class="dummy"><li>
        <a href="hg_HungryGames.js.html">hg/HungryGames.js</a>, <a href="hg_HungryGames.js.html#line181">line 181</a>
    </li></ul></dd>
    

    

    

    
</dl>


















        
            

    

    
    <h4 class="name" id="setDefaultPlayerEvents"><span class="type-signature"></span>setDefaultPlayerEvents<span class="signature">(list)</span><span class="type-signature"></span></h4>
    

    



<div class="description">
    Update the reference to the array storing default player
events.
</div>









    <h5>Parameters:</h5>
    

<table class="params">
    <thead>
    <tr>
        
        <th>Name</th>
        

        <th>Type</th>

        

        

        <th class="last">Description</th>
    </tr>
    </thead>

    <tbody>
    

        <tr>
            
                <td class="name"><code>list</code></td>
            

            <td class="type">
            
                
<span class="param-type">Array.&lt;<a href="HungryGames-Event.html">HungryGames~Event</a>></span>


            
            </td>

            

            

            <td class="description last">Array to reference.</td>
        </tr>

    
    </tbody>
</table>






<dl class="details">

    

    

    

    

    

    

    

    

    

    

    

    

    
    <dt class="tag-source">Source:</dt>
    <dd class="tag-source"><ul class="dummy"><li>
<<<<<<< HEAD
        <a href="hg_HungryGames.js.html">hg/HungryGames.js</a>, <a href="hg_HungryGames.js.html#line191">line 191</a>
=======
        <a href="hungryGames.js.html">hungryGames.js</a>, <a href="hungryGames.js.html#line3122">line 3122</a>
>>>>>>> a4be7f99
    </li></ul></dd>
    

    

    

    
</dl>


















        
            

    

    
    <h4 class="name" id="setDefaultWeapons"><span class="type-signature"></span>setDefaultWeapons<span class="signature">(list)</span><span class="type-signature"></span></h4>
    

    



<div class="description">
    Update the reference to the array storing default weapons
events.
</div>









    <h5>Parameters:</h5>
    

<table class="params">
    <thead>
    <tr>
        
        <th>Name</th>
        

        <th>Type</th>

        

        

        <th class="last">Description</th>
    </tr>
    </thead>

    <tbody>
    

        <tr>
            
                <td class="name"><code>list</code></td>
            

            <td class="type">
            
                
<span class="param-type">Array.&lt;HungryGames~Weapon></span>


            
            </td>

            

            

            <td class="description last">Array to reference.</td>
        </tr>

    
    </tbody>
</table>






<dl class="details">

    

    

    

    

    

    

    

    

    

    

    

    

    
    <dt class="tag-source">Source:</dt>
    <dd class="tag-source"><ul class="dummy"><li>
<<<<<<< HEAD
        <a href="hg_HungryGames.js.html">hg/HungryGames.js</a>, <a href="hg_HungryGames.js.html#line221">line 221</a>
=======
        <a href="hungryGames.js.html">hungryGames.js</a>, <a href="hungryGames.js.html#line6780">line 6780</a>
>>>>>>> a4be7f99
    </li></ul></dd>
    

    

    

    
</dl>


















        
            

    

    
    <h4 class="name" id="shutdown"><span class="type-signature"></span>shutdown<span class="signature">()</span><span class="type-signature"></span></h4>
    

    



<div class="description">
    End all event listeners, intervals, and timeouts to prepare
for a full stop.
</div>













<dl class="details">

    

    

    

    

    

    

    

    

    

    

    

    

    
    <dt class="tag-source">Source:</dt>
    <dd class="tag-source"><ul class="dummy"><li>
        <a href="hg_HungryGames.js.html">hg/HungryGames.js</a>, <a href="hg_HungryGames.js.html#line568">line 568</a>
    </li></ul></dd>
    

    

    

    
</dl>


















        
    

    
        <h3 class="subsection-title">Type Definitions</h3>

        
                

    

    
    <h4 class="name" id="~createEventBooleanCallback"><span class="type-signature"></span>createEventBooleanCallback<span class="signature">(outcome)</span><span class="type-signature"></span></h4>
    

    



<div class="description">
    The callback after receiving a boolean input.
</div>









    <h5>Parameters:</h5>
    

<table class="params">
    <thead>
    <tr>
        
        <th>Name</th>
        

        <th>Type</th>

        

        

        <th class="last">Description</th>
    </tr>
    </thead>

    <tbody>
    

        <tr>
            
                <td class="name"><code>outcome</code></td>
            

            <td class="type">
            
                
<span class="param-type">boolean</span>


            
            </td>

            

            

            <td class="description last">The value chosen by the user.</td>
        </tr>

    
    </tbody>
</table>






<dl class="details">

    

    

    

    

    

    

    

    

    

    

    

    

    
    <dt class="tag-source">Source:</dt>
    <dd class="tag-source"><ul class="dummy"><li>
<<<<<<< HEAD
        <a href="hungryGames.js.html">hungryGames.js</a>, <a href="hungryGames.js.html#line4511">line 4511</a>
=======
        <a href="hungryGames.js.html">hungryGames.js</a>, <a href="hungryGames.js.html#line6651">line 6651</a>
>>>>>>> a4be7f99
    </li></ul></dd>
    

    

    

    
</dl>


















            
                

    

    
    <h4 class="name" id="~createEventNumCallback"><span class="type-signature"></span>createEventNumCallback<span class="signature">(num)</span><span class="type-signature"></span></h4>
    

    



<div class="description">
    The callback after receiving a number from user input.
</div>









    <h5>Parameters:</h5>
    

<table class="params">
    <thead>
    <tr>
        
        <th>Name</th>
        

        <th>Type</th>

        

        

        <th class="last">Description</th>
    </tr>
    </thead>

    <tbody>
    

        <tr>
            
                <td class="name"><code>num</code></td>
            

            <td class="type">
            
                
<span class="param-type">number</span>


            
            </td>

            

            

            <td class="description last">The number received from the user.</td>
        </tr>

    
    </tbody>
</table>






<dl class="details">

    

    

    

    

    

    

    

    

    

    

    

    

    
    <dt class="tag-source">Source:</dt>
    <dd class="tag-source"><ul class="dummy"><li>
<<<<<<< HEAD
        <a href="hungryGames.js.html">hungryGames.js</a>, <a href="hungryGames.js.html#line4382">line 4382</a>
=======
        <a href="hungryGames.js.html">hungryGames.js</a>, <a href="hungryGames.js.html#line6716">line 6716</a>
>>>>>>> a4be7f99
    </li></ul></dd>
    

    

    

    
</dl>


















            
                

    

    
    <h4 class="name" id="~createEventOutcomeCallback"><span class="type-signature"></span>createEventOutcomeCallback<span class="signature">(outcome)</span><span class="type-signature"></span></h4>
    

    



<div class="description">
    The callback after receiving an event outcome from a user.
</div>









    <h5>Parameters:</h5>
    

<table class="params">
    <thead>
    <tr>
        
        <th>Name</th>
        

        <th>Type</th>

        

        

        <th class="last">Description</th>
    </tr>
    </thead>

    <tbody>
    

        <tr>
            
                <td class="name"><code>outcome</code></td>
            

            <td class="type">
            
                
<span class="param-type">string</span>


            
            </td>

            

            

            <td class="description last">The outcome chosen by the user.</td>
        </tr>

    
    </tbody>
</table>






<dl class="details">

    

    

    

    

    

    

    

    

    

    

    

    

    
    <dt class="tag-source">Source:</dt>
    <dd class="tag-source"><ul class="dummy"><li>
<<<<<<< HEAD
        <a href="hungryGames.js.html">hungryGames.js</a>, <a href="hungryGames.js.html#line4447">line 4447</a>
=======
        <a href="hungryGames.js.html">hungryGames.js</a>, <a href="hungryGames.js.html#line1267">line 1267</a>
>>>>>>> a4be7f99
    </li></ul></dd>
    

    

    

    
</dl>


















            
                

    

    
    <h4 class="name" id="~hgCommandHandler"><span class="type-signature"></span>hgCommandHandler<span class="signature">(msg, id)</span><span class="type-signature"></span></h4>
    

    



<div class="description">
    Handler for a Hungry Games command.
</div>









    <h5>Parameters:</h5>
    

<table class="params">
    <thead>
    <tr>
        
        <th>Name</th>
        

        <th>Type</th>

        

        

        <th class="last">Description</th>
    </tr>
    </thead>

    <tbody>
    

        <tr>
            
                <td class="name"><code>msg</code></td>
            

            <td class="type">
            
                
<span class="param-type">Discord~Message</span>


            
            </td>

            

            

            <td class="description last">The message sent in Discord that triggered
this command.</td>
        </tr>

    

        <tr>
            
                <td class="name"><code>id</code></td>
            

            <td class="type">
            
                
<span class="param-type">string</span>


            
            </td>

            

            

            <td class="description last">The id of the guild this command was run on for
convenience.</td>
        </tr>

    
    </tbody>
</table>






<dl class="details">

    

    

    

    

    

    

    

    

    

    

    

    

    
    <dt class="tag-source">Source:</dt>
    <dd class="tag-source"><ul class="dummy"><li>
<<<<<<< HEAD
        <a href="hungryGames.js.html">hungryGames.js</a>, <a href="hungryGames.js.html#line807">line 807</a>
=======
        <a href="hungryGames.js.html">hungryGames.js</a>, <a href="hungryGames.js.html#line4019">line 4019</a>
>>>>>>> a4be7f99
    </li></ul></dd>
    

    

    

    
</dl>


















            
    

    
</article>

</section>




</div>

<nav>
    <h2><a href="index.html">Home</a></h2><h3>Modules</h3><ul><li><a href="module-lib_twemojiChecker.html">lib/twemojiChecker</a></li></ul><h3>Externals</h3><ul><li><a href="external-Discord.html">external:Discord</a></li></ul><h3>Classes</h3><ul><li><a href="ChatBot.html">ChatBot</a></li><li><a href="CmdScheduling.html">CmdScheduling</a></li><li><a href="CmdScheduling-ScheduledCommand.html">CmdScheduling~ScheduledCommand</a></li><li><a href="Command.html">Command</a></li><li><a href="Command-CommandSetting.html">Command~CommandSetting</a></li><li><a href="Command-SingleCommand.html">Command~SingleCommand</a></li><li><a href="Common.html">Common</a></li><li><a href="Connect4.html">Connect4</a></li><li><a href="Connect4_Game.html">Connect4#Game</a></li><li><a href="Define.html">Define</a></li><li><a href="DevCmds.html">DevCmds</a></li><li><a href="FunTranslators.html">FunTranslators</a></li><li><a href="HG.html">HG</a></li><li><a href="HGWeb.html">HGWeb</a></li><li><a href="HG-NPC.html">HG~NPC</a></li><li><a href="HungryGames.html">HungryGames</a></li><li><a href="HungryGames-ArenaEvent.html">HungryGames~ArenaEvent</a></li><li><a href="HungryGames-Battle.html">HungryGames~Battle</a></li><li><a href="HungryGames-Day.html">HungryGames~Day</a></li><li><a href="HungryGames-DefaultOptions.html">HungryGames~DefaultOptions</a></li><li><a href="HungryGames-DefaultOptions-BooleanOption.html">HungryGames~DefaultOptions~BooleanOption</a></li><li><a href="HungryGames-DefaultOptions-NumberOption.html">HungryGames~DefaultOptions~NumberOption</a></li><li><a href="HungryGames-DefaultOptions-ObjectOption.html">HungryGames~DefaultOptions~ObjectOption</a></li><li><a href="HungryGames-DefaultOptions-Option.html">HungryGames~DefaultOptions~Option</a></li><li><a href="HungryGames-DefaultOptions-SelectOption.html">HungryGames~DefaultOptions~SelectOption</a></li><li><a href="HungryGames-Event.html">HungryGames~Event</a></li><li><a href="HungryGames-FinalEvent.html">HungryGames~FinalEvent</a></li><li><a href="HungryGames-ForcedOutcome.html">HungryGames~ForcedOutcome</a></li><li><a href="HungryGames-Game.html">HungryGames~Game</a></li><li><a href="HungryGames-Grammar.html">HungryGames~Grammar</a></li><li><a href="HungryGames-GuildGame.html">HungryGames~GuildGame</a></li><li><a href="HungryGames-Messages.html">HungryGames~Messages</a></li><li><a href="HungryGames-OutcomeProbabilities.html">HungryGames~OutcomeProbabilities</a></li><li><a href="HungryGames-Player.html">HungryGames~Player</a></li><li><a href="HungryGames-Simulator.html">HungryGames~Simulator</a></li><li><a href="HungryGames-Simulator-Worker.html">HungryGames~Simulator~Worker</a></li><li><a href="HungryGames-Team.html">HungryGames~Team</a></li><li><a href="HungryGames-UserIconUrl.html">HungryGames~UserIconUrl</a></li><li><a href="HungryGames-WeaponEvent.html">HungryGames~WeaponEvent</a></li><li><a href="Main.html">Main</a></li><li><a href="MainModule.html">MainModule</a></li><li><a href="Messages.html">Messages</a></li><li><a href="Music.html">Music</a></li><li><a href="Patreon.html">Patreon</a></li><li><a href="Patreon-toExport.html">Patreon~toExport</a></li><li><a href="Polling.html">Polling</a></li><li><a href="Polling-Poll.html">Polling~Poll</a></li><li><a href="RoleColors.html">RoleColors</a></li><li><a href="RoleManager.html">RoleManager</a></li><li><a href="Sandbox.html">Sandbox</a></li><li><a href="SMLoader.html">SMLoader</a></li><li><a href="SpikeyBot.html">SpikeyBot</a></li><li><a href="Spotify.html">Spotify</a></li><li><a href="SubModule.html">SubModule</a></li><li><a href="TicTacToe.html">TicTacToe</a></li><li><a href="TicTacToe_Game.html">TicTacToe#Game</a></li><li><a href="TTS.html">TTS</a></li><li><a href="Uno.html">Uno</a></li><li><a href="Uno_Card.html">Uno#Card</a></li><li><a href="Uno_Game.html">Uno#Game</a></li><li><a href="WebAccount.html">WebAccount</a></li><li><a href="WebCommands.html">WebCommands</a></li><li><a href="WebProxy.html">WebProxy</a></li><li><a href="WebSettings.html">WebSettings</a></li><li><a href="WebStats.html">WebStats</a></li></ul><h3>Global</h3><ul><li><a href="global.html#__stack">__stack</a></li><li><a href="global.html#self">self</a></li><li><a href="global.html#unhandledRejection">unhandledRejection</a></li></ul>
</nav>

<br class="clear">

<footer>
<<<<<<< HEAD
    Documentation generated by <a href="https://github.com/jsdoc3/jsdoc">JSDoc 3.5.5</a> on Thu Apr 18 2019 11:34:10 GMT-0700 (Pacific Daylight Time)
=======
    Documentation generated by <a href="https://github.com/jsdoc3/jsdoc">JSDoc 3.5.5</a> on Thu Apr 18 2019 11:19:59 GMT-0700 (Pacific Daylight Time)
>>>>>>> a4be7f99
</footer>

<script> prettyPrint(); </script>
<script src="scripts/linenumber.js"> </script>
</body>
</html><|MERGE_RESOLUTION|>--- conflicted
+++ resolved
@@ -847,11 +847,7 @@
     
     <dt class="tag-source">Source:</dt>
     <dd class="tag-source"><ul class="dummy"><li>
-<<<<<<< HEAD
         <a href="hg_HungryGames.js.html">hg/HungryGames.js</a>, <a href="hg_HungryGames.js.html#line44">line 44</a>
-=======
-        <a href="hungryGames.js.html">hungryGames.js</a>, <a href="hungryGames.js.html#line7631">line 7631</a>
->>>>>>> a4be7f99
     </li></ul></dd>
     
 
@@ -1319,11 +1315,7 @@
     
     <dt class="tag-source">Source:</dt>
     <dd class="tag-source"><ul class="dummy"><li>
-<<<<<<< HEAD
         <a href="hg_HungryGames.js.html">hg/HungryGames.js</a>, <a href="hg_HungryGames.js.html#line143">line 143</a>
-=======
-        <a href="hungryGames.js.html">hungryGames.js</a>, <a href="hungryGames.js.html#line1369">line 1369</a>
->>>>>>> a4be7f99
     </li></ul></dd>
     
 
@@ -1396,27098 +1388,7 @@
 
         <th>Type</th>
 
-<<<<<<< HEAD
-        
-=======
-    
-
-    
-
-    
-
-    
-
-    
-
-    
-
-    
-
-    
-    <dt class="tag-source">Source:</dt>
-    <dd class="tag-source"><ul class="dummy"><li>
-        <a href="subModule.js.html">subModule.js</a>, <a href="subModule.js.html#line23">line 23</a>
-    </li></ul></dd>
-    
-
-    
-
-    
-
-    
-</dl>
-
-
-
-
-
-
-        
-            
-<h4 class="name" id="~alph"><span class="type-signature">(private, inner, constant) </span>alph<span class="type-signature"> :string</span></h4>
-
-
-
-
-<div class="description">
-    The alphabet twice, first lowercase, then uppercase.
-</div>
-
-
-
-    <h5>Type:</h5>
-    <ul>
-        <li>
-            
-<span class="param-type">string</span>
-
-
-        </li>
-    </ul>
-
-
-
-
-
-<dl class="details">
-
-    
-
-    
-
-    
-
-    
-
-    
-
-    
-
-    
-
-    
-
-    
-
-    
-
-    
-
-    
-    <dt class="tag-default">Default Value:</dt>
-    <dd class="tag-default"><ul class="dummy">
-            <li>abcdefghijklmnopqrstuvwxyzABCDEFGHIJKLMNOPQRSTUVWXYZ</li>
-        </ul></dd>
-    
-
-    
-    <dt class="tag-source">Source:</dt>
-    <dd class="tag-source"><ul class="dummy"><li>
-        <a href="hungryGames.js.html">hungryGames.js</a>, <a href="hungryGames.js.html#line593">line 593</a>
-    </li></ul></dd>
-    
-
-    
-
-    
-
-    
-</dl>
-
-
-
-
-
-
-        
-            
-<h4 class="name" id="~autoPlayTimeout"><span class="type-signature">(private, inner, constant) </span>autoPlayTimeout<span class="type-signature"> :Object.&lt;number></span></h4>
-
-
-
-
-<div class="description">
-    The timeout to continue autoplaying after the day ends. Used for cancelling
-if user ends the game between days.
-</div>
-
-
-
-    <h5>Type:</h5>
-    <ul>
-        <li>
-            
-<span class="param-type">Object.&lt;number></span>
-
-
-        </li>
-    </ul>
-
-
-
-
-
-<dl class="details">
-
-    
-
-    
-
-    
-
-    
-
-    
-
-    
-
-    
-
-    
-
-    
-
-    
-
-    
-
-    
-    <dt class="tag-default">Default Value:</dt>
-    <dd class="tag-default"><ul class="dummy">
-            <li class="object-value"><pre class="prettyprint"><code>{}</code></pre></li>
-        </ul></dd>
-    
-
-    
-    <dt class="tag-source">Source:</dt>
-    <dd class="tag-source"><ul class="dummy"><li>
-        <a href="hungryGames.js.html">hungryGames.js</a>, <a href="hungryGames.js.html#line666">line 666</a>
-    </li></ul></dd>
-    
-
-    
-
-    
-
-    
-</dl>
-
-
-
-
-
-
-        
-            
-<h4 class="name" id="~battleFile"><span class="type-signature">(private, inner, constant) </span>battleFile<span class="type-signature"> :string</span></h4>
-
-
-
-
-<div class="description">
-    The file path to read battle events.
-</div>
-
-
-
-    <h5>Type:</h5>
-    <ul>
-        <li>
-            
-<span class="param-type">string</span>
-
-
-        </li>
-    </ul>
-
-
-
-
-
-<dl class="details">
-
-    
-
-    
-
-    
-
-    
-
-    
-
-    
-
-    
-
-    
-
-    
-
-    
-
-    
-
-    
-    <dt class="tag-default">Default Value:</dt>
-    <dd class="tag-default"><ul class="dummy">
-            <li>./save/hgBattles.json</li>
-        </ul></dd>
-    
-
-    
-    <dt class="tag-source">Source:</dt>
-    <dd class="tag-source"><ul class="dummy"><li>
-        <a href="hungryGames.js.html">hungryGames.js</a>, <a href="hungryGames.js.html#line147">line 147</a>
-    </li></ul></dd>
-    
-
-    
-
-    
-    <dt class="tag-see">See:</dt>
-    <dd class="tag-see">
-        <ul>
-            <li><a href="HungryGames.html#~battles">HungryGames~battles</a></li>
-        </ul>
-    </dd>
-    
-
-    
-</dl>
-
-
-
-
-
-
-        
-            
-<h4 class="name" id="~battleMessage"><span class="type-signature">(private, inner, constant) </span>battleMessage<span class="type-signature"> :Object.&lt;Discord~Message></span></h4>
-
-
-
-
-<div class="description">
-    Storage of battle messages to edit the content of on the next update.
-</div>
-
-
-
-    <h5>Type:</h5>
-    <ul>
-        <li>
-            
-<span class="param-type">Object.&lt;Discord~Message></span>
-
-
-        </li>
-    </ul>
-
-
-
-
-
-<dl class="details">
-
-    
-
-    
-
-    
-
-    
-
-    
-
-    
-
-    
-
-    
-
-    
-
-    
-
-    
-
-    
-    <dt class="tag-default">Default Value:</dt>
-    <dd class="tag-default"><ul class="dummy">
-            <li class="object-value"><pre class="prettyprint"><code>{}</code></pre></li>
-        </ul></dd>
-    
-
-    
-    <dt class="tag-source">Source:</dt>
-    <dd class="tag-source"><ul class="dummy"><li>
-        <a href="hungryGames.js.html">hungryGames.js</a>, <a href="hungryGames.js.html#line674">line 674</a>
-    </li></ul></dd>
-    
-
-    
-
-    
-
-    
-</dl>
-
-
-
-
-
-
-        
-            
-<h4 class="name" id="~battles"><span class="type-signature">(private, inner) </span>battles<span class="type-signature"> :Object</span></h4>
-
-
-
-
-<div class="description">
-    All attacks and outcomes for battles.
-</div>
-
-
-
-    <h5>Type:</h5>
-    <ul>
-        <li>
-            
-<span class="param-type">Object</span>
-
-
-        </li>
-    </ul>
-
-
-
-
-
-<dl class="details">
-
-    
-
-    
-
-    
-
-    
-
-    
-
-    
-
-    
-
-    
-
-    
-
-    
-
-    
-
-    
-
-    
-    <dt class="tag-source">Source:</dt>
-    <dd class="tag-source"><ul class="dummy"><li>
-        <a href="hungryGames.js.html">hungryGames.js</a>, <a href="hungryGames.js.html#line649">line 649</a>
-    </li></ul></dd>
-    
-
-    
-
-    
-    <dt class="tag-see">See:</dt>
-    <dd class="tag-see">
-        <ul>
-            <li><a href="HungryGames.html#~battleFile">HungryGames~battleFile</a></li>
-        </ul>
-    </dd>
-    
-
-    
-</dl>
-
-
-
-
-
-
-        
-            
-<h4 class="name" id="~blockedmessage"><span class="type-signature">(private, inner, constant) </span>blockedmessage<span class="type-signature"> :string</span></h4>
-
-
-
-
-<div class="description">
-    Reply if unable to send message via DM.
-</div>
-
-
-
-    <h5>Type:</h5>
-    <ul>
-        <li>
-            
-<span class="param-type">string</span>
-
-
-        </li>
-    </ul>
-
-
-
-
-
-<dl class="details">
-
-    
-
-    
-
-    
-
-    
-
-    
-
-    
-
-    
-
-    
-
-    
-
-    
-
-    
-
-    
-    <dt class="tag-default">Default Value:</dt>
-    <dd class="tag-default"><ul class="dummy">
-            <li>I couldn't send you a message, you probably blocked me :(</li>
-        </ul></dd>
-    
-
-    
-    <dt class="tag-source">Source:</dt>
-    <dd class="tag-source"><ul class="dummy"><li>
-        <a href="hungryGames.js.html">hungryGames.js</a>, <a href="hungryGames.js.html#line873">line 873</a>
-    </li></ul></dd>
-    
-
-    
-
-    
-
-    
-</dl>
-
-
-
-
-
-
-        
-            
-<h4 class="name" id="~dayEventIntervals"><span class="type-signature">(private, inner, constant) </span>dayEventIntervals<span class="type-signature"> :Object.&lt;number></span></h4>
-
-
-
-
-<div class="description">
-    All intervals for printing events.
-</div>
-
-
-
-    <h5>Type:</h5>
-    <ul>
-        <li>
-            
-<span class="param-type">Object.&lt;number></span>
-
-
-        </li>
-    </ul>
-
-
-
-
-
-<dl class="details">
-
-    
-
-    
-
-    
-
-    
-
-    
-
-    
-
-    
-
-    
-
-    
-
-    
-
-    
-
-    
-    <dt class="tag-default">Default Value:</dt>
-    <dd class="tag-default"><ul class="dummy">
-            <li class="object-value"><pre class="prettyprint"><code>{}</code></pre></li>
-        </ul></dd>
-    
-
-    
-    <dt class="tag-source">Source:</dt>
-    <dd class="tag-source"><ul class="dummy"><li>
-        <a href="hungryGames.js.html">hungryGames.js</a>, <a href="hungryGames.js.html#line657">line 657</a>
-    </li></ul></dd>
-    
-
-    
-
-    
-
-    
-</dl>
-
-
-
-
-
-
-        
-            
-<h4 class="name" id="~defaultArenaEvents"><span class="type-signature">(private, inner) </span>defaultArenaEvents<span class="type-signature"> :Array.&lt;<a href="HungryGames-ArenaEvent.html">HungryGames~ArenaEvent</a>></span></h4>
-
-
-
-
-<div class="description">
-    Default parsed arena events.
-</div>
-
-
-
-    <h5>Type:</h5>
-    <ul>
-        <li>
-            
-<span class="param-type">Array.&lt;<a href="HungryGames-ArenaEvent.html">HungryGames~ArenaEvent</a>></span>
-
-
-        </li>
-    </ul>
-
-
-
-
-
-<dl class="details">
-
-    
-
-    
-
-    
-
-    
-
-    
-
-    
-
-    
-
-    
-
-    
-
-    
-
-    
-
-    
-
-    
-    <dt class="tag-source">Source:</dt>
-    <dd class="tag-source"><ul class="dummy"><li>
-        <a href="hungryGames.js.html">hungryGames.js</a>, <a href="hungryGames.js.html#line707">line 707</a>
-    </li></ul></dd>
-    
-
-    
-
-    
-    <dt class="tag-see">See:</dt>
-    <dd class="tag-see">
-        <ul>
-            <li><a href="HungryGames.html#~eventFile">HungryGames~eventFile</a></li>
-        </ul>
-    </dd>
-    
-
-    
-</dl>
-
-
-
-
-
-
-        
-            
-<h4 class="name" id="~defaultBloodbathEvents"><span class="type-signature">(private, inner) </span>defaultBloodbathEvents<span class="type-signature"> :Array.&lt;<a href="HungryGames-Event.html">HungryGames~Event</a>></span></h4>
-
-
-
-
-<div class="description">
-    Default parsed bloodbath events.
-</div>
-
-
-
-    <h5>Type:</h5>
-    <ul>
-        <li>
-            
-<span class="param-type">Array.&lt;<a href="HungryGames-Event.html">HungryGames~Event</a>></span>
-
-
-        </li>
-    </ul>
-
-
-
-
-
-<dl class="details">
-
-    
-
-    
-
-    
-
-    
-
-    
-
-    
-
-    
-
-    
-
-    
-
-    
-
-    
-
-    
-
-    
-    <dt class="tag-source">Source:</dt>
-    <dd class="tag-source"><ul class="dummy"><li>
-        <a href="hungryGames.js.html">hungryGames.js</a>, <a href="hungryGames.js.html#line691">line 691</a>
-    </li></ul></dd>
-    
-
-    
-
-    
-    <dt class="tag-see">See:</dt>
-    <dd class="tag-see">
-        <ul>
-            <li><a href="HungryGames.html#~eventFile">HungryGames~eventFile</a></li>
-        </ul>
-    </dd>
-    
-
-    
-</dl>
-
-
-
-
-
-
-        
-            
-<h4 class="name" id="~defaultColor"><span class="type-signature">(private, inner, constant) </span>defaultColor<span class="type-signature"> :Discord~ColorResolveable</span></h4>
-
-
-
-
-<div class="description">
-    Default color to choose for embedded messages.
-</div>
-
-
-
-    <h5>Type:</h5>
-    <ul>
-        <li>
-            
-<span class="param-type">Discord~ColorResolveable</span>
-
-
-        </li>
-    </ul>
-
-
-
-
-
-<dl class="details">
-
-    
-
-    
-
-    
-
-    
-
-    
-
-    
-
-    
-
-    
-
-    
-
-    
-
-    
-
-    
-    <dt class="tag-default">Default Value:</dt>
-    <dd class="tag-default"><ul class="dummy">
-            <li class="object-value"><pre class="prettyprint"><code>[200,125,0]</code></pre></li>
-        </ul></dd>
-    
-
-    
-    <dt class="tag-source">Source:</dt>
-    <dd class="tag-source"><ul class="dummy"><li>
-        <a href="hungryGames.js.html">hungryGames.js</a>, <a href="hungryGames.js.html#line526">line 526</a>
-    </li></ul></dd>
-    
-
-    
-
-    
-
-    
-</dl>
-
-
-
-
-
-
-        
-            
-<h4 class="name" id="~defaultOptions"><span class="type-signature">(private, inner, constant) </span>defaultOptions<span class="type-signature"> :Object.&lt;{value: (string|number|boolean|Object), values: ?Array.&lt;string>, range: ?{min:number, max:number}, comment: string, category: string}></span></h4>
-
-
-
-
-<div class="description">
-    Default options for a game.
-</div>
-
-
-
-    <h5>Type:</h5>
-    <ul>
-        <li>
-            
-<span class="param-type">Object.&lt;{value: (string|number|boolean|Object), values: ?Array.&lt;string>, range: ?{min:number, max:number}, comment: string, category: string}></span>
-
-
-        </li>
-    </ul>
-
-
-
-
-
-<dl class="details">
-
-    
-
-    
-
-    
-
-    
-
-    
-
-    
-
-    
-
-    
-
-    
-
-    
-
-    
-
-    
-
-    
-    <dt class="tag-source">Source:</dt>
-    <dd class="tag-source"><ul class="dummy"><li>
-        <a href="hungryGames.js.html">hungryGames.js</a>, <a href="hungryGames.js.html#line262">line 262</a>
-    </li></ul></dd>
-    
-
-    
-
-    
-
-    
-</dl>
-
-
-
-
-
-
-        
-            
-<h4 class="name" id="~defaultPlayerEvents"><span class="type-signature">(private, inner) </span>defaultPlayerEvents<span class="type-signature"> :Array.&lt;<a href="HungryGames-Event.html">HungryGames~Event</a>></span></h4>
-
-
-
-
-<div class="description">
-    Default parsed player events.
-</div>
-
-
-
-    <h5>Type:</h5>
-    <ul>
-        <li>
-            
-<span class="param-type">Array.&lt;<a href="HungryGames-Event.html">HungryGames~Event</a>></span>
-
-
-        </li>
-    </ul>
-
-
-
-
-
-<dl class="details">
-
-    
-
-    
-
-    
-
-    
-
-    
-
-    
-
-    
-
-    
-
-    
-
-    
-
-    
-
-    
-
-    
-    <dt class="tag-source">Source:</dt>
-    <dd class="tag-source"><ul class="dummy"><li>
-        <a href="hungryGames.js.html">hungryGames.js</a>, <a href="hungryGames.js.html#line699">line 699</a>
-    </li></ul></dd>
-    
-
-    
-
-    
-    <dt class="tag-see">See:</dt>
-    <dd class="tag-see">
-        <ul>
-            <li><a href="HungryGames.html#~eventFile">HungryGames~eventFile</a></li>
-        </ul>
-    </dd>
-    
-
-    
-</dl>
-
-
-
-
-
-
-        
-            
-<h4 class="name" id="~emoji"><span class="type-signature">(private, inner, constant) </span>emoji<span class="type-signature"> :Object.&lt;string></span></h4>
-
-
-
-
-<div class="description">
-    Helper object of emoji characters mapped to names.
-</div>
-
-
-
-    <h5>Type:</h5>
-    <ul>
-        <li>
-            
-<span class="param-type">Object.&lt;string></span>
-
-
-        </li>
-    </ul>
-
-
-
-
-
-<dl class="details">
-
-    
-
-    
-
-    
-
-    
-
-    
-
-    
-
-    
-
-    
-
-    
-
-    
-
-    
-
-    
-
-    
-    <dt class="tag-source">Source:</dt>
-    <dd class="tag-source"><ul class="dummy"><li>
-        <a href="hungryGames.js.html">hungryGames.js</a>, <a href="hungryGames.js.html#line545">line 545</a>
-    </li></ul></dd>
-    
-
-    
-
-    
-
-    
-</dl>
-
-
-
-
-
-
-        
-            
-<h4 class="name" id="~eventFile"><span class="type-signature">(private, inner, constant) </span>eventFile<span class="type-signature"> :string</span></h4>
-
-
-
-
-<div class="description">
-    The file path to read default events.
-</div>
-
-
-
-    <h5>Type:</h5>
-    <ul>
-        <li>
-            
-<span class="param-type">string</span>
-
-
-        </li>
-    </ul>
-
-
-
-
-
-<dl class="details">
-
-    
-
-    
-
-    
-
-    
-
-    
-
-    
-
-    
-
-    
-
-    
-
-    
-
-    
-
-    
-    <dt class="tag-default">Default Value:</dt>
-    <dd class="tag-default"><ul class="dummy">
-            <li>./save/hgEvents.json</li>
-        </ul></dd>
-    
-
-    
-    <dt class="tag-source">Source:</dt>
-    <dd class="tag-source"><ul class="dummy"><li>
-        <a href="hungryGames.js.html">hungryGames.js</a>, <a href="hungryGames.js.html#line127">line 127</a>
-    </li></ul></dd>
-    
-
-    
-
-    
-    <dt class="tag-see">See:</dt>
-    <dd class="tag-see">
-        <ul>
-            <li><a href="HungryGames.html#~defaultPlayerEvents">HungryGames~defaultPlayerEvents</a></li>
-        
-            <li><a href="HungryGames.html#~defaultArenaEvents">HungryGames~defaultArenaEvents</a></li>
-        
-            <li><a href="HungryGames.html#~defaultBloodbathEvents">HungryGames~defaultBloodbathEvents</a></li>
-        </ul>
-    </dd>
-    
-
-    
-</dl>
-
-
-
-
-
-
-        
-            
-<h4 class="name" id="~eventHandlers"><span class="type-signature">(private, inner, constant) </span>eventHandlers<span class="type-signature"> :Object.&lt;Array.&lt;function()>></span></h4>
-
-
-
-
-<div class="description">
-    All registered event handlers.
-</div>
-
-
-
-    <h5>Type:</h5>
-    <ul>
-        <li>
-            
-<span class="param-type">Object.&lt;Array.&lt;function()>></span>
-
-
-        </li>
-    </ul>
-
-
-
-
-
-<dl class="details">
-
-    
-
-    
-
-    
-
-    
-
-    
-
-    
-
-    
-
-    
-
-    
-
-    
-
-    
-
-    
-
-    
-    <dt class="tag-source">Source:</dt>
-    <dd class="tag-source"><ul class="dummy"><li>
-        <a href="hungryGames.js.html">hungryGames.js</a>, <a href="hungryGames.js.html#line739">line 739</a>
-    </li></ul></dd>
-    
-
-    
-
-    
-
-    
-</dl>
-
-
-
-
-
-
-        
-            
-<h4 class="name" id="~fetchSize"><span class="type-signature">(private, inner, constant) </span>fetchSize<span class="type-signature"> :number</span></h4>
-
-
-
-
-<div class="description">
-    The size of the icon to request from discord.
-</div>
-
-
-
-    <h5>Type:</h5>
-    <ul>
-        <li>
-            
-<span class="param-type">number</span>
-
-
-        </li>
-    </ul>
-
-
-
-
-
-<dl class="details">
-
-    
-
-    
-
-    
-
-    
-
-    
-
-    
-
-    
-
-    
-
-    
-
-    
-
-    
-
-    
-    <dt class="tag-default">Default Value:</dt>
-    <dd class="tag-default"><ul class="dummy">
-            <li>128</li>
-        </ul></dd>
-    
-
-    
-    <dt class="tag-source">Source:</dt>
-    <dd class="tag-source"><ul class="dummy"><li>
-        <a href="hungryGames.js.html">hungryGames.js</a>, <a href="hungryGames.js.html#line195">line 195</a>
-    </li></ul></dd>
-    
-
-    
-
-    
-
-    
-</dl>
-
-
-
-
-
-
-        
-            
-<h4 class="name" id="~findDelay"><span class="type-signature">(private, inner, constant) </span>findDelay<span class="type-signature"> :number</span></h4>
-
-
-
-
-<div class="description">
-    The delay after failing to find a guild's data to look for it again.
-</div>
-
-
-
-    <h5>Type:</h5>
-    <ul>
-        <li>
-            
-<span class="param-type">number</span>
-
-
-        </li>
-    </ul>
-
-
-
-
-
-<dl class="details">
-
-    
-
-    
-
-    
-
-    
-
-    
-
-    
-
-    
-
-    
-
-    
-
-    
-
-    
-
-    
-    <dt class="tag-default">Default Value:</dt>
-    <dd class="tag-default"><ul class="dummy">
-            <li>15 Seconds</li>
-        </ul></dd>
-    
-
-    
-    <dt class="tag-source">Source:</dt>
-    <dd class="tag-source"><ul class="dummy"><li>
-        <a href="hungryGames.js.html">hungryGames.js</a>, <a href="hungryGames.js.html#line233">line 233</a>
-    </li></ul></dd>
-    
-
-    
-
-    
-
-    
-</dl>
-
-
-
-
-
-
-        
-            
-<h4 class="name" id="~findTimestamps"><span class="type-signature">(private, inner, constant) </span>findTimestamps<span class="type-signature"> :Object.&lt;number></span></h4>
-
-
-
-
-<div class="description">
-    Stores the guilds we have looked for their data recently and the timestamp
-at which we looked. Used to reduce filesystem requests and blocking.
-</div>
-
-
-
-    <h5>Type:</h5>
-    <ul>
-        <li>
-            
-<span class="param-type">Object.&lt;number></span>
-
-
-        </li>
-    </ul>
-
-
-
-
-
-<dl class="details">
-
-    
-
-    
-
-    
-
-    
-
-    
-
-    
-
-    
-
-    
-
-    
-
-    
-
-    
-
-    
-
-    
-    <dt class="tag-source">Source:</dt>
-    <dd class="tag-source"><ul class="dummy"><li>
-        <a href="hungryGames.js.html">hungryGames.js</a>, <a href="hungryGames.js.html#line224">line 224</a>
-    </li></ul></dd>
-    
-
-    
-
-    
-
-    
-</dl>
-
-
-
-
-
-
-        
-            
-<h4 class="name" id="~fistBoth"><span class="type-signature">(private, inner, constant) </span>fistBoth<span class="type-signature"> :string</span></h4>
-
-
-
-
-<div class="description">
-    The file path to read attacking both directions image.
-</div>
-
-
-
-    <h5>Type:</h5>
-    <ul>
-        <li>
-            
-<span class="param-type">string</span>
-
-
-        </li>
-    </ul>
-
-
-
-
-
-<dl class="details">
-
-    
-
-    
-
-    
-
-    
-
-    
-
-    
-
-    
-
-    
-
-    
-
-    
-
-    
-
-    
-    <dt class="tag-default">Default Value:</dt>
-    <dd class="tag-default"><ul class="dummy">
-            <li>./img/fist_both.png</li>
-        </ul></dd>
-    
-
-    
-    <dt class="tag-source">Source:</dt>
-    <dd class="tag-source"><ul class="dummy"><li>
-        <a href="hungryGames.js.html">hungryGames.js</a>, <a href="hungryGames.js.html#line185">line 185</a>
-    </li></ul></dd>
-    
-
-    
-
-    
-
-    
-</dl>
-
-
-
-
-
-
-        
-            
-<h4 class="name" id="~fistLeft"><span class="type-signature">(private, inner, constant) </span>fistLeft<span class="type-signature"> :string</span></h4>
-
-
-
-
-<div class="description">
-    The file path to read attacking left image.
-</div>
-
-
-
-    <h5>Type:</h5>
-    <ul>
-        <li>
-            
-<span class="param-type">string</span>
-
-
-        </li>
-    </ul>
-
-
-
-
-
-<dl class="details">
-
-    
-
-    
-
-    
-
-    
-
-    
-
-    
-
-    
-
-    
-
-    
-
-    
-
-    
-
-    
-    <dt class="tag-default">Default Value:</dt>
-    <dd class="tag-default"><ul class="dummy">
-            <li>./img/fist_left.png</li>
-        </ul></dd>
-    
-
-    
-    <dt class="tag-source">Source:</dt>
-    <dd class="tag-source"><ul class="dummy"><li>
-        <a href="hungryGames.js.html">hungryGames.js</a>, <a href="hungryGames.js.html#line167">line 167</a>
-    </li></ul></dd>
-    
-
-    
-
-    
-
-    
-</dl>
-
-
-
-
-
-
-        
-            
-<h4 class="name" id="~fistRight"><span class="type-signature">(private, inner, constant) </span>fistRight<span class="type-signature"> :string</span></h4>
-
-
-
-
-<div class="description">
-    The file path to read attacking right image.
-</div>
-
-
-
-    <h5>Type:</h5>
-    <ul>
-        <li>
-            
-<span class="param-type">string</span>
-
-
-        </li>
-    </ul>
-
-
-
-
-
-<dl class="details">
-
-    
-
-    
-
-    
-
-    
-
-    
-
-    
-
-    
-
-    
-
-    
-
-    
-
-    
-
-    
-    <dt class="tag-default">Default Value:</dt>
-    <dd class="tag-default"><ul class="dummy">
-            <li>./img/fist_right.png</li>
-        </ul></dd>
-    
-
-    
-    <dt class="tag-source">Source:</dt>
-    <dd class="tag-source"><ul class="dummy"><li>
-        <a href="hungryGames.js.html">hungryGames.js</a>, <a href="hungryGames.js.html#line176">line 176</a>
-    </li></ul></dd>
-    
-
-    
-
-    
-
-    
-</dl>
-
-
-
-
-
-
-        
-            
-<h4 class="name" id="~games"><span class="type-signature">(private, inner, constant) </span>games<span class="type-signature"> :Object.&lt;<a href="HungryGames-GuildGame.html">HungryGames~GuildGame</a>></span></h4>
-
-
-
-
-<div class="description">
-    All currently tracked games. Mapped by guild ID. In most cases you should
-NOT reference this directly. Use <a href="HungryGames.html#~find">HungryGames~find</a> to get the game
-object for a guild.
-</div>
-
-
-
-    <h5>Type:</h5>
-    <ul>
-        <li>
-            
-<span class="param-type">Object.&lt;<a href="HungryGames-GuildGame.html">HungryGames~GuildGame</a>></span>
-
-
-        </li>
-    </ul>
-
-
-
-
-
-<dl class="details">
-
-    
-
-    
-
-    
-
-    
-
-    
-
-    
-
-    
-
-    
-
-    
-
-    
-
-    
-
-    
-    <dt class="tag-default">Default Value:</dt>
-    <dd class="tag-default"><ul class="dummy">
-            <li class="object-value"><pre class="prettyprint"><code>{}</code></pre></li>
-        </ul></dd>
-    
-
-    
-    <dt class="tag-source">Source:</dt>
-    <dd class="tag-source"><ul class="dummy"><li>
-        <a href="hungryGames.js.html">hungryGames.js</a>, <a href="hungryGames.js.html#line626">line 626</a>
-    </li></ul></dd>
-    
-
-    
-
-    
-    <dt class="tag-see">See:</dt>
-    <dd class="tag-see">
-        <ul>
-            <li><a href="HungryGames.html#~find">HungryGames~find</a></li>
-        </ul>
-    </dd>
-    
-
-    
-</dl>
-
-
-
-
-
-
-        
-            
-<h4 class="name" id="~helpmessagereply"><span class="type-signature">(private, inner, constant) </span>helpmessagereply<span class="type-signature"> :string</span></h4>
-
-
-
-
-<div class="description">
-    Reply to help on a server.
-</div>
-
-
-
-    <h5>Type:</h5>
-    <ul>
-        <li>
-            
-<span class="param-type">string</span>
-
-
-        </li>
-    </ul>
-
-
-
-
-
-<dl class="details">
-
-    
-
-    
-
-    
-
-    
-
-    
-
-    
-
-    
-
-    
-
-    
-
-    
-
-    
-
-    
-    <dt class="tag-default">Default Value:</dt>
-    <dd class="tag-default"><ul class="dummy">
-            <li>I sent you a DM with commands!</li>
-        </ul></dd>
-    
-
-    
-    <dt class="tag-source">Source:</dt>
-    <dd class="tag-source"><ul class="dummy"><li>
-        <a href="hungryGames.js.html">hungryGames.js</a>, <a href="hungryGames.js.html#line865">line 865</a>
-    </li></ul></dd>
-    
-
-    
-
-    
-
-    
-</dl>
-
-
-
-
-
-
-        
-            
-<h4 class="name" id="~helpObject"><span class="type-signature">(private, inner, constant) </span>helpObject<span class="type-signature"></span></h4>
-
-
-
-
-<div class="description">
-    The object that stores all data to be formatted into the help message.
-</div>
-
-
-
-
-
-
-
-<dl class="details">
-
-    
-
-    
-
-    
-
-    
-
-    
-
-    
-
-    
-
-    
-
-    
-
-    
-
-    
-
-    
-
-    
-    <dt class="tag-source">Source:</dt>
-    <dd class="tag-source"><ul class="dummy"><li>
-        <a href="hungryGames.js.html">hungryGames.js</a>, <a href="hungryGames.js.html#line881">line 881</a>
-    </li></ul></dd>
-    
-
-    
-
-    
-
-    
-</dl>
-
-
-
-
-
-
-        
-            
-<h4 class="name" id="~hgSaveDir"><span class="type-signature">(private, inner, constant) </span>hgSaveDir<span class="type-signature"> :string</span></h4>
-
-
-
-
-<div class="description">
-    The file directory for finding saved data related to the hungry games data
-of individual guilds.
-</div>
-
-
-
-    <h5>Type:</h5>
-    <ul>
-        <li>
-            
-<span class="param-type">string</span>
-
-
-        </li>
-    </ul>
-
-
-
-
-
-<dl class="details">
-
-    
-
-    
-
-    
-
-    
-
-    
-
-    
-
-    
-
-    
-
-    
-
-    
-
-    
-
-    
-    <dt class="tag-default">Default Value:</dt>
-    <dd class="tag-default"><ul class="dummy">
-            <li>/hg/</li>
-        </ul></dd>
-    
-
-    
-    <dt class="tag-source">Source:</dt>
-    <dd class="tag-source"><ul class="dummy"><li>
-        <a href="hungryGames.js.html">hungryGames.js</a>, <a href="hungryGames.js.html#line115">line 115</a>
-    </li></ul></dd>
-    
-
-    
-
-    
-    <dt class="tag-see">See:</dt>
-    <dd class="tag-see">
-        <ul>
-            <li>Common~guildSaveDir</li>
-        
-            <li><a href="HungryGames.html#~games">HungryGames~games</a></li>
-        
-            <li><a href="HungryGames.html#~saveFile">HungryGames~saveFile</a></li>
-        
-            <li>HungryGames~saveFileDir</li>
-        </ul>
-    </dd>
-    
-
-    
-</dl>
-
-
-
-
-
-
-        
-            
-<h4 class="name" id="~listenersEndTime"><span class="type-signature">(private, inner) </span>listenersEndTime<span class="type-signature"> :number</span></h4>
-
-
-
-
-<div class="description">
-    The last time the currently scheduled reaction event listeners are expected
-to end. Used for checking of submoduleis unloadable.
-</div>
-
-
-
-    <h5>Type:</h5>
-    <ul>
-        <li>
-            
-<span class="param-type">number</span>
-
-
-        </li>
-    </ul>
-
-
-
-
-
-<dl class="details">
-
-    
-
-    
-
-    
-
-    
-
-    
-
-    
-
-    
-
-    
-
-    
-
-    
-
-    
-
-    
-
-    
-    <dt class="tag-source">Source:</dt>
-    <dd class="tag-source"><ul class="dummy"><li>
-        <a href="hungryGames.js.html">hungryGames.js</a>, <a href="hungryGames.js.html#line732">line 732</a>
-    </li></ul></dd>
-    
-
-    
-
-    
-
-    
-</dl>
-
-
-
-
-
-
-        
-            
-<h4 class="name" id="~littleDeathRate"><span class="type-signature">(private, inner, constant) </span>littleDeathRate<span class="type-signature"> :number</span></h4>
-
-
-
-
-<div class="description">
-    If a lower percentage of people die in one day than this value, then show a
-relevant message.
-</div>
-
-
-
-    <h5>Type:</h5>
-    <ul>
-        <li>
-            
-<span class="param-type">number</span>
-
-
-        </li>
-    </ul>
-
-
-
-
-
-<dl class="details">
-
-    
-
-    
-
-    
-
-    
-
-    
-
-    
-
-    
-
-    
-
-    
-
-    
-
-    
-
-    
-    <dt class="tag-default">Default Value:</dt>
-    <dd class="tag-default"><ul class="dummy">
-            <li>0.15</li>
-        </ul></dd>
-    
-
-    
-    <dt class="tag-source">Source:</dt>
-    <dd class="tag-source"><ul class="dummy"><li>
-        <a href="hungryGames.js.html">hungryGames.js</a>, <a href="hungryGames.js.html#line516">line 516</a>
-    </li></ul></dd>
-    
-
-    
-
-    
-
-    
-</dl>
-
-
-
-
-
-
-        
-            
-<h4 class="name" id="~lotsOfDeathRate"><span class="type-signature">(private, inner, constant) </span>lotsOfDeathRate<span class="type-signature"> :number</span></h4>
-
-
-
-
-<div class="description">
-    If a larger percentage of people die in one day than this value, then show
-a relevant message.
-</div>
-
-
-
-    <h5>Type:</h5>
-    <ul>
-        <li>
-            
-<span class="param-type">number</span>
-
-
-        </li>
-    </ul>
-
-
-
-
-
-<dl class="details">
-
-    
-
-    
-
-    
-
-    
-
-    
-
-    
-
-    
-
-    
-
-    
-
-    
-
-    
-
-    
-    <dt class="tag-default">Default Value:</dt>
-    <dd class="tag-default"><ul class="dummy">
-            <li>0.75</li>
-        </ul></dd>
-    
-
-    
-    <dt class="tag-source">Source:</dt>
-    <dd class="tag-source"><ul class="dummy"><li>
-        <a href="hungryGames.js.html">hungryGames.js</a>, <a href="hungryGames.js.html#line506">line 506</a>
-    </li></ul></dd>
-    
-
-    
-
-    
-
-    
-</dl>
-
-
-
-
-
-
-        
-            
-<h4 class="name" id="~maxReactAwaitTime"><span class="type-signature">(private, inner, constant) </span>maxReactAwaitTime<span class="type-signature"> :number</span></h4>
-
-
-
-
-<div class="description">
-    Maximum amount of time to wait for reactions to a message.
-</div>
-
-
-
-    <h5>Type:</h5>
-    <ul>
-        <li>
-            
-<span class="param-type">number</span>
-
-
-        </li>
-    </ul>
-
-
-
-
-
-<dl class="details">
-
-    
-
-    
-
-    
-
-    
-
-    
-
-    
-
-    
-
-    
-
-    
-
-    
-
-    
-
-    
-    <dt class="tag-default">Default Value:</dt>
-    <dd class="tag-default"><ul class="dummy">
-            <li>5 Minutes</li>
-        </ul></dd>
-    
-
-    
-    <dt class="tag-source">Source:</dt>
-    <dd class="tag-source"><ul class="dummy"><li>
-        <a href="hungryGames.js.html">hungryGames.js</a>, <a href="hungryGames.js.html#line215">line 215</a>
-    </li></ul></dd>
-    
-
-    
-
-    
-
-    
-</dl>
-
-
-
-
-
-
-        
-            
-<h4 class="name" id="~messageFile"><span class="type-signature">(private, inner, constant) </span>messageFile<span class="type-signature"> :string</span></h4>
-
-
-
-
-<div class="description">
-    The file path to read messages.
-</div>
-
-
-
-    <h5>Type:</h5>
-    <ul>
-        <li>
-            
-<span class="param-type">string</span>
-
-
-        </li>
-    </ul>
-
-
-
-
-
-<dl class="details">
-
-    
-
-    
-
-    
-
-    
-
-    
-
-    
-
-    
-
-    
-
-    
-
-    
-
-    
-
-    
-    <dt class="tag-default">Default Value:</dt>
-    <dd class="tag-default"><ul class="dummy">
-            <li>./save/hgMessages.json</li>
-        </ul></dd>
-    
-
-    
-    <dt class="tag-source">Source:</dt>
-    <dd class="tag-source"><ul class="dummy"><li>
-        <a href="hungryGames.js.html">hungryGames.js</a>, <a href="hungryGames.js.html#line137">line 137</a>
-    </li></ul></dd>
-    
-
-    
-
-    
-    <dt class="tag-see">See:</dt>
-    <dd class="tag-see">
-        <ul>
-            <li><a href="HungryGames.html#~messages">HungryGames~messages</a></li>
-        </ul>
-    </dd>
-    
-
-    
-</dl>
-
-
-
-
-
-
-        
-            
-<h4 class="name" id="~messages"><span class="type-signature">(private, inner) </span>messages<span class="type-signature"> :Object.&lt;Array.&lt;string>></span></h4>
-
-
-
-
-<div class="description">
-    All messages to show for games. Parsed from file.
-</div>
-
-
-
-    <h5>Type:</h5>
-    <ul>
-        <li>
-            
-<span class="param-type">Object.&lt;Array.&lt;string>></span>
-
-
-        </li>
-    </ul>
-
-
-
-
-
-<dl class="details">
-
-    
-
-    
-
-    
-
-    
-
-    
-
-    
-
-    
-
-    
-
-    
-
-    
-
-    
-
-    
-    <dt class="tag-default">Default Value:</dt>
-    <dd class="tag-default"><ul class="dummy">
-            <li class="object-value"><pre class="prettyprint"><code>{}</code></pre></li>
-        </ul></dd>
-    
-
-    
-    <dt class="tag-source">Source:</dt>
-    <dd class="tag-source"><ul class="dummy"><li>
-        <a href="hungryGames.js.html">hungryGames.js</a>, <a href="hungryGames.js.html#line635">line 635</a>
-    </li></ul></dd>
-    
-
-    
-
-    
-    <dt class="tag-see">See:</dt>
-    <dd class="tag-see">
-        <ul>
-            <li><a href="HungryGames.html#~messageFile">HungryGames~messageFile</a></li>
-        </ul>
-    </dd>
-    
-
-    
-</dl>
-
-
-
-
-
-
-        
-            
-<h4 class="name" id="~multiEventUserDistribution"><span class="type-signature">(private, inner, constant) </span>multiEventUserDistribution<span class="type-signature"> :Object.&lt;number></span></h4>
-
-
-
-
-<div class="description">
-    Probability of each amount of people being chosen for an event. Must total
-to 1.0
-</div>
-
-
-
-    <h5>Type:</h5>
-    <ul>
-        <li>
-            
-<span class="param-type">Object.&lt;number></span>
-
-
-        </li>
-    </ul>
-
-
-
-
-
-<dl class="details">
-
-    
-
-    
-
-    
-
-    
-
-    
-
-    
-
-    
-
-    
-
-    
-
-    
-
-    
-
-    
-    <dt class="tag-default">Default Value:</dt>
-    <dd class="tag-default"><ul class="dummy">
-            <li class="object-value"><pre class="prettyprint"><code>{"undefined":0.0005}</code></pre></li>
-        </ul></dd>
-    
-
-    
-    <dt class="tag-source">Source:</dt>
-    <dd class="tag-source"><ul class="dummy"><li>
-        <a href="hungryGames.js.html">hungryGames.js</a>, <a href="hungryGames.js.html#line604">line 604</a>
-    </li></ul></dd>
-    
-
-    
-
-    
-
-    
-</dl>
-
-
-
-
-
-
-        
-            
-<h4 class="name" id="~newEventMessages"><span class="type-signature">(private, inner, constant) </span>newEventMessages<span class="type-signature"> :Object.&lt;Discord~Message></span></h4>
-
-
-
-
-<div class="description">
-    Messages that the user sent with a new event to add, for storage while
-getting the rest of the information about the event.
-</div>
-
-
-
-    <h5>Type:</h5>
-    <ul>
-        <li>
-            
-<span class="param-type">Object.&lt;Discord~Message></span>
-
-
-        </li>
-    </ul>
-
-
-
-
-
-<dl class="details">
-
-    
-
-    
-
-    
-
-    
-
-    
-
-    
-
-    
-
-    
-
-    
-
-    
-
-    
-
-    
-    <dt class="tag-default">Default Value:</dt>
-    <dd class="tag-default"><ul class="dummy">
-            <li class="object-value"><pre class="prettyprint"><code>{}</code></pre></li>
-        </ul></dd>
-    
-
-    
-    <dt class="tag-source">Source:</dt>
-    <dd class="tag-source"><ul class="dummy"><li>
-        <a href="hungryGames.js.html">hungryGames.js</a>, <a href="hungryGames.js.html#line716">line 716</a>
-    </li></ul></dd>
-    
-
-    
-
-    
-
-    
-</dl>
-
-
-
-
-
-
-        
-            
-<h4 class="name" id="~numEventsPerPage"><span class="type-signature">(private, inner, constant) </span>numEventsPerPage<span class="type-signature"> :number</span></h4>
-
-
-
-
-<div class="description">
-    Number of events to show on a single page of events.
-</div>
-
-
-
-    <h5>Type:</h5>
-    <ul>
-        <li>
-            
-<span class="param-type">number</span>
-
-
-        </li>
-    </ul>
-
-
-
-
-
-<dl class="details">
-
-    
-
-    
-
-    
-
-    
-
-    
-
-    
-
-    
-
-    
-
-    
-
-    
-
-    
-
-    
-    <dt class="tag-default">Default Value:</dt>
-    <dd class="tag-default"><ul class="dummy">
-            <li>10</li>
-        </ul></dd>
-    
-
-    
-    <dt class="tag-source">Source:</dt>
-    <dd class="tag-source"><ul class="dummy"><li>
-        <a href="hungryGames.js.html">hungryGames.js</a>, <a href="hungryGames.js.html#line205">line 205</a>
-    </li></ul></dd>
-    
-
-    
-
-    
-
-    
-</dl>
-
-
-
-
-
-
-        
-            
-<h4 class="name" id="~optionMessages"><span class="type-signature">(private, inner, constant) </span>optionMessages<span class="type-signature"> :Object.&lt;Discord~Message></span></h4>
-
-
-
-
-<div class="description">
-    Messages I have sent showing current options.
-</div>
-
-
-
-    <h5>Type:</h5>
-    <ul>
-        <li>
-            
-<span class="param-type">Object.&lt;Discord~Message></span>
-
-
-        </li>
-    </ul>
-
-
-
-
-
-<dl class="details">
-
-    
-
-    
-
-    
-
-    
-
-    
-
-    
-
-    
-
-    
-
-    
-
-    
-
-    
-
-    
-    <dt class="tag-default">Default Value:</dt>
-    <dd class="tag-default"><ul class="dummy">
-            <li class="object-value"><pre class="prettyprint"><code>{}</code></pre></li>
-        </ul></dd>
-    
-
-    
-    <dt class="tag-source">Source:</dt>
-    <dd class="tag-source"><ul class="dummy"><li>
-        <a href="hungryGames.js.html">hungryGames.js</a>, <a href="hungryGames.js.html#line724">line 724</a>
-    </li></ul></dd>
-    
-
-    
-
-    
-
-    
-</dl>
-
-
-
-
-
-
-        
-            
-<h4 class="name" id="~patreonColor"><span class="type-signature">(private, inner, constant) </span>patreonColor<span class="type-signature"> :number</span></h4>
-
-
-
-
-<div class="description">
-    Color to put above patrons avatars. RGBA Hex (0xRRGGBBAA).
-</div>
-
-
-
-    <h5>Type:</h5>
-    <ul>
-        <li>
-            
-<span class="param-type">number</span>
-
-
-        </li>
-    </ul>
-
-
-
-
-
-<dl class="details">
-
-    
-
-    
-
-    
-
-    
-
-    
-
-    
-
-    
-
-    
-
-    
-
-    
-
-    
-
-    
-    <dt class="tag-default">Default Value:</dt>
-    <dd class="tag-default"><ul class="dummy">
-            <li>4184364287</li>
-        </ul></dd>
-    
-
-    
-    <dt class="tag-source">Source:</dt>
-    <dd class="tag-source"><ul class="dummy"><li>
-        <a href="hungryGames.js.html">hungryGames.js</a>, <a href="hungryGames.js.html#line536">line 536</a>
-    </li></ul></dd>
-    
-
-    
-
-    
-
-    
-</dl>
-
-
-
-
-
-
-        
-            
-<h4 class="name" id="~patreonSettingKeys"><span class="type-signature">(private, inner, constant) </span>patreonSettingKeys<span class="type-signature"> :Array.&lt;string></span></h4>
-
-
-
-
-<div class="description">
-    The permission tags for all settings related to the Hungry Games.
-</div>
-
-
-
-    <h5>Type:</h5>
-    <ul>
-        <li>
-            
-<span class="param-type">Array.&lt;string></span>
-
-
-        </li>
-    </ul>
-
-
-
-
-
-<dl class="details">
-
-    
-
-    
-
-    
-
-    
-
-    
-
-    
-
-    
-
-    
-
-    
-
-    
-
-    
-
-    
-    <dt class="tag-default">Default Value:</dt>
-    <dd class="tag-default"><ul class="dummy">
-            <li class="object-value"><pre class="prettyprint"><code>["hg:fun_translators","hg:bar_color","hg:customize_stats","hg:personal_weapon"]</code></pre></li>
-        </ul></dd>
-    
-
-    
-    <dt class="tag-source">Source:</dt>
-    <dd class="tag-source"><ul class="dummy"><li>
-        <a href="hungryGames.js.html">hungryGames.js</a>, <a href="hungryGames.js.html#line82">line 82</a>
-    </li></ul></dd>
-    
-
-    
-
-    
-
-    
-</dl>
-
-
-
-
-
-
-        
-            
-<h4 class="name" id="~saveFile"><span class="type-signature">(private, inner, constant) </span>saveFile<span class="type-signature"> :string</span></h4>
-
-
-
-
-<div class="description">
-    The file path to save current state for a specific guild relative to
-Common~guildSaveDir.
-</div>
-
-
-
-    <h5>Type:</h5>
-    <ul>
-        <li>
-            
-<span class="param-type">string</span>
-
-
-        </li>
-    </ul>
-
-
-
-
-
-<dl class="details">
-
-    
-
-    
-
-    
-
-    
-
-    
-
-    
-
-    
-
-    
-
-    
-
-    
-
-    
-
-    
-    <dt class="tag-default">Default Value:</dt>
-    <dd class="tag-default"><ul class="dummy">
-            <li>game.json</li>
-        </ul></dd>
-    
-
-    
-    <dt class="tag-source">Source:</dt>
-    <dd class="tag-source"><ul class="dummy"><li>
-        <a href="hungryGames.js.html">hungryGames.js</a>, <a href="hungryGames.js.html#line101">line 101</a>
-    </li></ul></dd>
-    
-
-    
-
-    
-    <dt class="tag-see">See:</dt>
-    <dd class="tag-see">
-        <ul>
-            <li>Common~guildSaveDir</li>
-        
-            <li><a href="HungryGames.html#~games">HungryGames~games</a></li>
-        
-            <li>HungryGames~saveFileDir</li>
-        
-            <li><a href="HungryGames.html#~hgSaveDir">HungryGames~hgSaveDir</a></li>
-        </ul>
-    </dd>
-    
-
-    
-</dl>
-
-
-
-
-
-
-        
-            
-<h4 class="name" id="~urlRegex"><span class="type-signature">(private, inner, constant) </span>urlRegex<span class="type-signature"> :RegExp</span></h4>
-
-
-
-
-<div class="description">
-    Regex to match all URLs in a string.
-</div>
-
-
-
-    <h5>Type:</h5>
-    <ul>
-        <li>
-            
-<span class="param-type">RegExp</span>
-
-
-        </li>
-    </ul>
-
-
-
-
-
-<dl class="details">
-
-    
-
-    
-
-    
-
-    
-
-    
-
-    
-
-    
-
-    
-
-    
-
-    
-
-    
-
-    
-
-    
-    <dt class="tag-source">Source:</dt>
-    <dd class="tag-source"><ul class="dummy"><li>
-        <a href="hungryGames.js.html">hungryGames.js</a>, <a href="hungryGames.js.html#line244">line 244</a>
-    </li></ul></dd>
-    
-
-    
-
-    
-
-    
-</dl>
-
-
-
-
-
-
-        
-            
-<h4 class="name" id="~weapons"><span class="type-signature">(private, inner) </span>weapons<span class="type-signature"> :Object.&lt;<a href="HungryGames-WeaponEvent.html">HungryGames~WeaponEvent</a>></span></h4>
-
-
-
-
-<div class="description">
-    All weapons and their respective actions. Parsed from file.
-</div>
-
-
-
-    <h5>Type:</h5>
-    <ul>
-        <li>
-            
-<span class="param-type">Object.&lt;<a href="HungryGames-WeaponEvent.html">HungryGames~WeaponEvent</a>></span>
-
-
-        </li>
-    </ul>
-
-
-
-
-
-<dl class="details">
-
-    
-
-    
-
-    
-
-    
-
-    
-
-    
-
-    
-
-    
-
-    
-
-    
-
-    
-
-    
-    <dt class="tag-default">Default Value:</dt>
-    <dd class="tag-default"><ul class="dummy">
-            <li class="object-value"><pre class="prettyprint"><code>{}</code></pre></li>
-        </ul></dd>
-    
-
-    
-    <dt class="tag-source">Source:</dt>
-    <dd class="tag-source"><ul class="dummy"><li>
-        <a href="hungryGames.js.html">hungryGames.js</a>, <a href="hungryGames.js.html#line683">line 683</a>
-    </li></ul></dd>
-    
-
-    
-
-    
-    <dt class="tag-see">See:</dt>
-    <dd class="tag-see">
-        <ul>
-            <li><a href="HungryGames.html#~weaponsFile">HungryGames~weaponsFile</a></li>
-        </ul>
-    </dd>
-    
-
-    
-</dl>
-
-
-
-
-
-
-        
-            
-<h4 class="name" id="~weaponsFile"><span class="type-signature">(private, inner, constant) </span>weaponsFile<span class="type-signature"> :string</span></h4>
-
-
-
-
-<div class="description">
-    The file path to read weapon events.
-</div>
-
-
-
-    <h5>Type:</h5>
-    <ul>
-        <li>
-            
-<span class="param-type">string</span>
-
-
-        </li>
-    </ul>
-
-
-
-
-
-<dl class="details">
-
-    
-
-    
-
-    
-
-    
-
-    
-
-    
-
-    
-
-    
-
-    
-
-    
-
-    
-
-    
-    <dt class="tag-default">Default Value:</dt>
-    <dd class="tag-default"><ul class="dummy">
-            <li>./save/hgWeapons.json</li>
-        </ul></dd>
-    
-
-    
-    <dt class="tag-source">Source:</dt>
-    <dd class="tag-source"><ul class="dummy"><li>
-        <a href="hungryGames.js.html">hungryGames.js</a>, <a href="hungryGames.js.html#line157">line 157</a>
-    </li></ul></dd>
-    
-
-    
-
-    
-    <dt class="tag-see">See:</dt>
-    <dd class="tag-see">
-        <ul>
-            <li><a href="HungryGames.html#~weapons">HungryGames~weapons</a></li>
-        </ul>
-    </dd>
-    
-
-    
-</dl>
-
-
-
-
-
-
-        
-            
-<h4 class="name" id="~webSM"><span class="type-signature">(private, inner, constant) </span>webSM<span class="type-signature"> :string</span></h4>
-
-
-
-
-<div class="description">
-    Name of the HG Web submodule for lookup.
-</div>
-
-
-
-    <h5>Type:</h5>
-    <ul>
-        <li>
-            
-<span class="param-type">string</span>
-
-
-        </li>
-    </ul>
-
-
-
-
-
-<dl class="details">
-
-    
-
-    
-
-    
-
-    
-
-    
-
-    
-
-    
-
-    
-
-    
-
-    
-
-    
-
-    
-    <dt class="tag-default">Default Value:</dt>
-    <dd class="tag-default"><ul class="dummy">
-            <li>./web/hg.js</li>
-        </ul></dd>
-    
-
-    
-    <dt class="tag-source">Source:</dt>
-    <dd class="tag-source"><ul class="dummy"><li>
-        <a href="hungryGames.js.html">hungryGames.js</a>, <a href="hungryGames.js.html#line32">line 32</a>
-    </li></ul></dd>
-    
-
-    
-
-    
-
-    
-</dl>
-
-
-
-
-
-
-        
-    
-
-    
-        <h3 class="subsection-title">Methods</h3>
-
-        
-            
-
-    
-
-    
-    <h4 class="name" id="addEvent"><span class="type-signature"></span>addEvent<span class="signature">(id, type, event)</span><span class="type-signature"> &rarr; (nullable) {string}</span></h4>
-    
-
-    
-
-
-
-<div class="description">
-    Adds a given event to the given guild's custom events.
-</div>
-
-
-
-
-
-
-
-
-
-    <h5>Parameters:</h5>
-    
-
-<table class="params">
-    <thead>
-    <tr>
-        
-        <th>Name</th>
-        
-
-        <th>Type</th>
-
-        
-
-        
-
-        <th class="last">Description</th>
-    </tr>
-    </thead>
-
-    <tbody>
-    
-
-        <tr>
-            
-                <td class="name"><code>id</code></td>
-            
-
-            <td class="type">
-            
-                
-<span class="param-type">string</span>
-
-
-            
-            </td>
-
-            
-
-            
-
-            <td class="description last">The id of the guild to add the event to.</td>
-        </tr>
-
-    
-
-        <tr>
-            
-                <td class="name"><code>type</code></td>
-            
-
-            <td class="type">
-            
-                
-<span class="param-type">string</span>
-
-
-            
-            </td>
-
-            
-
-            
-
-            <td class="description last">The type of event this is.</td>
-        </tr>
-
-    
-
-        <tr>
-            
-                <td class="name"><code>event</code></td>
-            
-
-            <td class="type">
-            
-                
-<span class="param-type"><a href="HungryGames-Event.html">HungryGames~Event</a></span>
-
-
-            
-            </td>
-
-            
-
-            
-
-            <td class="description last">The event to add.</td>
-        </tr>
-
-    
-    </tbody>
-</table>
-
-
-
-
-
-
-<dl class="details">
-
-    
-
-    
-
-    
-
-    
-
-    
-
-    
-
-    
-
-    
-
-    
-
-    
-
-    
-
-    
-
-    
-    <dt class="tag-source">Source:</dt>
-    <dd class="tag-source"><ul class="dummy"><li>
-        <a href="hungryGames.js.html">hungryGames.js</a>, <a href="hungryGames.js.html#line6294">line 6294</a>
-    </li></ul></dd>
-    
-
-    
-
-    
-
-    
-</dl>
-
-
-
-
-
-
-
-
-
-
-
-
-
-<h5>Returns:</h5>
-
-        
-<div class="param-desc">
-    Error message or null if no error.
-</div>
-
-
-
-<dl>
-    <dt>
-        Type
-    </dt>
-    <dd>
-        
-<span class="param-type">string</span>
-
-
-    </dd>
-</dl>
-
-    
-
-
-
-
-
-        
-            
-
-    
-
-    
-    <h4 class="name" id="addMajorEvent"><span class="type-signature"></span>addMajorEvent<span class="signature">(id, type, data, name<span class="signature-attributes">opt</span>)</span><span class="type-signature"> &rarr; (nullable) {string}</span></h4>
-    
-
-    
-
-
-
-<div class="description">
-    Creates an event and adds it to the custom events for the given guild. Or
-edits an existing event by appending new events to the major event.
-</div>
-
-
-
-
-
-
-
-
-
-    <h5>Parameters:</h5>
-    
-
-<table class="params">
-    <thead>
-    <tr>
-        
-        <th>Name</th>
-        
-
-        <th>Type</th>
-
-        
-        <th>Attributes</th>
-        
-
-        
-
-        <th class="last">Description</th>
-    </tr>
-    </thead>
-
-    <tbody>
-    
-
-        <tr>
-            
-                <td class="name"><code>id</code></td>
-            
-
-            <td class="type">
-            
-                
-<span class="param-type">string</span>
-
-
-            
-            </td>
-
-            
-                <td class="attributes">
-                
-
-                
-
-                
-                </td>
-            
-
-            
-
-            <td class="description last">The guild id to add the event to.</td>
-        </tr>
-
-    
-
-        <tr>
-            
-                <td class="name"><code>type</code></td>
-            
-
-            <td class="type">
-            
-                
-<span class="param-type">string</span>
-
-
-            
-            </td>
-
-            
-                <td class="attributes">
-                
-
-                
-
-                
-                </td>
-            
-
-            
-
-            <td class="description last">The type of event this is. Either 'arena' or 'weapon'.</td>
-        </tr>
-
-    
-
-        <tr>
-            
-                <td class="name"><code>data</code></td>
-            
-
-            <td class="type">
-            
-                
-<span class="param-type"><a href="HungryGames-ArenaEvent.html">HungryGames~ArenaEvent</a></span>
-|
-
-<span class="param-type"><a href="HungryGames-WeaponEvent.html">HungryGames~WeaponEvent</a></span>
-
-
-            
-            </td>
-
-            
-                <td class="attributes">
-                
-
-                
-
-                
-                </td>
-            
-
-            
-
-            <td class="description last">The event
-data.</td>
-        </tr>
-
-    
-
-        <tr>
-            
-                <td class="name"><code>name</code></td>
-            
-
-            <td class="type">
-            
-                
-<span class="param-type">string</span>
-
-
-            
-            </td>
-
-            
-                <td class="attributes">
-                
-                    &lt;optional><br>
-                
-
-                
-
-                
-                </td>
-            
-
-            
-
-            <td class="description last">The internal name of the weapon being added.</td>
-        </tr>
-
-    
-    </tbody>
-</table>
-
-
-
-
-
-
-<dl class="details">
-
-    
-
-    
-
-    
-
-    
-
-    
-
-    
-
-    
-
-    
-
-    
-
-    
-
-    
-
-    
-
-    
-    <dt class="tag-source">Source:</dt>
-    <dd class="tag-source"><ul class="dummy"><li>
-        <a href="hungryGames.js.html">hungryGames.js</a>, <a href="hungryGames.js.html#line6323">line 6323</a>
-    </li></ul></dd>
-    
-
-    
-
-    
-
-    
-</dl>
-
-
-
-
-
-
-
-
-
-
-
-
-
-<h5>Returns:</h5>
-
-        
-<div class="param-desc">
-    Error message or null if no error.
-</div>
-
-
-
-<dl>
-    <dt>
-        Type
-    </dt>
-    <dd>
-        
-<span class="param-type">string</span>
-
-
-    </dd>
-</dl>
-
-    
-
-
-
-
-
-        
-            
-
-    
-
-    
-    <h4 class="name" id="begin"><span class="type-signature"></span>begin<span class="signature">(Discord, client, command, common, bot)</span><span class="type-signature"></span></h4>
-    
-
-    
-
-
-
-<div class="description">
-    Initialize this submodule.
-</div>
-
-
-
-
-
-
-
-
-
-    <h5>Parameters:</h5>
-    
-
-<table class="params">
-    <thead>
-    <tr>
-        
-        <th>Name</th>
-        
-
-        <th>Type</th>
-
-        
-
-        
-
-        <th class="last">Description</th>
-    </tr>
-    </thead>
-
-    <tbody>
-    
-
-        <tr>
-            
-                <td class="name"><code>Discord</code></td>
-            
-
-            <td class="type">
-            
-                
-<span class="param-type">Discord</span>
-
-
-            
-            </td>
-
-            
-
-            
-
-            <td class="description last">The Discord object for the API library.</td>
-        </tr>
-
-    
-
-        <tr>
-            
-                <td class="name"><code>client</code></td>
-            
-
-            <td class="type">
-            
-                
-<span class="param-type">Discord~Client</span>
-
-
-            
-            </td>
-
-            
-
-            
-
-            <td class="description last">The client that represents this bot.</td>
-        </tr>
-
-    
-
-        <tr>
-            
-                <td class="name"><code>command</code></td>
-            
-
-            <td class="type">
-            
-                
-<span class="param-type"><a href="Command.html">Command</a></span>
-
-
-            
-            </td>
-
-            
-
-            
-
-            <td class="description last">The command instance in which to
-register command listeners.</td>
-        </tr>
-
-    
-
-        <tr>
-            
-                <td class="name"><code>common</code></td>
-            
-
-            <td class="type">
-            
-                
-<span class="param-type"><a href="Common.html">Common</a></span>
-
-
-            
-            </td>
-
-            
-
-            
-
-            <td class="description last">Class storing common functions.</td>
-        </tr>
-
-    
-
-        <tr>
-            
-                <td class="name"><code>bot</code></td>
-            
-
-            <td class="type">
-            
-                
-<span class="param-type"><a href="SpikeyBot.html">SpikeyBot</a></span>
-
-
-            
-            </td>
-
-            
-
-            
-
-            <td class="description last">The parent SpikeyBot instance.</td>
-        </tr>
-
-    
-    </tbody>
-</table>
-
-
-
-
-
-
-<dl class="details">
-
-    
-
-    
-
-    
-    <dt class="inherited-from">Inherited From:</dt>
-    <dd class="inherited-from"><ul class="dummy"><li>
-        <a href="SubModule.html#begin">SubModule#begin</a>
-    </li></ul></dd>
-    
-
-    
-
-    
-
-    
-
-    
-
-    
-
-    
-
-    
-
-    
-
-    
-
-    
-    <dt class="tag-source">Source:</dt>
-    <dd class="tag-source"><ul class="dummy"><li>
-        <a href="subModule.js.html">subModule.js</a>, <a href="subModule.js.html#line118">line 118</a>
-    </li></ul></dd>
-    
-
-    
-
-    
-
-    
-</dl>
-
-
-
-
-
-
-
-
-
-
-
-
-
-
-
-
-
-
-        
-            
-
-    
-
-    
-    <h4 class="name" id="createGame"><span class="type-signature"></span>createGame<span class="signature">(id)</span><span class="type-signature"></span></h4>
-    
-
-    
-
-
-
-<div class="description">
-    Create a Hungry Games for a guild.
-</div>
-
-
-
-
-
-
-
-
-
-    <h5>Parameters:</h5>
-    
-
-<table class="params">
-    <thead>
-    <tr>
-        
-        <th>Name</th>
-        
-
-        <th>Type</th>
-
-        
-
-        
-
-        <th class="last">Description</th>
-    </tr>
-    </thead>
-
-    <tbody>
-    
-
-        <tr>
-            
-                <td class="name"><code>id</code></td>
-            
-
-            <td class="type">
-            
-                
-<span class="param-type">string</span>
-
-
-            
-            </td>
-
-            
-
-            
-
-            <td class="description last">The id of the guild to create the game in.</td>
-        </tr>
-
-    
-    </tbody>
-</table>
-
-
-
-
-
-
-<dl class="details">
-
-    
-
-    
-
-    
-
-    
-
-    
-
-    
-
-    
-
-    
-
-    
-
-    
-
-    
-
-    
-
-    
-    <dt class="tag-source">Source:</dt>
-    <dd class="tag-source"><ul class="dummy"><li>
-        <a href="hungryGames.js.html">hungryGames.js</a>, <a href="hungryGames.js.html#line1529">line 1529</a>
-    </li></ul></dd>
-    
-
-    
-
-    
-
-    
-</dl>
-
-
-
-
-
-
-
-
-
-
-
-
-
-
-
-
-
-
-        
-            
-
-    
-
-    
-    <h4 class="name" id="createNPC"><span class="type-signature"></span>createNPC<span class="signature">(gId, username, avatar, id)</span><span class="type-signature"> &rarr; (nullable) {string}</span></h4>
-    
-
-    
-
-
-
-<div class="description">
-    Create an NPC in a guild.
-</div>
-
-
-
-
-
-
-
-
-
-    <h5>Parameters:</h5>
-    
-
-<table class="params">
-    <thead>
-    <tr>
-        
-        <th>Name</th>
-        
-
-        <th>Type</th>
-
-        
-
-        
-
-        <th class="last">Description</th>
-    </tr>
-    </thead>
-
-    <tbody>
-    
-
-        <tr>
-            
-                <td class="name"><code>gId</code></td>
-            
-
-            <td class="type">
-            
-                
-<span class="param-type">string</span>
-|
-
-<span class="param-type">number</span>
-
-
-            
-            </td>
-
-            
-
-            
-
-            <td class="description last">The guild ID to add the NPC to.</td>
-        </tr>
-
-    
-
-        <tr>
-            
-                <td class="name"><code>username</code></td>
-            
-
-            <td class="type">
-            
-                
-<span class="param-type">string</span>
-
-
-            
-            </td>
-
-            
-
-            
-
-            <td class="description last">The name of the NPC.</td>
-        </tr>
-
-    
-
-        <tr>
-            
-                <td class="name"><code>avatar</code></td>
-            
-
-            <td class="type">
-            
-                
-<span class="param-type">string</span>
-
-
-            
-            </td>
-
-            
-
-            
-
-            <td class="description last">The URL path to the avatar. Must be valid URL to
-this server. (ex:
-https://www.spikeybot.com/avatars/NPCBBBADEF031F83638/avatar1.png)</td>
-        </tr>
-
-    
-
-        <tr>
-            
-                <td class="name"><code>id</code></td>
-            
-
-            <td class="type">
-            
-                
-<span class="param-type">string</span>
-
-
-            
-            </td>
-
-            
-
-            
-
-            <td class="description last">The NPC ID of this NPC. Must match the ID in the avatar
-URL.</td>
-        </tr>
-
-    
-    </tbody>
-</table>
-
-
-
-
-
-
-<dl class="details">
-
-    
-
-    
-
-    
-
-    
-
-    
-
-    
-
-    
-
-    
-
-    
-
-    
-
-    
-
-    
-
-    
-    <dt class="tag-source">Source:</dt>
-    <dd class="tag-source"><ul class="dummy"><li>
-        <a href="hungryGames.js.html">hungryGames.js</a>, <a href="hungryGames.js.html#line7589">line 7589</a>
-    </li></ul></dd>
-    
-
-    
-
-    
-
-    
-</dl>
-
-
-
-
-
-
-
-
-
-
-
-
-
-<h5>Returns:</h5>
-
-        
-<div class="param-desc">
-    Error message or null if no error.
-</div>
-
-
-
-<dl>
-    <dt>
-        Type
-    </dt>
-    <dd>
-        
-<span class="param-type">string</span>
-
-
-    </dd>
-</dl>
-
-    
-
-
-
-
-
-        
-            
-
-    
-
-    
-    <h4 class="name" id="createReactJoinMessage"><span class="type-signature"></span>createReactJoinMessage<span class="signature">(channel)</span><span class="type-signature"></span></h4>
-    
-
-    
-
-
-
-<div class="description">
-    Send a message with a reaction for users to click on. records message id
-and channel id in game data.
-</div>
-
-
-
-
-
-
-
-
-
-    <h5>Parameters:</h5>
-    
-
-<table class="params">
-    <thead>
-    <tr>
-        
-        <th>Name</th>
-        
-
-        <th>Type</th>
-
-        
-
-        
-
-        <th class="last">Description</th>
-    </tr>
-    </thead>
-
-    <tbody>
-    
-
-        <tr>
-            
-                <td class="name"><code>channel</code></td>
-            
-
-            <td class="type">
-            
-                
-<span class="param-type">Discord~TextChannel</span>
-|
-
-<span class="param-type">string</span>
-
-
-            
-            </td>
-
-            
-
-            
-
-            <td class="description last">The channel in the guild to
-send the message, or the ID of the channel.</td>
-        </tr>
-
-    
-    </tbody>
-</table>
-
-
-
-
-
-
-<dl class="details">
-
-    
-
-    
-
-    
-
-    
-
-    
-
-    
-
-    
-
-    
-
-    
-
-    
-
-    
-
-    
-
-    
-    <dt class="tag-source">Source:</dt>
-    <dd class="tag-source"><ul class="dummy"><li>
-        <a href="hungryGames.js.html">hungryGames.js</a>, <a href="hungryGames.js.html#line7952">line 7952</a>
-    </li></ul></dd>
-    
-
-    
-
-    
-
-    
-</dl>
-
-
-
-
-
-
-
-
-
-
-
-
-
-
-
-
-
-
-        
-            
-
-    
-
-    
-    <h4 class="name" id="debug"><span class="type-signature">(protected) </span>debug<span class="signature">(msg)</span><span class="type-signature"></span></h4>
-    
-
-    
-
-
-
-<div class="description">
-    Log using common.logDebug, but automatically set name.
-</div>
-
-
-
-
-
-
-
-
-
-    <h5>Parameters:</h5>
-    
-
-<table class="params">
-    <thead>
-    <tr>
-        
-        <th>Name</th>
-        
-
-        <th>Type</th>
-
-        
-
-        
-
-        <th class="last">Description</th>
-    </tr>
-    </thead>
-
-    <tbody>
-    
-
-        <tr>
-            
-                <td class="name"><code>msg</code></td>
-            
-
-            <td class="type">
-            
-                
-<span class="param-type">string</span>
-
-
-            
-            </td>
-
-            
-
-            
-
-            <td class="description last">The message to log.</td>
-        </tr>
-
-    
-    </tbody>
-</table>
-
-
-
-
-
-
-<dl class="details">
-
-    
-
-    
-
-    
-    <dt class="inherited-from">Inherited From:</dt>
-    <dd class="inherited-from"><ul class="dummy"><li>
-        <a href="SubModule.html#debug">SubModule#debug</a>
-    </li></ul></dd>
-    
-
-    
-
-    
-
-    
-
-    
-
-    
-
-    
-
-    
-
-    
-
-    
-
-    
-    <dt class="tag-source">Source:</dt>
-    <dd class="tag-source"><ul class="dummy"><li>
-        <a href="subModule.js.html">subModule.js</a>, <a href="subModule.js.html#line195">line 195</a>
-    </li></ul></dd>
-    
-
-    
-
-    
-
-    
-</dl>
-
-
-
-
-
-
-
-
-
-
-
-
-
-
-
-
-
-
-        
-            
-
-    
-
-    
-    <h4 class="name" id="editMajorEvent"><span class="type-signature"></span>editMajorEvent<span class="signature">(id, type, search, data, name<span class="signature-attributes">opt</span>, newName<span class="signature-attributes">opt</span>)</span><span class="type-signature"> &rarr; (nullable) {string}</span></h4>
-    
-
-    
-
-
-
-<div class="description">
-    Searches custom events for the given one, then edits it with the given
-data. If the data is null besides required data for finding the major
-event, the major event gets deleted. (Arena or Weapon events)
-</div>
-
-
-
-
-
-
-
-
-
-    <h5>Parameters:</h5>
-    
-
-<table class="params">
-    <thead>
-    <tr>
-        
-        <th>Name</th>
-        
-
-        <th>Type</th>
-
-        
-        <th>Attributes</th>
-        
-
-        
-
-        <th class="last">Description</th>
-    </tr>
-    </thead>
-
-    <tbody>
-    
-
-        <tr>
-            
-                <td class="name"><code>id</code></td>
-            
-
-            <td class="type">
-            
-                
-<span class="param-type">string</span>
-
-
-            
-            </td>
-
-            
-                <td class="attributes">
-                
-
-                
-
-                
-                </td>
-            
-
-            
-
-            <td class="description last">The id of the guild to remove the event from.</td>
-        </tr>
-
-    
-
-        <tr>
-            
-                <td class="name"><code>type</code></td>
-            
-
-            <td class="type">
-            
-                
-<span class="param-type">string</span>
-
-
-            
-            </td>
-
-            
-                <td class="attributes">
-                
-
-                
-
-                
-                </td>
-            
-
-            
-
-            <td class="description last">The type of event this is.</td>
-        </tr>
-
-    
-
-        <tr>
-            
-                <td class="name"><code>search</code></td>
-            
-
-            <td class="type">
-            
-                
-<span class="param-type"><a href="HungryGames-ArenaEvent.html">HungryGames~ArenaEvent</a></span>
-|
-
-<span class="param-type"><a href="HungryGames-WeaponEvent.html">HungryGames~WeaponEvent</a></span>
-
-
-            
-            </td>
-
-            
-                <td class="attributes">
-                
-
-                
-
-                
-                </td>
-            
-
-            
-
-            <td class="description last">The event
-data to use to search for.</td>
-        </tr>
-
-    
-
-        <tr>
-            
-                <td class="name"><code>data</code></td>
-            
-
-            <td class="type">
-            
-                
-<span class="param-type"><a href="HungryGames-ArenaEvent.html">HungryGames~ArenaEvent</a></span>
-|
-
-<span class="param-type"><a href="HungryGames-WeaponEvent.html">HungryGames~WeaponEvent</a></span>
-
-
-            
-            </td>
-
-            
-                <td class="attributes">
-                
-
-                
-
-                
-                </td>
-            
-
-            
-
-            <td class="description last">The event
-data to set the matched search to. If this is null, the event is deleted.</td>
-        </tr>
-
-    
-
-        <tr>
-            
-                <td class="name"><code>name</code></td>
-            
-
-            <td class="type">
-            
-                
-<span class="param-type">string</span>
-
-
-            
-            </td>
-
-            
-                <td class="attributes">
-                
-                    &lt;optional><br>
-                
-
-                
-
-                
-                </td>
-            
-
-            
-
-            <td class="description last">The name of the weapon to look for or the message of
-the arena event to edit.</td>
-        </tr>
-
-    
-
-        <tr>
-            
-                <td class="name"><code>newName</code></td>
-            
-
-            <td class="type">
-            
-                
-<span class="param-type">string</span>
-
-
-            
-            </td>
-
-            
-                <td class="attributes">
-                
-                    &lt;optional><br>
-                
-
-                
-
-                
-                </td>
-            
-
-            
-
-            <td class="description last">The new name of the weapon that was found with
-`name`.</td>
-        </tr>
-
-    
-    </tbody>
-</table>
-
-
-
-
-
-
-<dl class="details">
-
-    
-
-    
-
-    
-
-    
-
-    
-
-    
-
-    
-
-    
-
-    
-
-    
-
-    
-
-    
-
-    
-    <dt class="tag-source">Source:</dt>
-    <dd class="tag-source"><ul class="dummy"><li>
-        <a href="hungryGames.js.html">hungryGames.js</a>, <a href="hungryGames.js.html#line6387">line 6387</a>
-    </li></ul></dd>
-    
-
-    
-
-    
-
-    
-</dl>
-
-
-
-
-
-
-
-
-
-
-
-
-
-<h5>Returns:</h5>
-
-        
-<div class="param-desc">
-    Error message or null if no error.
-</div>
-
-
-
-<dl>
-    <dt>
-        Type
-    </dt>
-    <dd>
-        
-<span class="param-type">string</span>
-
-
-    </dd>
-</dl>
-
-    
-
-
-
-
-
-        
-            
-
-    
-
-    
-    <h4 class="name" id="editTeam"><span class="type-signature"></span>editTeam<span class="signature">(uId, gId, cmd, one, two)</span><span class="type-signature"> &rarr; (nullable) {string}</span></h4>
-    
-
-    
-
-
-
-<div class="description">
-    Allows editing teams. Entry for all team actions.
-</div>
-
-
-
-
-
-
-
-
-
-    <h5>Parameters:</h5>
-    
-
-<table class="params">
-    <thead>
-    <tr>
-        
-        <th>Name</th>
-        
-
-        <th>Type</th>
-
-        
-
-        
-
-        <th class="last">Description</th>
-    </tr>
-    </thead>
-
-    <tbody>
-    
-
-        <tr>
-            
-                <td class="name"><code>uId</code></td>
-            
-
-            <td class="type">
-            
-                
-<span class="param-type">string</span>
-
-
-            
-            </td>
-
-            
-
-            
-
-            <td class="description last">The id of the user is running the action.</td>
-        </tr>
-
-    
-
-        <tr>
-            
-                <td class="name"><code>gId</code></td>
-            
-
-            <td class="type">
-            
-                
-<span class="param-type">string</span>
-
-
-            
-            </td>
-
-            
-
-            
-
-            <td class="description last">The id of the guild to run this in.</td>
-        </tr>
-
-    
-
-        <tr>
-            
-                <td class="name"><code>cmd</code></td>
-            
-
-            <td class="type">
-            
-                
-<span class="param-type">string</span>
-
-
-            
-            </td>
-
-            
-
-            
-
-            <td class="description last">The command to run on the teams.</td>
-        </tr>
-
-    
-
-        <tr>
-            
-                <td class="name"><code>one</code></td>
-            
-
-            <td class="type">
-            
-                
-<span class="param-type">string</span>
-
-
-            
-            </td>
-
-            
-
-            
-
-            <td class="description last">The id of the user to swap, or the new name of the team
-if we're renaming a team.</td>
-        </tr>
-
-    
-
-        <tr>
-            
-                <td class="name"><code>two</code></td>
-            
-
-            <td class="type">
-            
-                
-<span class="param-type">string</span>
-
-
-            
-            </td>
-
-            
-
-            
-
-            <td class="description last">The id of the user to swap, or the team id if we're
-moving a player to a team.</td>
-        </tr>
-
-    
-    </tbody>
-</table>
-
-
-
-
-
-
-<dl class="details">
-
-    
-
-    
-
-    
-
-    
-
-    
-
-    
-
-    
-
-    
-
-    
-
-    
-
-    
-
-    
-
-    
-    <dt class="tag-source">Source:</dt>
-    <dd class="tag-source"><ul class="dummy"><li>
-        <a href="hungryGames.js.html">hungryGames.js</a>, <a href="hungryGames.js.html#line5719">line 5719</a>
-    </li></ul></dd>
-    
-
-    
-
-    
-
-    
-</dl>
-
-
-
-
-
-
-
-
-
-
-
-
-
-<h5>Returns:</h5>
-
-        
-<div class="param-desc">
-    Error message or null if no error.
-</div>
-
-
-
-<dl>
-    <dt>
-        Type
-    </dt>
-    <dd>
-        
-<span class="param-type">string</span>
-
-
-    </dd>
-</dl>
-
-    
-
-
-
-
-
-        
-            
-
-    
-
-    
-    <h4 class="name" id="end"><span class="type-signature"></span>end<span class="signature">()</span><span class="type-signature"></span></h4>
-    
-
-    
-
-
-
-<div class="description">
-    Trigger subModule to shutdown and get ready for process terminating.
-</div>
-
-
-
-
-
-
-
-
-
-
-
-
-
-<dl class="details">
-
-    
-
-    
-
-    
-    <dt class="inherited-from">Inherited From:</dt>
-    <dd class="inherited-from"><ul class="dummy"><li>
-        <a href="SubModule.html#end">SubModule#end</a>
-    </li></ul></dd>
-    
-
-    
-
-    
-
-    
-
-    
-
-    
-
-    
-
-    
-
-    
-
-    
-
-    
-    <dt class="tag-source">Source:</dt>
-    <dd class="tag-source"><ul class="dummy"><li>
-        <a href="subModule.js.html">subModule.js</a>, <a href="subModule.js.html#line173">line 173</a>
-    </li></ul></dd>
-    
-
-    
-
-    
-
-    
-</dl>
-
-
-
-
-
-
-
-
-
-
-
-
-
-
-
-
-
-
-        
-            
-
-    
-
-    
-    <h4 class="name" id="endGame"><span class="type-signature"></span>endGame<span class="signature">(uId, gId)</span><span class="type-signature"></span></h4>
-    
-
-    
-
-
-
-<div class="description">
-    End the games in the given guild as the given user.
-</div>
-
-
-
-
-
-
-
-
-
-    <h5>Parameters:</h5>
-    
-
-<table class="params">
-    <thead>
-    <tr>
-        
-        <th>Name</th>
-        
-
-        <th>Type</th>
-
-        
-
-        
-
-        <th class="last">Description</th>
-    </tr>
-    </thead>
-
-    <tbody>
-    
-
-        <tr>
-            
-                <td class="name"><code>uId</code></td>
-            
-
-            <td class="type">
-            
-                
-<span class="param-type">string</span>
-
-
-            
-            </td>
-
-            
-
-            
-
-            <td class="description last">The id of the user who trigged the games to end.</td>
-        </tr>
-
-    
-
-        <tr>
-            
-                <td class="name"><code>gId</code></td>
-            
-
-            <td class="type">
-            
-                
-<span class="param-type">string</span>
-
-
-            
-            </td>
-
-            
-
-            
-
-            <td class="description last">The id of the guild to end the games in.</td>
-        </tr>
-
-    
-    </tbody>
-</table>
-
-
-
-
-
-
-<dl class="details">
-
-    
-
-    
-
-    
-
-    
-
-    
-
-    
-
-    
-
-    
-
-    
-
-    
-
-    
-
-    
-
-    
-    <dt class="tag-source">Source:</dt>
-    <dd class="tag-source"><ul class="dummy"><li>
-        <a href="hungryGames.js.html">hungryGames.js</a>, <a href="hungryGames.js.html#line2238">line 2238</a>
-    </li></ul></dd>
-    
-
-    
-
-    
-
-    
-</dl>
-
-
-
-
-
-
-
-
-
-
-
-
-
-
-
-
-
-
-        
-            
-
-    
-
-    
-    <h4 class="name" id="endReactJoinMessage"><span class="type-signature"></span>endReactJoinMessage<span class="signature">(id, cb<span class="signature-attributes">opt</span>)</span><span class="type-signature"></span></h4>
-    
-
-    
-
-
-
-<div class="description">
-    End the reaction join and update the included users to only include those
-who reacted to the message.
-</div>
-
-
-
-
-
-
-
-
-
-    <h5>Parameters:</h5>
-    
-
-<table class="params">
-    <thead>
-    <tr>
-        
-        <th>Name</th>
-        
-
-        <th>Type</th>
-
-        
-        <th>Attributes</th>
-        
-
-        
-
-        <th class="last">Description</th>
-    </tr>
-    </thead>
-
-    <tbody>
-    
-
-        <tr>
-            
-                <td class="name"><code>id</code></td>
-            
-
-            <td class="type">
-            
-                
-<span class="param-type">string</span>
-
-
-            
-            </td>
-
-            
-                <td class="attributes">
-                
-
-                
-
-                
-                </td>
-            
-
-            
-
-            <td class="description last">The guild id of which to end the react join.</td>
-        </tr>
-
-    
-
-        <tr>
-            
-                <td class="name"><code>cb</code></td>
-            
-
-            <td class="type">
-            
-                
-<span class="param-type">function</span>
-
-
-            
-            </td>
-
-            
-                <td class="attributes">
-                
-                    &lt;optional><br>
-                
-
-                
-
-                
-                </td>
-            
-
-            
-
-            <td class="description last">Callback once this is complete. First parameter is a
-string if error, null otherwise, the second is a string with info if
-success or null otherwise.</td>
-        </tr>
-
-    
-    </tbody>
-</table>
-
-
-
-
-
-
-<dl class="details">
-
-    
-
-    
-
-    
-
-    
-
-    
-
-    
-
-    
-
-    
-
-    
-
-    
-
-    
-
-    
-
-    
-    <dt class="tag-source">Source:</dt>
-    <dd class="tag-source"><ul class="dummy"><li>
-        <a href="hungryGames.js.html">hungryGames.js</a>, <a href="hungryGames.js.html#line7982">line 7982</a>
-    </li></ul></dd>
-    
-
-    
-
-    
-
-    
-</dl>
-
-
-
-
-
-
-
-
-
-
-
-
-
-
-
-
-
-
-        
-            
-
-    
-
-    
-    <h4 class="name" id="error"><span class="type-signature">(protected) </span>error<span class="signature">(msg)</span><span class="type-signature"></span></h4>
-    
-
-    
-
-
-
-<div class="description">
-    Log using common.error, but automatically set name.
-</div>
-
-
-
-
-
-
-
-
-
-    <h5>Parameters:</h5>
-    
-
-<table class="params">
-    <thead>
-    <tr>
-        
-        <th>Name</th>
-        
-
-        <th>Type</th>
-
-        
-
-        
-
-        <th class="last">Description</th>
-    </tr>
-    </thead>
-
-    <tbody>
-    
-
-        <tr>
-            
-                <td class="name"><code>msg</code></td>
-            
-
-            <td class="type">
-            
-                
-<span class="param-type">string</span>
-
-
-            
-            </td>
-
-            
-
-            
-
-            <td class="description last">The message to log.</td>
-        </tr>
-
-    
-    </tbody>
-</table>
-
-
-
-
-
-
-<dl class="details">
-
-    
-
-    
-
-    
-    <dt class="inherited-from">Inherited From:</dt>
-    <dd class="inherited-from"><ul class="dummy"><li>
-        <a href="SubModule.html#error">SubModule#error</a>
-    </li></ul></dd>
-    
-
-    
-
-    
-
-    
-
-    
-
-    
-
-    
-
-    
-
-    
-
-    
-
-    
-    <dt class="tag-source">Source:</dt>
-    <dd class="tag-source"><ul class="dummy"><li>
-        <a href="subModule.js.html">subModule.js</a>, <a href="subModule.js.html#line213">line 213</a>
-    </li></ul></dd>
-    
-
-    
-
-    
-
-    
-</dl>
-
-
-
-
-
-
-
-
-
-
-
-
-
-
-
-
-
-
-        
-            
-
-    
-
-    
-    <h4 class="name" id="eventsEqual"><span class="type-signature"></span>eventsEqual<span class="signature">(e1, e2)</span><span class="type-signature"> &rarr; {boolean}</span></h4>
-    
-
-    
-
-
-
-<div class="description">
-    Checks if the two given events are equivalent.
-</div>
-
-
-
-
-
-
-
-
-
-    <h5>Parameters:</h5>
-    
-
-<table class="params">
-    <thead>
-    <tr>
-        
-        <th>Name</th>
-        
-
-        <th>Type</th>
-
-        
-
-        
-
-        <th class="last">Description</th>
-    </tr>
-    </thead>
-
-    <tbody>
-    
-
-        <tr>
-            
-                <td class="name"><code>e1</code></td>
-            
-
-            <td class="type">
-            
-                
-<span class="param-type"><a href="HungryGames-Event.html">HungryGames~Event</a></span>
-
-
-            
-            </td>
-
-            
-
-            
-
-            <td class="description last"></td>
-        </tr>
-
-    
-
-        <tr>
-            
-                <td class="name"><code>e2</code></td>
-            
-
-            <td class="type">
-            
-                
-<span class="param-type"><a href="HungryGames-Event.html">HungryGames~Event</a></span>
-
-
-            
-            </td>
-
-            
-
-            
-
-            <td class="description last"></td>
-        </tr>
-
-    
-    </tbody>
-</table>
-
-
-
-
-
-
-<dl class="details">
-
-    
-
-    
-
-    
-
-    
-
-    
-
-    
-
-    
-
-    
-
-    
-
-    
-
-    
-
-    
-
-    
-    <dt class="tag-source">Source:</dt>
-    <dd class="tag-source"><ul class="dummy"><li>
-        <a href="hungryGames.js.html">hungryGames.js</a>, <a href="hungryGames.js.html#line6612">line 6612</a>
-    </li></ul></dd>
-    
-
-    
-
-    
-
-    
-</dl>
-
-
-
-
-
-
-
-
-
-
-
-
-
-<h5>Returns:</h5>
-
-        
-
-
-<dl>
-    <dt>
-        Type
-    </dt>
-    <dd>
-        
-<span class="param-type">boolean</span>
-
-
-    </dd>
-</dl>
-
-    
-
-
-
-
-
-        
-            
-
-    
-
-    
-    <h4 class="name" id="excludeUsers"><span class="type-signature"></span>excludeUsers<span class="signature">(users, id)</span><span class="type-signature"> &rarr; {string}</span></h4>
-    
-
-    
-
-
-
-<div class="description">
-    Removes users from a games of a given guild.
-</div>
-
-
-
-
-
-
-
-
-
-    <h5>Parameters:</h5>
-    
-
-<table class="params">
-    <thead>
-    <tr>
-        
-        <th>Name</th>
-        
-
-        <th>Type</th>
-
-        
-
-        
-
-        <th class="last">Description</th>
-    </tr>
-    </thead>
-
-    <tbody>
-    
-
-        <tr>
-            
-                <td class="name"><code>users</code></td>
-            
-
-            <td class="type">
-            
-                
-<span class="param-type">string</span>
-|
-
-<span class="param-type">Array.&lt;string></span>
-|
-
-<span class="param-type">Array.&lt;Discord~User></span>
-
-
-            
-            </td>
-
-            
-
-            
-
-            <td class="description last">The users to exclude, or
-'everyone' to exclude everyone.</td>
-        </tr>
-
-    
-
-        <tr>
-            
-                <td class="name"><code>id</code></td>
-            
-
-            <td class="type">
-            
-                
-<span class="param-type">string</span>
-
-
-            
-            </td>
-
-            
-
-            
-
-            <td class="description last">The guild id to remove the users from.</td>
-        </tr>
-
-    
-    </tbody>
-</table>
-
-
-
-
-
-
-<dl class="details">
-
-    
-
-    
-
-    
-
-    
-
-    
-
-    
-
-    
-
-    
-
-    
-
-    
-
-    
-
-    
-
-    
-    <dt class="tag-source">Source:</dt>
-    <dd class="tag-source"><ul class="dummy"><li>
-        <a href="hungryGames.js.html">hungryGames.js</a>, <a href="hungryGames.js.html#line4905">line 4905</a>
-    </li></ul></dd>
-    
-
-    
-
-    
-
-    
-</dl>
-
-
-
-
-
-
-
-
-
-
-
-
-
-<h5>Returns:</h5>
-
-        
-<div class="param-desc">
-    A string with the outcomes of each user. May have
-multiple lines for a single user.
-</div>
-
-
-
-<dl>
-    <dt>
-        Type
-    </dt>
-    <dd>
-        
-<span class="param-type">string</span>
-
-
-    </dd>
-</dl>
-
-    
-
-
-
-
-
-        
-            
-
-    
-
-    
-    <h4 class="name" id="forcePlayerState"><span class="type-signature"></span>forcePlayerState<span class="signature">(id, list, state, text, persists<span class="signature-attributes">opt</span>)</span><span class="type-signature"> &rarr; {string}</span></h4>
-    
-
-    
-
-
-
-<div class="description">
-    Force a player to have a certain outcome in the current day being
-simulated, or the next day that will be simulated. This is acheived by
-adding a custom event in which the player will be affected after their
-normal event for the day.
-</div>
-
-
-
-
-
-
-
-
-
-    <h5>Parameters:</h5>
-    
-
-<table class="params">
-    <thead>
-    <tr>
-        
-        <th>Name</th>
-        
-
-        <th>Type</th>
-
-        
-        <th>Attributes</th>
-        
-
-        
-        <th>Default</th>
-        
-
-        <th class="last">Description</th>
-    </tr>
-    </thead>
-
-    <tbody>
-    
-
-        <tr>
-            
-                <td class="name"><code>id</code></td>
-            
-
-            <td class="type">
-            
-                
-<span class="param-type">string</span>
-
-
-            
-            </td>
-
-            
-                <td class="attributes">
-                
-
-                
-
-                
-                </td>
-            
-
-            
-                <td class="default">
-                
-                </td>
-            
-
-            <td class="description last">The guild ID in which the users will be affected.</td>
-        </tr>
-
-    
-
-        <tr>
-            
-                <td class="name"><code>list</code></td>
-            
-
-            <td class="type">
-            
-                
-<span class="param-type">Array.&lt;string></span>
-
-
-            
-            </td>
-
-            
-                <td class="attributes">
-                
-
-                
-
-                
-                </td>
-            
-
-            
-                <td class="default">
-                
-                </td>
-            
-
-            <td class="description last">The array of player IDs of which to affect.</td>
-        </tr>
-
-    
-
-        <tr>
-            
-                <td class="name"><code>state</code></td>
-            
-
-            <td class="type">
-            
-                
-<span class="param-type">string</span>
-
-
-            
-            </td>
-
-            
-                <td class="attributes">
-                
-
-                
-
-                
-                </td>
-            
-
-            
-                <td class="default">
-                
-                </td>
-            
-
-            <td class="description last">The outcome to force the players to have been
-victims of by the end of the simulated day. ("living", "dead", "wounded",
-or "thriving").</td>
-        </tr>
-
-    
-
-        <tr>
-            
-                <td class="name"><code>text</code></td>
-            
-
-            <td class="type">
-            
-                
-<span class="param-type">string</span>
-
-
-            
-            </td>
-
-            
-                <td class="attributes">
-                
-
-                
-
-                
-                </td>
-            
-
-            
-                <td class="default">
-                
-                </td>
-            
-
-            <td class="description last">Message to show when the user is affected.</td>
-        </tr>
-
-    
-
-        <tr>
-            
-                <td class="name"><code>persists</code></td>
-            
-
-            <td class="type">
-            
-                
-<span class="param-type">boolean</span>
-
-
-            
-            </td>
-
-            
-                <td class="attributes">
-                
-                    &lt;optional><br>
-                
-
-                
-
-                
-                </td>
-            
-
-            
-                <td class="default">
-                
-                    false
-                
-                </td>
-            
-
-            <td class="description last">Does this outcome persist to the end of
-the game, if false it only exists for the next day.</td>
-        </tr>
-
-    
-    </tbody>
-</table>
-
-
-
-
-
-
-<dl class="details">
-
-    
-
-    
-
-    
-
-    
-
-    
-
-    
-
-    
-
-    
-
-    
-
-    
-
-    
-
-    
-
-    
-    <dt class="tag-source">Source:</dt>
-    <dd class="tag-source"><ul class="dummy"><li>
-        <a href="hungryGames.js.html">hungryGames.js</a>, <a href="hungryGames.js.html#line8068">line 8068</a>
-    </li></ul></dd>
-    
-
-    
-
-    
-
-    
-</dl>
-
-
-
-
-
-
-
-
-
-
-
-
-
-<h5>Returns:</h5>
-
-        
-<div class="param-desc">
-    The output message to tell the user of the outcome of the
-operation.
-</div>
-
-
-
-<dl>
-    <dt>
-        Type
-    </dt>
-    <dd>
-        
-<span class="param-type">string</span>
-
-
-    </dd>
-</dl>
-
-    
-
-
-
-
-
-        
-            
-
-    
-
-    
-    <h4 class="name" id="getDefaultEvents"><span class="type-signature"></span>getDefaultEvents<span class="signature">()</span><span class="type-signature"> &rarr; {Object}</span></h4>
-    
-
-    
-
-
-
-<div class="description">
-    Returns an object storing all of the default events for the games.
-</div>
-
-
-
-
-
-
-
-
-
-
-
-
-
-<dl class="details">
-
-    
-
-    
-
-    
-
-    
-
-    
-
-    
-
-    
-
-    
-
-    
-
-    
-
-    
-
-    
-
-    
-    <dt class="tag-source">Source:</dt>
-    <dd class="tag-source"><ul class="dummy"><li>
-        <a href="hungryGames.js.html">hungryGames.js</a>, <a href="hungryGames.js.html#line1412">line 1412</a>
-    </li></ul></dd>
-    
-
-    
-
-    
-
-    
-</dl>
-
-
-
-
-
-
-
-
-
-
-
-
-
-<h5>Returns:</h5>
-
-        
-
-
-<dl>
-    <dt>
-        Type
-    </dt>
-    <dd>
-        
-<span class="param-type">Object</span>
-
-
-    </dd>
-</dl>
-
-    
-
-
-
-
-
-        
-            
-
-    
-
-    
-    <h4 class="name" id="getGame"><span class="type-signature"></span>getGame<span class="signature">(id)</span><span class="type-signature"> &rarr; (nullable) {<a href="HungryGames-GuildGame.html">HungryGames~GuildGame</a>}</span></h4>
-    
-
-    
-
-
-
-<div class="description">
-    Returns a reference to the current games object for a given guild.
-</div>
-
-
-
-
-
-
-
-
-
-    <h5>Parameters:</h5>
-    
-
-<table class="params">
-    <thead>
-    <tr>
-        
-        <th>Name</th>
-        
-
-        <th>Type</th>
-
-        
-
-        
-
-        <th class="last">Description</th>
-    </tr>
-    </thead>
-
-    <tbody>
-    
-
-        <tr>
-            
-                <td class="name"><code>id</code></td>
-            
-
-            <td class="type">
-            
-                
-<span class="param-type">string</span>
-
-
-            
-            </td>
-
-            
-
-            
-
-            <td class="description last">The guild id to get the data for.</td>
-        </tr>
-
-    
-    </tbody>
-</table>
-
-
-
-
-
-
-<dl class="details">
-
-    
-
-    
-
-    
-
-    
-
-    
-
-    
-
-    
-
-    
-
-    
-
-    
-
-    
-
-    
-
-    
-    <dt class="tag-source">Source:</dt>
-    <dd class="tag-source"><ul class="dummy"><li>
-        <a href="hungryGames.js.html">hungryGames.js</a>, <a href="hungryGames.js.html#line1135">line 1135</a>
-    </li></ul></dd>
-    
-
-    
-
-    
-
-    
-</dl>
-
-
-
-
-
-
-
-
-
-
-
-
-
-<h5>Returns:</h5>
-
-        
-<div class="param-desc">
-    The current object storing all data about
-game in a guild.
-</div>
-
-
-
-<dl>
-    <dt>
-        Type
-    </dt>
-    <dd>
-        
-<span class="param-type"><a href="HungryGames-GuildGame.html">HungryGames~GuildGame</a></span>
-
-
-    </dd>
-</dl>
-
-    
-
-
-
-
-
-        
-            
-
-    
-
-    
-    <h4 class="name" id="getNumSimulating"><span class="type-signature"></span>getNumSimulating<span class="signature">()</span><span class="type-signature"> &rarr; {number}</span></h4>
-    
-
-    
-
-
-
-<div class="description">
-    Returns the number of games that are currently being shown to users.
-</div>
-
-
-
-
-
-
-
-
-
-
-
-
-
-<dl class="details">
-
-    
-
-    
-
-    
-
-    
-
-    
-
-    
-
-    
-
-    
-
-    
-
-    
-
-    
-
-    
-
-    
-    <dt class="tag-source">Source:</dt>
-    <dd class="tag-source"><ul class="dummy"><li>
-        <a href="hungryGames.js.html">hungryGames.js</a>, <a href="hungryGames.js.html#line8148">line 8148</a>
-    </li></ul></dd>
-    
-
-    
-
-    
-
-    
-</dl>
-
-
-
-
-
-
-
-
-
-
-
-
-
-<h5>Returns:</h5>
-
-        
-<div class="param-desc">
-    Number of games simulating.
-</div>
-
-
-
-<dl>
-    <dt>
-        Type
-    </dt>
-    <dd>
-        
-<span class="param-type">number</span>
-
-
-    </dd>
-</dl>
-
-    
-
-
-
-
-
-        
-            
-
-    
-
-    
-    <h4 class="name" id="includeUsers"><span class="type-signature"></span>includeUsers<span class="signature">(users, id)</span><span class="type-signature"> &rarr; {string}</span></h4>
-    
-
-    
-
-
-
-<div class="description">
-    Adds a user back into the next game.
-</div>
-
-
-
-
-
-
-
-
-
-    <h5>Parameters:</h5>
-    
-
-<table class="params">
-    <thead>
-    <tr>
-        
-        <th>Name</th>
-        
-
-        <th>Type</th>
-
-        
-
-        
-
-        <th class="last">Description</th>
-    </tr>
-    </thead>
-
-    <tbody>
-    
-
-        <tr>
-            
-                <td class="name"><code>users</code></td>
-            
-
-            <td class="type">
-            
-                
-<span class="param-type">string</span>
-|
-
-<span class="param-type">Array.&lt;string></span>
-|
-
-<span class="param-type">Array.&lt;Discord~User></span>
-
-
-            
-            </td>
-
-            
-
-            
-
-            <td class="description last">The users to include,
-'everyone' to include all users, 'online' to include online users,
-'offline', 'idle', or 'dnd' for respective users.</td>
-        </tr>
-
-    
-
-        <tr>
-            
-                <td class="name"><code>id</code></td>
-            
-
-            <td class="type">
-            
-                
-<span class="param-type">string</span>
-
-
-            
-            </td>
-
-            
-
-            
-
-            <td class="description last">The guild id to add the users to.</td>
-        </tr>
-
-    
-    </tbody>
-</table>
-
-
-
-
-
-
-<dl class="details">
-
-    
-
-    
-
-    
-
-    
-
-    
-
-    
-
-    
-
-    
-
-    
-
-    
-
-    
-
-    
-
-    
-    <dt class="tag-source">Source:</dt>
-    <dd class="tag-source"><ul class="dummy"><li>
-        <a href="hungryGames.js.html">hungryGames.js</a>, <a href="hungryGames.js.html#line5101">line 5101</a>
-    </li></ul></dd>
-    
-
-    
-
-    
-
-    
-</dl>
-
-
-
-
-
-
-
-
-
-
-
-
-
-<h5>Returns:</h5>
-
-        
-<div class="param-desc">
-    A string with the outcomes of each user. May have
-multiple lines for a single user.
-</div>
-
-
-
-<dl>
-    <dt>
-        Type
-    </dt>
-    <dd>
-        
-<span class="param-type">string</span>
-
-
-    </dd>
-</dl>
-
-    
-
-
-
-
-
-        
-            
-
-    
-
-    
-    <h4 class="name" id="initialize"><span class="type-signature">(protected) </span>initialize<span class="signature">()</span><span class="type-signature"></span></h4>
-    
-
-    
-
-
-
-<div class="description">
-    The function called at the end of begin() for further initialization
-specific to the subModule. Must be defined before begin() is called.
-</div>
-
-
-
-
-
-
-
-
-
-
-
-
-
-<dl class="details">
-
-    
-
-    
-
-    
-
-    
-    <dt class="tag-overrides">Overrides:</dt>
-    <dd class="tag-overrides"><ul class="dummy"><li>
-        <a href="SubModule.html#initialize">SubModule#initialize</a>
-    </li></ul></dd>
-    
-
-    
-
-    
-
-    
-
-    
-
-    
-
-    
-
-    
-
-    
-
-    
-    <dt class="tag-source">Source:</dt>
-    <dd class="tag-source"><ul class="dummy"><li>
-        <a href="subModule.js.html">subModule.js</a>, <a href="subModule.js.html#line95">line 95</a>
-    </li></ul></dd>
-    
-
-    
-
-    
-
-    
-</dl>
-
-
-
-
-
-
-
-
-
-
-
-
-
-
-
-
-
-
-        
-            
-
-    
-
-    
-    <h4 class="name" id="log"><span class="type-signature">(protected) </span>log<span class="signature">(msg)</span><span class="type-signature"></span></h4>
-    
-
-    
-
-
-
-<div class="description">
-    Log using common.log, but automatically set name.
-</div>
-
-
-
-
-
-
-
-
-
-    <h5>Parameters:</h5>
-    
-
-<table class="params">
-    <thead>
-    <tr>
-        
-        <th>Name</th>
-        
-
-        <th>Type</th>
-
-        
-
-        
-
-        <th class="last">Description</th>
-    </tr>
-    </thead>
-
-    <tbody>
-    
-
-        <tr>
-            
-                <td class="name"><code>msg</code></td>
-            
-
-            <td class="type">
-            
-                
-<span class="param-type">string</span>
-
-
-            
-            </td>
-
-            
-
-            
-
-            <td class="description last">The message to log.</td>
-        </tr>
-
-    
-    </tbody>
-</table>
-
-
-
-
-
-
-<dl class="details">
-
-    
-
-    
-
-    
-    <dt class="inherited-from">Inherited From:</dt>
-    <dd class="inherited-from"><ul class="dummy"><li>
-        <a href="SubModule.html#log">SubModule#log</a>
-    </li></ul></dd>
-    
-
-    
-
-    
-
-    
-
-    
-
-    
-
-    
-
-    
-
-    
-
-    
-
-    
-    <dt class="tag-source">Source:</dt>
-    <dd class="tag-source"><ul class="dummy"><li>
-        <a href="subModule.js.html">subModule.js</a>, <a href="subModule.js.html#line186">line 186</a>
-    </li></ul></dd>
-    
-
-    
-
-    
-
-    
-</dl>
-
-
-
-
-
-
-
-
-
-
-
-
-
-
-
-
-
-
-        
-            
-
-    
-
-    
-    <h4 class="name" id="makeAndAddEvent"><span class="type-signature"></span>makeAndAddEvent<span class="signature">(id, type, message, numVictim, numAttacker, victimOutcome, attackerOutcome, victimKiller, attackerKiller, vWeapon, aWeapon)</span><span class="type-signature"> &rarr; (nullable) {string}</span></h4>
-    
-
-    
-
-
-
-<div class="description">
-    Creates an event and adds it to the custom events for the given guild.
-</div>
-
-
-
-
-
-
-
-
-
-    <h5>Parameters:</h5>
-    
-
-<table class="params">
-    <thead>
-    <tr>
-        
-        <th>Name</th>
-        
-
-        <th>Type</th>
-
-        
-
-        
-
-        <th class="last">Description</th>
-    </tr>
-    </thead>
-
-    <tbody>
-    
-
-        <tr>
-            
-                <td class="name"><code>id</code></td>
-            
-
-            <td class="type">
-            
-                
-<span class="param-type">string</span>
-
-
-            
-            </td>
-
-            
-
-            
-
-            <td class="description last">The guild id to add the event to.</td>
-        </tr>
-
-    
-
-        <tr>
-            
-                <td class="name"><code>type</code></td>
-            
-
-            <td class="type">
-            
-                
-<span class="param-type">string</span>
-
-
-            
-            </td>
-
-            
-
-            
-
-            <td class="description last">The type of event this is. Either 'player' or
-'bloodbath'.</td>
-        </tr>
-
-    
-
-        <tr>
-            
-                <td class="name"><code>message</code></td>
-            
-
-            <td class="type">
-            
-                
-<span class="param-type">string</span>
-
-
-            
-            </td>
-
-            
-
-            
-
-            <td class="description last">The event message.</td>
-        </tr>
-
-    
-
-        <tr>
-            
-                <td class="name"><code>numVictim</code></td>
-            
-
-            <td class="type">
-            
-                
-<span class="param-type">number</span>
-
-
-            
-            </td>
-
-            
-
-            
-
-            <td class="description last">The number of victims in the event.</td>
-        </tr>
-
-    
-
-        <tr>
-            
-                <td class="name"><code>numAttacker</code></td>
-            
-
-            <td class="type">
-            
-                
-<span class="param-type">number</span>
-
-
-            
-            </td>
-
-            
-
-            
-
-            <td class="description last">The number of attackers in the event.</td>
-        </tr>
-
-    
-
-        <tr>
-            
-                <td class="name"><code>victimOutcome</code></td>
-            
-
-            <td class="type">
-            
-                
-<span class="param-type">string</span>
-
-
-            
-            </td>
-
-            
-
-            
-
-            <td class="description last">The outcome of the victims due to this event.</td>
-        </tr>
-
-    
-
-        <tr>
-            
-                <td class="name"><code>attackerOutcome</code></td>
-            
-
-            <td class="type">
-            
-                
-<span class="param-type">string</span>
-
-
-            
-            </td>
-
-            
-
-            
-
-            <td class="description last">The outcome of the attackers due to this
-event.</td>
-        </tr>
-
-    
-
-        <tr>
-            
-                <td class="name"><code>victimKiller</code></td>
-            
-
-            <td class="type">
-            
-                
-<span class="param-type">boolean</span>
-
-
-            
-            </td>
-
-            
-
-            
-
-            <td class="description last">Do the victims kill anyone.</td>
-        </tr>
-
-    
-
-        <tr>
-            
-                <td class="name"><code>attackerKiller</code></td>
-            
-
-            <td class="type">
-            
-                
-<span class="param-type">boolean</span>
-
-
-            
-            </td>
-
-            
-
-            
-
-            <td class="description last">Do the attackers kill anyone.</td>
-        </tr>
-
-    
-
-        <tr>
-            
-                <td class="name"><code>vWeapon</code></td>
-            
-
-            <td class="type">
-            
-                
-<span class="param-type">Object</span>
-
-
-            
-            </td>
-
-            
-
-            
-
-            <td class="description last">The weapon information to
-give the victim.</td>
-        </tr>
-
-    
-
-        <tr>
-            
-                <td class="name"><code>aWeapon</code></td>
-            
-
-            <td class="type">
-            
-                
-<span class="param-type">Object</span>
-
-
-            
-            </td>
-
-            
-
-            
-
-            <td class="description last">The weapon information to
-give the attacker.</td>
-        </tr>
-
-    
-    </tbody>
-</table>
-
-
-
-
-
-
-<dl class="details">
-
-    
-
-    
-
-    
-
-    
-
-    
-
-    
-
-    
-
-    
-
-    
-
-    
-
-    
-
-    
-
-    
-    <dt class="tag-source">Source:</dt>
-    <dd class="tag-source"><ul class="dummy"><li>
-        <a href="hungryGames.js.html">hungryGames.js</a>, <a href="hungryGames.js.html#line6267">line 6267</a>
-    </li></ul></dd>
-    
-
-    
-
-    
-
-    
-</dl>
-
-
-
-
-
-
-
-
-
-
-
-
-
-<h5>Returns:</h5>
-
-        
-<div class="param-desc">
-    Error message or null if no error.
-</div>
-
-
-
-<dl>
-    <dt>
-        Type
-    </dt>
-    <dd>
-        
-<span class="param-type">string</span>
-
-
-    </dd>
-</dl>
-
-    
-
-
-
-
-
-        
-            
-
-    
-
-    
-    <h4 class="name" id="nextDay"><span class="type-signature"></span>nextDay<span class="signature">(uId, gId, cId)</span><span class="type-signature"></span></h4>
-    
-
-    
-
-
-
-<div class="description">
-    Start the next day of the game in the given channel and guild by the given
-user.
-</div>
-
-
-
-
-
-
-
-
-
-    <h5>Parameters:</h5>
-    
-
-<table class="params">
-    <thead>
-    <tr>
-        
-        <th>Name</th>
-        
-
-        <th>Type</th>
-
-        
-
-        
-
-        <th class="last">Description</th>
-    </tr>
-    </thead>
-
-    <tbody>
-    
-
-        <tr>
-            
-                <td class="name"><code>uId</code></td>
-            
-
-            <td class="type">
-            
-                
-<span class="param-type">string</span>
-
-
-            
-            </td>
-
-            
-
-            
-
-            <td class="description last">The id of the user who trigged autoplay to start.</td>
-        </tr>
-
-    
-
-        <tr>
-            
-                <td class="name"><code>gId</code></td>
-            
-
-            <td class="type">
-            
-                
-<span class="param-type">string</span>
-
-
-            
-            </td>
-
-            
-
-            
-
-            <td class="description last">The id of the guild to run autoplay in.</td>
-        </tr>
-
-    
-
-        <tr>
-            
-                <td class="name"><code>cId</code></td>
-            
-
-            <td class="type">
-            
-                
-<span class="param-type">string</span>
-
-
-            
-            </td>
-
-            
-
-            
-
-            <td class="description last">The id of the channel to run autoplay in.</td>
-        </tr>
-
-    
-    </tbody>
-</table>
-
-
-
-
-
-
-<dl class="details">
-
-    
-
-    
-
-    
-
-    
-
-    
-
-    
-
-    
-
-    
-
-    
-
-    
-
-    
-
-    
-
-    
-    <dt class="tag-source">Source:</dt>
-    <dd class="tag-source"><ul class="dummy"><li>
-        <a href="hungryGames.js.html">hungryGames.js</a>, <a href="hungryGames.js.html#line2424">line 2424</a>
-    </li></ul></dd>
-    
-
-    
-
-    
-
-    
-</dl>
-
-
-
-
-
-
-
-
-
-
-
-
-
-
-
-
-
-
-        
-            
-
-    
-
-    
-    <h4 class="name" id="on"><span class="type-signature"></span>on<span class="signature">(evt, handler)</span><span class="type-signature"></span></h4>
-    
-
-    
-
-
-
-<div class="description">
-    Register an event listener. Handlers are called in order they are
-registered. Earlier events can modify event data.
-</div>
-
-
-
-
-
-
-
-
-
-    <h5>Parameters:</h5>
-    
-
-<table class="params">
-    <thead>
-    <tr>
-        
-        <th>Name</th>
-        
-
-        <th>Type</th>
-
-        
-
-        
-
-        <th class="last">Description</th>
-    </tr>
-    </thead>
-
-    <tbody>
-    
-
-        <tr>
-            
-                <td class="name"><code>evt</code></td>
-            
-
-            <td class="type">
-            
-                
-<span class="param-type">string</span>
-
-
-            
-            </td>
-
-            
-
-            
-
-            <td class="description last">The name of the event to listen for.</td>
-        </tr>
-
-    
-
-        <tr>
-            
-                <td class="name"><code>handler</code></td>
-            
-
-            <td class="type">
-            
-                
-<span class="param-type">function</span>
-
-
-            
-            </td>
-
-            
-
-            
-
-            <td class="description last">The function to call when the event is fired.</td>
-        </tr>
-
-    
-    </tbody>
-</table>
-
-
-
-
-
-
-<dl class="details">
-
-    
-
-    
-
-    
-
-    
-
-    
-
-    
-
-    
-
-    
-
-    
-
-    
-
-    
-
-    
-
-    
-    <dt class="tag-source">Source:</dt>
-    <dd class="tag-source"><ul class="dummy"><li>
-        <a href="hungryGames.js.html">hungryGames.js</a>, <a href="hungryGames.js.html#line8491">line 8491</a>
-    </li></ul></dd>
-    
-
-    
-
-    
-
-    
-</dl>
-
-
-
-
-
-
-
-
-
-
-
-
-
-
-
-
-
-
-        
-            
-
-    
-
-    
-    <h4 class="name" id="pauseAutoplay"><span class="type-signature"></span>pauseAutoplay<span class="signature">(uId, gId)</span><span class="type-signature"></span></h4>
-    
-
-    
-
-
-
-<div class="description">
-    Pause autoplay in the given guild as the given user.
-</div>
-
-
-
-
-
-
-
-
-
-    <h5>Parameters:</h5>
-    
-
-<table class="params">
-    <thead>
-    <tr>
-        
-        <th>Name</th>
-        
-
-        <th>Type</th>
-
-        
-
-        
-
-        <th class="last">Description</th>
-    </tr>
-    </thead>
-
-    <tbody>
-    
-
-        <tr>
-            
-                <td class="name"><code>uId</code></td>
-            
-
-            <td class="type">
-            
-                
-<span class="param-type">string</span>
-
-
-            
-            </td>
-
-            
-
-            
-
-            <td class="description last">The id of the user who trigged autoplay to end.</td>
-        </tr>
-
-    
-
-        <tr>
-            
-                <td class="name"><code>gId</code></td>
-            
-
-            <td class="type">
-            
-                
-<span class="param-type">string</span>
-
-
-            
-            </td>
-
-            
-
-            
-
-            <td class="description last">The id of the guild to end autoplay.</td>
-        </tr>
-
-    
-    </tbody>
-</table>
-
-
-
-
-
-
-<dl class="details">
-
-    
-
-    
-
-    
-
-    
-
-    
-
-    
-
-    
-
-    
-
-    
-
-    
-
-    
-
-    
-
-    
-    <dt class="tag-source">Source:</dt>
-    <dd class="tag-source"><ul class="dummy"><li>
-        <a href="hungryGames.js.html">hungryGames.js</a>, <a href="hungryGames.js.html#line2248">line 2248</a>
-    </li></ul></dd>
-    
-
-    
-
-    
-
-    
-</dl>
-
-
-
-
-
-
-
-
-
-
-
-
-
-
-
-
-
-
-        
-            
-
-    
-
-    
-    <h4 class="name" id="pauseGame"><span class="type-signature"></span>pauseGame<span class="signature">(id)</span><span class="type-signature"> &rarr; {string}</span></h4>
-    
-
-    
-
-
-
-<div class="description">
-    Pause the game in by clearing the current interval.
-</div>
-
-
-
-
-
-
-
-
-
-    <h5>Parameters:</h5>
-    
-
-<table class="params">
-    <thead>
-    <tr>
-        
-        <th>Name</th>
-        
-
-        <th>Type</th>
-
-        
-
-        
-
-        <th class="last">Description</th>
-    </tr>
-    </thead>
-
-    <tbody>
-    
-
-        <tr>
-            
-                <td class="name"><code>id</code></td>
-            
-
-            <td class="type">
-            
-                
-<span class="param-type">string</span>
-
-
-            
-            </td>
-
-            
-
-            
-
-            <td class="description last">The id of the guild to pause in.</td>
-        </tr>
-
-    
-    </tbody>
-</table>
-
-
-
-
-
-
-<dl class="details">
-
-    
-
-    
-
-    
-
-    
-
-    
-
-    
-
-    
-
-    
-
-    
-
-    
-
-    
-
-    
-
-    
-    <dt class="tag-source">Source:</dt>
-    <dd class="tag-source"><ul class="dummy"><li>
-        <a href="hungryGames.js.html">hungryGames.js</a>, <a href="hungryGames.js.html#line2385">line 2385</a>
-    </li></ul></dd>
-    
-
-    
-
-    
-
-    
-</dl>
-
-
-
-
-
-
-
-
-
-
-
-
-
-<h5>Returns:</h5>
-
-        
-<div class="param-desc">
-    User information of the outcome of this command.
-</div>
-
-
-
-<dl>
-    <dt>
-        Type
-    </dt>
-    <dd>
-        
-<span class="param-type">string</span>
-
-
-    </dd>
-</dl>
-
-    
-
-
-
-
-
-        
-            
-
-    
-
-    
-    <h4 class="name" id="removeEvent"><span class="type-signature"></span>removeEvent<span class="signature">(id, type, event)</span><span class="type-signature"> &rarr; (nullable) {string}</span></h4>
-    
-
-    
-
-
-
-<div class="description">
-    Searches custom events for the given one, then removes it from the custom
-events. (Bloodbath or Player events)
-</div>
-
-
-
-
-
-
-
-
-
-    <h5>Parameters:</h5>
-    
-
-<table class="params">
-    <thead>
-    <tr>
-        
-        <th>Name</th>
-        
-
-        <th>Type</th>
-
-        
-
-        
-
-        <th class="last">Description</th>
-    </tr>
-    </thead>
-
-    <tbody>
-    
-
-        <tr>
-            
-                <td class="name"><code>id</code></td>
-            
-
-            <td class="type">
-            
-                
-<span class="param-type">string</span>
-
-
-            
-            </td>
-
-            
-
-            
-
-            <td class="description last">The id of the guild to remove the event from.</td>
-        </tr>
-
-    
-
-        <tr>
-            
-                <td class="name"><code>type</code></td>
-            
-
-            <td class="type">
-            
-                
-<span class="param-type">string</span>
-
-
-            
-            </td>
-
-            
-
-            
-
-            <td class="description last">The type of event this is.</td>
-        </tr>
-
-    
-
-        <tr>
-            
-                <td class="name"><code>event</code></td>
-            
-
-            <td class="type">
-            
-                
-<span class="param-type"><a href="HungryGames-Event.html">HungryGames~Event</a></span>
-
-
-            
-            </td>
-
-            
-
-            
-
-            <td class="description last">The event to search for.</td>
-        </tr>
-
-    
-    </tbody>
-</table>
-
-
-
-
-
-
-<dl class="details">
-
-    
-
-    
-
-    
-
-    
-
-    
-
-    
-
-    
-
-    
-
-    
-
-    
-
-    
-
-    
-
-    
-    <dt class="tag-source">Source:</dt>
-    <dd class="tag-source"><ul class="dummy"><li>
-        <a href="hungryGames.js.html">hungryGames.js</a>, <a href="hungryGames.js.html#line6477">line 6477</a>
-    </li></ul></dd>
-    
-
-    
-
-    
-
-    
-</dl>
-
-
-
-
-
-
-
-
-
-
-
-
-
-<h5>Returns:</h5>
-
-        
-<div class="param-desc">
-    Error message or null if no error.
-</div>
-
-
-
-<dl>
-    <dt>
-        Type
-    </dt>
-    <dd>
-        
-<span class="param-type">string</span>
-
-
-    </dd>
-</dl>
-
-    
-
-
-
-
-
-        
-            
-
-    
-
-    
-    <h4 class="name" id="removeListener"><span class="type-signature"></span>removeListener<span class="signature">(evt, handler)</span><span class="type-signature"></span></h4>
-    
-
-    
-
-
-
-<div class="description">
-    Remove an event listener;
-</div>
-
-
-
-
-
-
-
-
-
-    <h5>Parameters:</h5>
-    
-
-<table class="params">
-    <thead>
-    <tr>
-        
-        <th>Name</th>
-        
-
-        <th>Type</th>
-
-        
-
-        
-
-        <th class="last">Description</th>
-    </tr>
-    </thead>
-
-    <tbody>
-    
-
-        <tr>
-            
-                <td class="name"><code>evt</code></td>
-            
-
-            <td class="type">
-            
-                
-<span class="param-type">string</span>
-
-
-            
-            </td>
-
-            
-
-            
-
-            <td class="description last">The name of the event that was being listened for.</td>
-        </tr>
-
-    
-
-        <tr>
-            
-                <td class="name"><code>handler</code></td>
-            
-
-            <td class="type">
-            
-                
-<span class="param-type">function</span>
-
-
-            
-            </td>
-
-            
-
-            
-
-            <td class="description last">The currently registered handler.</td>
-        </tr>
-
-    
-    </tbody>
-</table>
-
-
-
-
-
-
-<dl class="details">
-
-    
-
-    
-
-    
-
-    
-
-    
-
-    
-
-    
-
-    
-
-    
-
-    
-
-    
-
-    
-
-    
-    <dt class="tag-source">Source:</dt>
-    <dd class="tag-source"><ul class="dummy"><li>
-        <a href="hungryGames.js.html">hungryGames.js</a>, <a href="hungryGames.js.html#line8502">line 8502</a>
-    </li></ul></dd>
-    
-
-    
-
-    
-
-    
-</dl>
-
-
-
-
-
-
-
-
-
-
-
-
-
-
-
-
-
-
-        
-            
-
-    
-
-    
-    <h4 class="name" id="removeNPC"><span class="type-signature"></span>removeNPC<span class="signature">(gId, npc)</span><span class="type-signature"> &rarr; {string|Discord~MessageEmbed}</span></h4>
-    
-
-    
-
-
-
-<div class="description">
-    Delete an NPC from a guild.
-</div>
-
-
-
-
-
-
-
-
-
-    <h5>Parameters:</h5>
-    
-
-<table class="params">
-    <thead>
-    <tr>
-        
-        <th>Name</th>
-        
-
-        <th>Type</th>
-
-        
-
-        
-
-        <th class="last">Description</th>
-    </tr>
-    </thead>
-
-    <tbody>
-    
-
-        <tr>
-            
-                <td class="name"><code>gId</code></td>
-            
-
-            <td class="type">
-            
-                
-<span class="param-type">string</span>
-
-
-            
-            </td>
-
-            
-
-            
-
-            <td class="description last">Guild id of which to remove npc.</td>
-        </tr>
-
-    
-
-        <tr>
-            
-                <td class="name"><code>npc</code></td>
-            
-
-            <td class="type">
-            
-                
-<span class="param-type">string</span>
-
-
-            
-            </td>
-
-            
-
-            
-
-            <td class="description last">ID of npc to delete.</td>
-        </tr>
-
-    
-    </tbody>
-</table>
-
-
-
-
-
-
-<dl class="details">
-
-    
-
-    
-
-    
-
-    
-
-    
-
-    
-
-    
-
-    
-
-    
-
-    
-
-    
-
-    
-
-    
-    <dt class="tag-source">Source:</dt>
-    <dd class="tag-source"><ul class="dummy"><li>
-        <a href="hungryGames.js.html">hungryGames.js</a>, <a href="hungryGames.js.html#line7669">line 7669</a>
-    </li></ul></dd>
-    
-
-    
-
-    
-
-    
-</dl>
-
-
-
-
-
-
-
-
-
-
-
-
-
-<h5>Returns:</h5>
-
-        
-<div class="param-desc">
-    String if error, MessageEmbed to send
-if success.
-</div>
-
-
-
-<dl>
-    <dt>
-        Type
-    </dt>
-    <dd>
-        
-<span class="param-type">string</span>
-|
-
-<span class="param-type">Discord~MessageEmbed</span>
-
-
-    </dd>
-</dl>
-
-    
-
-
-
-
-
-        
-            
-
-    
-
-    
-    <h4 class="name" id="renameGame"><span class="type-signature"></span>renameGame<span class="signature">(id, name)</span><span class="type-signature"> &rarr; {boolean}</span></h4>
-    
-
-    
-
-
-
-<div class="description">
-    Rename the guild's game to the given custom name.
-</div>
-
-
-
-
-
-
-
-
-
-    <h5>Parameters:</h5>
-    
-
-<table class="params">
-    <thead>
-    <tr>
-        
-        <th>Name</th>
-        
-
-        <th>Type</th>
-
-        
-
-        
-
-        <th class="last">Description</th>
-    </tr>
-    </thead>
-
-    <tbody>
-    
-
-        <tr>
-            
-                <td class="name"><code>id</code></td>
-            
-
-            <td class="type">
-            
-                
-<span class="param-type">string</span>
-|
-
-<span class="param-type">number</span>
-
-
-            
-            </td>
-
-            
-
-            
-
-            <td class="description last">The guild id of which to change the game's name.</td>
-        </tr>
-
-    
-
-        <tr>
-            
-                <td class="name"><code>name</code></td>
-            
-
-            <td class="type">
-            
-                
-<span class="param-type">string</span>
-
-
-            
-            </td>
-
-            
-
-            
-
-            <td class="description last">The custom name to change to. Must be 100 characters
-or fewer.</td>
-        </tr>
-
-    
-    </tbody>
-</table>
-
-
-
-
-
-
-<dl class="details">
-
-    
-
-    
-
-    
-
-    
-
-    
-
-    
-
-    
-
-    
-
-    
-
-    
-
-    
-
-    
-
-    
-    <dt class="tag-source">Source:</dt>
-    <dd class="tag-source"><ul class="dummy"><li>
-        <a href="hungryGames.js.html">hungryGames.js</a>, <a href="hungryGames.js.html#line7885">line 7885</a>
-    </li></ul></dd>
-    
-
-    
-
-    
-
-    
-</dl>
-
-
-
-
-
-
-
-
-
-
-
-
-
-<h5>Returns:</h5>
-
-        
-<div class="param-desc">
-    True if successful, false if failed. Failure is probably
-due to a game not existing or the name being longer than 100 characters.
-</div>
-
-
-
-<dl>
-    <dt>
-        Type
-    </dt>
-    <dd>
-        
-<span class="param-type">boolean</span>
-
-
-    </dd>
-</dl>
-
-    
-
-
-
-
-
-        
-            
-
-    
-
-    
-    <h4 class="name" id="resetGame"><span class="type-signature"></span>resetGame<span class="signature">(id, command)</span><span class="type-signature"> &rarr; {string}</span></h4>
-    
-
-    
-
-
-
-<div class="description">
-    Reset the specified category of data from a game.
-</div>
-
-
-
-
-
-
-
-
-
-    <h5>Parameters:</h5>
-    
-
-<table class="params">
-    <thead>
-    <tr>
-        
-        <th>Name</th>
-        
-
-        <th>Type</th>
-
-        
-
-        
-
-        <th class="last">Description</th>
-    </tr>
-    </thead>
-
-    <tbody>
-    
-
-        <tr>
-            
-                <td class="name"><code>id</code></td>
-            
-
-            <td class="type">
-            
-                
-<span class="param-type">string</span>
-
-
-            
-            </td>
-
-            
-
-            
-
-            <td class="description last">The id of the guild to modify.</td>
-        </tr>
-
-    
-
-        <tr>
-            
-                <td class="name"><code>command</code></td>
-            
-
-            <td class="type">
-            
-                
-<span class="param-type">string</span>
-
-
-            
-            </td>
-
-            
-
-            
-
-            <td class="description last">The category of data to reset.</td>
-        </tr>
-
-    
-    </tbody>
-</table>
-
-
-
-
-
-
-<dl class="details">
-
-    
-
-    
-
-    
-
-    
-
-    
-
-    
-
-    
-
-    
-
-    
-
-    
-
-    
-
-    
-
-    
-    <dt class="tag-source">Source:</dt>
-    <dd class="tag-source"><ul class="dummy"><li>
-        <a href="hungryGames.js.html">hungryGames.js</a>, <a href="hungryGames.js.html#line1861">line 1861</a>
-    </li></ul></dd>
-    
-
-    
-
-    
-
-    
-</dl>
-
-
-
-
-
-
-
-
-
-
-
-
-
-<h5>Returns:</h5>
-
-        
-<div class="param-desc">
-    The message explaining what happened.
-</div>
-
-
-
-<dl>
-    <dt>
-        Type
-    </dt>
-    <dd>
-        
-<span class="param-type">string</span>
-
-
-    </dd>
-</dl>
-
-    
-
-
-
-
-
-        
-            
-
-    
-
-    
-    <h4 class="name" id="save"><span class="type-signature"></span>save<span class="signature">(opt<span class="signature-attributes">opt</span>)</span><span class="type-signature"></span></h4>
-    
-
-    
-
-
-
-<div class="description">
-    Saves all data to files necessary for saving current state.
-</div>
-
-
-
-
-
-
-
-
-
-    <h5>Parameters:</h5>
-    
-
-<table class="params">
-    <thead>
-    <tr>
-        
-        <th>Name</th>
-        
-
-        <th>Type</th>
-
-        
-        <th>Attributes</th>
-        
-
-        
-        <th>Default</th>
-        
-
-        <th class="last">Description</th>
-    </tr>
-    </thead>
-
-    <tbody>
-    
-
-        <tr>
-            
-                <td class="name"><code>opt</code></td>
-            
-
-            <td class="type">
-            
-                
-<span class="param-type">string</span>
-
-
-            
-            </td>
-
-            
-                <td class="attributes">
-                
-                    &lt;optional><br>
-                
-
-                
-
-                
-                </td>
-            
-
-            
-                <td class="default">
-                
-                    'sync'
-                
-                </td>
-            
-
-            <td class="description last">Can be 'async', otherwise defaults to
-synchronous.</td>
-        </tr>
-
-    
-    </tbody>
-</table>
-
-
-
-
-
-
-<dl class="details">
-
-    
-
-    
-
-    
-
-    
-    <dt class="tag-overrides">Overrides:</dt>
-    <dd class="tag-overrides"><ul class="dummy"><li>
-        <a href="SubModule.html#save">SubModule#save</a>
-    </li></ul></dd>
-    
-
-    
-
-    
-
-    
-
-    
-
-    
-
-    
-
-    
-
-    
-
-    
-    <dt class="tag-source">Source:</dt>
-    <dd class="tag-source"><ul class="dummy"><li>
-        <a href="subModule.js.html">subModule.js</a>, <a href="subModule.js.html#line232">line 232</a>
-    </li></ul></dd>
-    
-
-    
-
-    
-
-    
-</dl>
-
-
-
-
-
-
-
-
-
-
-
-
-
-
-
-
-
-
-        
-            
-
-    
-
-    
-    <h4 class="name" id="setOption"><span class="type-signature"></span>setOption<span class="signature">(id, option<span class="signature-attributes">nullable</span>, value, text<span class="signature-attributes">opt</span>)</span><span class="type-signature"> &rarr; {string}</span></h4>
-    
-
-    
-
-
-
-<div class="description">
-    Change an option to a value for the given guild.
-</div>
-
-
-
-
-
-
-
-
-
-    <h5>Parameters:</h5>
-    
-
-<table class="params">
-    <thead>
-    <tr>
-        
-        <th>Name</th>
-        
-
-        <th>Type</th>
-
-        
-        <th>Attributes</th>
-        
-
-        
-        <th>Default</th>
-        
-
-        <th class="last">Description</th>
-    </tr>
-    </thead>
-
-    <tbody>
-    
-
-        <tr>
-            
-                <td class="name"><code>id</code></td>
-            
-
-            <td class="type">
-            
-                
-<span class="param-type">string</span>
-
-
-            
-            </td>
-
-            
-                <td class="attributes">
-                
-
-                
-
-                
-                </td>
-            
-
-            
-                <td class="default">
-                
-                </td>
-            
-
-            <td class="description last">The guild id to change the option in.</td>
-        </tr>
-
-    
-
-        <tr>
-            
-                <td class="name"><code>option</code></td>
-            
-
-            <td class="type">
-            
-                
-<span class="param-type">string</span>
-
-
-            
-            </td>
-
-            
-                <td class="attributes">
-                
-
-                
-                    &lt;nullable><br>
-                
-
-                
-                </td>
-            
-
-            
-                <td class="default">
-                
-                </td>
-            
-
-            <td class="description last">The option key to change.</td>
-        </tr>
-
-    
-
-        <tr>
-            
-                <td class="name"><code>value</code></td>
-            
-
-            <td class="type">
-            
-                
-<span class="param-type">string</span>
-|
-
-<span class="param-type">boolean</span>
-|
-
-<span class="param-type">number</span>
-
-
-            
-            </td>
-
-            
-                <td class="attributes">
-                
-
-                
-
-                
-                </td>
-            
-
-            
-                <td class="default">
-                
-                </td>
-            
-
-            <td class="description last">The value to change the option to.</td>
-        </tr>
-
-    
-
-        <tr>
-            
-                <td class="name"><code>text</code></td>
-            
-
-            <td class="type">
-            
-                
-<span class="param-type">string</span>
-
-
-            
-            </td>
-
-            
-                <td class="attributes">
-                
-                    &lt;optional><br>
-                
-
-                
-
-                
-                </td>
-            
-
-            
-                <td class="default">
-                
-                    ''
-                
-                </td>
-            
-
-            <td class="description last">The original message sent without the command
-prefix in the case we are changing the value of an object and require all
-user inputted data.</td>
-        </tr>
-
-    
-    </tbody>
-</table>
-
-
-
-
-
-
-<dl class="details">
-
-    
-
-    
-
-    
-
-    
-
-    
-
-    
-
-    
-
-    
-
-    
-
-    
-
-    
-
-    
-
-    
-    <dt class="tag-source">Source:</dt>
-    <dd class="tag-source"><ul class="dummy"><li>
-        <a href="hungryGames.js.html">hungryGames.js</a>, <a href="hungryGames.js.html#line5414">line 5414</a>
-    </li></ul></dd>
-    
-
-    
-
-    
-
-    
-</dl>
-
-
-
-
-
-
-
-
-
-
-
-
-
-<h5>Returns:</h5>
-
-        
-<div class="param-desc">
-    A message saying what happened, or null if we should show
-the user the list of options instead.
-</div>
-
-
-
-<dl>
-    <dt>
-        Type
-    </dt>
-    <dd>
-        
-<span class="param-type">string</span>
-
-
-    </dd>
-</dl>
-
-    
-
-
-
-
-
-        
-            
-
-    
-
-    
-    <h4 class="name" id="shutdown"><span class="type-signature">(protected) </span>shutdown<span class="signature">()</span><span class="type-signature"></span></h4>
-    
-
-    
-
-
-
-<div class="description">
-    Shutdown and disable this submodule. Removes all event listeners.
-</div>
-
-
-
-
-
-
-
-
-
-
-
-
-
-<dl class="details">
-
-    
-
-    
-
-    
-
-    
-    <dt class="tag-overrides">Overrides:</dt>
-    <dd class="tag-overrides"><ul class="dummy"><li>
-        <a href="SubModule.html#shutdown">SubModule#shutdown</a>
-    </li></ul></dd>
-    
-
-    
-
-    
-
-    
-
-    
-
-    
-
-    
-
-    
-
-    
-
-    
-    <dt class="tag-source">Source:</dt>
-    <dd class="tag-source"><ul class="dummy"><li>
-        <a href="subModule.js.html">subModule.js</a>, <a href="subModule.js.html#line223">line 223</a>
-    </li></ul></dd>
-    
-
-    
-
-    
-
-    
-</dl>
-
-
-
-
-
-
-
-
-
-
-
-
-
-
-
-
-
-
-        
-            
-
-    
-
-    
-    <h4 class="name" id="startAutoplay"><span class="type-signature"></span>startAutoplay<span class="signature">(uId, gId, cId)</span><span class="type-signature"></span></h4>
-    
-
-    
-
-
-
-<div class="description">
-    Start autoplay in the given channel and guild by the given user.
-</div>
-
-
-
-
-
-
-
-
-
-    <h5>Parameters:</h5>
-    
-
-<table class="params">
-    <thead>
-    <tr>
-        
-        <th>Name</th>
-        
-
-        <th>Type</th>
-
-        
-
-        
-
-        <th class="last">Description</th>
-    </tr>
-    </thead>
-
-    <tbody>
-    
-
-        <tr>
-            
-                <td class="name"><code>uId</code></td>
-            
-
-            <td class="type">
-            
-                
-<span class="param-type">string</span>
-
-
-            
-            </td>
-
-            
-
-            
-
-            <td class="description last">The id of the user who trigged autoplay to start.</td>
-        </tr>
-
-    
-
-        <tr>
-            
-                <td class="name"><code>gId</code></td>
-            
-
-            <td class="type">
-            
-                
-<span class="param-type">string</span>
-
-
-            
-            </td>
-
-            
-
-            
-
-            <td class="description last">The id of the guild to run autoplay in.</td>
-        </tr>
-
-    
-
-        <tr>
-            
-                <td class="name"><code>cId</code></td>
-            
-
-            <td class="type">
-            
-                
-<span class="param-type">string</span>
-
-
-            
-            </td>
-
-            
-
-            
-
-            <td class="description last">The id of the channel to run autoplay in.</td>
-        </tr>
-
-    
-    </tbody>
-</table>
-
-
-
-
-
-
-<dl class="details">
-
-    
-
-    
-
-    
-
-    
-
-    
-
-    
-
-    
-
-    
-
-    
-
-    
-
-    
-
-    
-
-    
-    <dt class="tag-source">Source:</dt>
-    <dd class="tag-source"><ul class="dummy"><li>
-        <a href="hungryGames.js.html">hungryGames.js</a>, <a href="hungryGames.js.html#line2228">line 2228</a>
-    </li></ul></dd>
-    
-
-    
-
-    
-
-    
-</dl>
-
-
-
-
-
-
-
-
-
-
-
-
-
-
-
-
-
-
-        
-            
-
-    
-
-    
-    <h4 class="name" id="startGame"><span class="type-signature"></span>startGame<span class="signature">(uId, gId, cId)</span><span class="type-signature"></span></h4>
-    
-
-    
-
-
-
-<div class="description">
-    Start the games in the given channel and guild by the given user.
-</div>
-
-
-
-
-
-
-
-
-
-    <h5>Parameters:</h5>
-    
-
-<table class="params">
-    <thead>
-    <tr>
-        
-        <th>Name</th>
-        
-
-        <th>Type</th>
-
-        
-
-        
-
-        <th class="last">Description</th>
-    </tr>
-    </thead>
-
-    <tbody>
-    
-
-        <tr>
-            
-                <td class="name"><code>uId</code></td>
-            
-
-            <td class="type">
-            
-                
-<span class="param-type">string</span>
-
-
-            
-            </td>
-
-            
-
-            
-
-            <td class="description last">The id of the user who trigged the games to start.</td>
-        </tr>
-
-    
-
-        <tr>
-            
-                <td class="name"><code>gId</code></td>
-            
-
-            <td class="type">
-            
-                
-<span class="param-type">string</span>
-
-
-            
-            </td>
-
-            
-
-            
-
-            <td class="description last">The id of the guild to run the games in.</td>
-        </tr>
-
-    
-
-        <tr>
-            
-                <td class="name"><code>cId</code></td>
-            
-
-            <td class="type">
-            
-                
-<span class="param-type">string</span>
-
-
-            
-            </td>
-
-            
-
-            
-
-            <td class="description last">The id of the channel to run the games in.</td>
-        </tr>
-
-    
-    </tbody>
-</table>
-
-
-
-
-
-
-<dl class="details">
-
-    
-
-    
-
-    
-
-    
-
-    
-
-    
-
-    
-
-    
-
-    
-
-    
-
-    
-
-    
-
-    
-    <dt class="tag-source">Source:</dt>
-    <dd class="tag-source"><ul class="dummy"><li>
-        <a href="hungryGames.js.html">hungryGames.js</a>, <a href="hungryGames.js.html#line2217">line 2217</a>
-    </li></ul></dd>
-    
-
-    
-
-    
-
-    
-</dl>
-
-
-
-
-
-
-
-
-
-
-
-
-
-
-
-
-
-
-        
-            
-
-    
-
-    
-    <h4 class="name" id="toggleEvent"><span class="type-signature"></span>toggleEvent<span class="signature">(id, type, subCat<span class="signature-attributes">nullable</span>, event, value<span class="signature-attributes">opt</span>)</span><span class="type-signature"> &rarr; (nullable) {string}</span></h4>
-    
-
-    
-
-
-
-<div class="description">
-    Enable or disable an event without deleting it completely.
-</div>
-
-
-
-
-
-
-
-
-
-    <h5>Parameters:</h5>
-    
-
-<table class="params">
-    <thead>
-    <tr>
-        
-        <th>Name</th>
-        
-
-        <th>Type</th>
-
-        
-        <th>Attributes</th>
-        
-
-        
-
-        <th class="last">Description</th>
-    </tr>
-    </thead>
-
-    <tbody>
-    
-
-        <tr>
-            
-                <td class="name"><code>id</code></td>
-            
-
-            <td class="type">
-            
-                
-<span class="param-type">number</span>
-|
-
-<span class="param-type">string</span>
-
-
-            
-            </td>
-
-            
-                <td class="attributes">
-                
-
-                
-
-                
-                </td>
-            
-
-            
-
-            <td class="description last">The guild id that the event shall be toggled in.</td>
-        </tr>
-
-    
-
-        <tr>
-            
-                <td class="name"><code>type</code></td>
-            
-
-            <td class="type">
-            
-                
-<span class="param-type">string</span>
-
-
-            
-            </td>
-
-            
-                <td class="attributes">
-                
-
-                
-
-                
-                </td>
-            
-
-            
-
-            <td class="description last">The type of event. 'bloodbath', 'player', 'weapon', or
-'arena'</td>
-        </tr>
-
-    
-
-        <tr>
-            
-                <td class="name"><code>subCat</code></td>
-            
-
-            <td class="type">
-            
-                
-<span class="param-type">string</span>
-
-
-            
-            </td>
-
-            
-                <td class="attributes">
-                
-
-                
-                    &lt;nullable><br>
-                
-
-                
-                </td>
-            
-
-            
-
-            <td class="description last">The sub-category name of the event if there is one
-(Such as the weapon name, or arena event message).</td>
-        </tr>
-
-    
-
-        <tr>
-            
-                <td class="name"><code>event</code></td>
-            
-
-            <td class="type">
-            
-                
-<span class="param-type"><a href="HungryGames-Event.html">HungryGames~Event</a></span>
-|
-
-<span class="param-type"><a href="HungryGames-ArenaEvent.html">HungryGames~ArenaEvent</a></span>
-|
-
-<span class="param-type"><a href="HungryGames-WeaponEvent.html">HungryGames~WeaponEvent</a></span>
-
-
-            
-            </td>
-
-            
-                <td class="attributes">
-                
-
-                
-
-                
-                </td>
-            
-
-            
-
-            <td class="description last">The event to toggle.</td>
-        </tr>
-
-    
-
-        <tr>
-            
-                <td class="name"><code>value</code></td>
-            
-
-            <td class="type">
-            
-                
-<span class="param-type">boolean</span>
-
-
-            
-            </td>
-
-            
-                <td class="attributes">
-                
-                    &lt;optional><br>
-                
-
-                
-
-                
-                </td>
-            
-
-            
-
-            <td class="description last">Set enabled to a value instead of toggling.</td>
-        </tr>
-
-    
-    </tbody>
-</table>
-
-
-
-
-
-
-<dl class="details">
-
-    
-
-    
-
-    
-
-    
-
-    
-
-    
-
-    
-
-    
-
-    
-
-    
-
-    
-
-    
-
-    
-    <dt class="tag-source">Source:</dt>
-    <dd class="tag-source"><ul class="dummy"><li>
-        <a href="hungryGames.js.html">hungryGames.js</a>, <a href="hungryGames.js.html#line6520">line 6520</a>
-    </li></ul></dd>
-    
-
-    
-
-    
-
-    
-</dl>
-
-
-
-
-
-
-
-
-
-
-
-
-
-<h5>Returns:</h5>
-
-        
-<div class="param-desc">
-    Error message or null if no error.
-</div>
-
-
-
-<dl>
-    <dt>
-        Type
-    </dt>
-    <dd>
-        
-<span class="param-type">string</span>
-
-
-    </dd>
-</dl>
-
-    
-
-
-
-
-
-        
-            
-
-    
-
-    
-    <h4 class="name" id="unloadable"><span class="type-signature"></span>unloadable<span class="signature">()</span><span class="type-signature"> &rarr; {boolean}</span></h4>
-    
-
-    
-
-
-
-<div class="description">
-    Check if this module is in a state that is ready to be unloaded. If false
-is returned, this module should not be unloaded and doing such may risk
-putting the module into an uncontrollable state.
-</div>
-
-
-
-
-
-
-
-
-
-
-
-
-
-<dl class="details">
-
-    
-
-    
-
-    
-
-    
-    <dt class="tag-overrides">Overrides:</dt>
-    <dd class="tag-overrides"><ul class="dummy"><li>
-        <a href="SubModule.html#unloadable">SubModule#unloadable</a>
-    </li></ul></dd>
-    
-
-    
-
-    
-
-    
-
-    
-
-    
-
-    
-
-    
-
-    
-
-    
-    <dt class="tag-source">Source:</dt>
-    <dd class="tag-source"><ul class="dummy"><li>
-        <a href="subModule.js.html">subModule.js</a>, <a href="subModule.js.html#line243">line 243</a>
-    </li></ul></dd>
-    
-
-    
-
-    
-
-    
-</dl>
-
-
-
-
-
-
-
-
-
-
-
-
-
-<h5>Returns:</h5>
-
-        
-<div class="param-desc">
-    True if can be unloaded, false if cannot.
-</div>
-
-
-
-<dl>
-    <dt>
-        Type
-    </dt>
-    <dd>
-        
-<span class="param-type">boolean</span>
-
-
-    </dd>
-</dl>
-
-    
-
-
-
-
-
-        
-            
-
-    
-
-    
-    <h4 class="name" id="warn"><span class="type-signature">(protected) </span>warn<span class="signature">(msg)</span><span class="type-signature"></span></h4>
-    
-
-    
-
-
-
-<div class="description">
-    Log using common.logWarning, but automatically set name.
-</div>
-
-
-
-
-
-
-
-
-
-    <h5>Parameters:</h5>
-    
-
-<table class="params">
-    <thead>
-    <tr>
-        
-        <th>Name</th>
-        
-
-        <th>Type</th>
-
-        
-
-        
-
-        <th class="last">Description</th>
-    </tr>
-    </thead>
-
-    <tbody>
-    
-
-        <tr>
-            
-                <td class="name"><code>msg</code></td>
-            
-
-            <td class="type">
-            
-                
-<span class="param-type">string</span>
-
-
-            
-            </td>
-
-            
-
-            
-
-            <td class="description last">The message to log.</td>
-        </tr>
-
-    
-    </tbody>
-</table>
-
-
-
-
-
-
-<dl class="details">
-
-    
-
-    
-
-    
-    <dt class="inherited-from">Inherited From:</dt>
-    <dd class="inherited-from"><ul class="dummy"><li>
-        <a href="SubModule.html#warn">SubModule#warn</a>
-    </li></ul></dd>
-    
-
-    
-
-    
-
-    
-
-    
-
-    
-
-    
-
-    
-
-    
-
-    
-
-    
-    <dt class="tag-source">Source:</dt>
-    <dd class="tag-source"><ul class="dummy"><li>
-        <a href="subModule.js.html">subModule.js</a>, <a href="subModule.js.html#line204">line 204</a>
-    </li></ul></dd>
-    
-
-    
-
-    
-
-    
-</dl>
-
-
-
-
-
-
-
-
-
-
-
-
-
-
-
-
-
-
-        
-            
-
-    
-
-    
-    <h4 class="name" id="~calcColNum"><span class="type-signature">(private, inner) </span>calcColNum<span class="signature">(numCols, statusList)</span><span class="type-signature"> &rarr; {number}</span></h4>
-    
-
-    
-
-
-
-<div class="description">
-    Calculates the number of columns for the given player list. Assumes maximum
-character count of 1024 per section. The number of columns also becomes
-limited to 5, because we will run into the embed total character limit of
-6000 if we add any more.
-[Discord API Docs](
-https://discordapp.com/developers/docs/resources/channel#embed-limits)
-</div>
-
-
-
-
-
-
-
-
-
-    <h5>Parameters:</h5>
-    
-
-<table class="params">
-    <thead>
-    <tr>
-        
-        <th>Name</th>
-        
-
-        <th>Type</th>
-
-        
-
-        
-
-        <th class="last">Description</th>
-    </tr>
-    </thead>
-
-    <tbody>
-    
-
-        <tr>
-            
-                <td class="name"><code>numCols</code></td>
-            
-
-            <td class="type">
-            
-                
-<span class="param-type">number</span>
-
-
-            
-            </td>
-
-            
-
-            
-
-            <td class="description last">Minimum number of columns.</td>
-        </tr>
-
-    
-
-        <tr>
-            
-                <td class="name"><code>statusList</code></td>
-            
-
-            <td class="type">
-            
-                
-<span class="param-type">Array.&lt;string></span>
-
-
-            
-            </td>
-
-            
-
-            
-
-            <td class="description last">List of text to check.</td>
-        </tr>
-
-    
-    </tbody>
-</table>
-
-
-
-
-
-
-<dl class="details">
-
-    
-
-    
-
-    
-
-    
-
-    
-
-    
-
-    
-
-    
-
-    
-
-    
-
-    
-
-    
-
-    
-    <dt class="tag-source">Source:</dt>
-    <dd class="tag-source"><ul class="dummy"><li>
-        <a href="hungryGames.js.html">hungryGames.js</a>, <a href="hungryGames.js.html#line8302">line 8302</a>
-    </li></ul></dd>
-    
-
-    
-
-    
-
-    
-</dl>
-
-
-
-
-
-
-
-
-
-
-
-
-
-<h5>Returns:</h5>
-
-        
-<div class="param-desc">
-    Number of columns the data shall be formatted as.
-</div>
-
-
-
-<dl>
-    <dt>
-        Type
-    </dt>
-    <dd>
-        
-<span class="param-type">number</span>
-
-
-    </dd>
-</dl>
-
-    
-
-
-
-
-
-        
-            
-
-    
-
-    
-    <h4 class="name" id="~changeObjectValue"><span class="type-signature">(private, inner) </span>changeObjectValue<span class="signature">(obj, defaultObj, option, value, values, id, range<span class="signature-attributes">opt</span>)</span><span class="type-signature"> &rarr; {string}</span></h4>
-    
-
-    
-
-
-
-<div class="description">
-    Recurse through an object to change a certain child value based off a given
-array of words.
-</div>
-
-
-
-
-
-
-
-
-
-    <h5>Parameters:</h5>
-    
-
-<table class="params">
-    <thead>
-    <tr>
-        
-        <th>Name</th>
-        
-
-        <th>Type</th>
-
-        
-        <th>Attributes</th>
-        
-
-        
-
-        <th class="last">Description</th>
-    </tr>
-    </thead>
-
-    <tbody>
-    
-
-        <tr>
-            
-                <td class="name"><code>obj</code></td>
-            
-
-            <td class="type">
-            
-                
-<span class="param-type">HungryGames~GuildGame.options</span>
-
-
-            
-            </td>
-
-            
-                <td class="attributes">
-                
-
-                
-
-                
-                </td>
-            
-
-            
-
-            <td class="description last">The object with the values to
-change.</td>
-        </tr>
-
-    
-
-        <tr>
-            
-                <td class="name"><code>defaultObj</code></td>
-            
-
-            <td class="type">
-            
-                
-<span class="param-type"><a href="HungryGames.html#~defaultOptions">HungryGames~defaultOptions</a></span>
-
-
-            
-            </td>
-
-            
-                <td class="attributes">
-                
-
-                
-
-                
-                </td>
-            
-
-            
-
-            <td class="description last">The default template object
-to base changes off of.</td>
-        </tr>
-
-    
-
-        <tr>
-            
-                <td class="name"><code>option</code></td>
-            
-
-            <td class="type">
-            
-                
-<span class="param-type">string</span>
-
-
-            
-            </td>
-
-            
-                <td class="attributes">
-                
-
-                
-
-                
-                </td>
-            
-
-            
-
-            <td class="description last">The first value to check.</td>
-        </tr>
-
-    
-
-        <tr>
-            
-                <td class="name"><code>value</code></td>
-            
-
-            <td class="type">
-            
-                
-<span class="param-type">number</span>
-|
-
-<span class="param-type">boolean</span>
-|
-
-<span class="param-type">string</span>
-
-
-            
-            </td>
-
-            
-                <td class="attributes">
-                
-
-                
-
-                
-                </td>
-            
-
-            
-
-            <td class="description last">The value to change to, or the next
-option key to check if we have not found an end to a branch yet.</td>
-        </tr>
-
-    
-
-        <tr>
-            
-                <td class="name"><code>values</code></td>
-            
-
-            <td class="type">
-            
-                
-<span class="param-type">Array.&lt;(string|boolean|number)></span>
-
-
-            
-            </td>
-
-            
-                <td class="attributes">
-                
-
-                
-
-                
-                </td>
-            
-
-            
-
-            <td class="description last">All keys leading to the final
-value, as well as the final value.</td>
-        </tr>
-
-    
-
-        <tr>
-            
-                <td class="name"><code>id</code></td>
-            
-
-            <td class="type">
-            
-                
-<span class="param-type">string</span>
-
-
-            
-            </td>
-
-            
-                <td class="attributes">
-                
-
-                
-
-                
-                </td>
-            
-
-            
-
-            <td class="description last">The id of the guild this was triggered for.</td>
-        </tr>
-
-    
-
-        <tr>
-            
-                <td class="name"><code>range</code></td>
-            
-
-            <td class="type">
-            
-                
-<span class="param-type">Object</span>
-
-
-            
-            </td>
-
-            
-                <td class="attributes">
-                
-                    &lt;optional><br>
-                
-
-                
-
-                
-                </td>
-            
-
-            
-
-            <td class="description last">Allowable range for values that
-are numbers.</td>
-        </tr>
-
-    
-    </tbody>
-</table>
-
-
-
-
-
-
-<dl class="details">
-
-    
-
-    
-
-    
-
-    
-
-    
-
-    
-
-    
-
-    
-
-    
-
-    
-
-    
-
-    
-
-    
-    <dt class="tag-source">Source:</dt>
-    <dd class="tag-source"><ul class="dummy"><li>
-        <a href="hungryGames.js.html">hungryGames.js</a>, <a href="hungryGames.js.html#line5452">line 5452</a>
-    </li></ul></dd>
-    
-
-    
-
-    
-
-    
-</dl>
-
-
-
-
-
-
-
-
-
-
-
-
-
-<h5>Returns:</h5>
-
-        
-<div class="param-desc">
-    Message saying what happened. Can be an error message.
-</div>
-
-
-
-<dl>
-    <dt>
-        Type
-    </dt>
-    <dd>
-        
-<span class="param-type">string</span>
-
-
-    </dd>
-</dl>
-
-    
-
-
-
-
-
-        
-            
-
-    
-
-    
-    <h4 class="name" id="~commandHeal"><span class="type-signature">(private, inner) </span>commandHeal<span class="signature">(msg, id)</span><span class="type-signature"></span></h4>
-    
-
-    
-
-
-
-<div class="description">
-    Allows the game creator to heal or revive a player in the game.
-</div>
-
-
-
-
-
-
-
-
-
-    <h5>Parameters:</h5>
-    
-
-<table class="params">
-    <thead>
-    <tr>
-        
-        <th>Name</th>
-        
-
-        <th>Type</th>
-
-        
-
-        
-
-        <th class="last">Description</th>
-    </tr>
-    </thead>
-
-    <tbody>
-    
-
-        <tr>
-            
-                <td class="name"><code>msg</code></td>
-            
-
-            <td class="type">
-            
-                
-<span class="param-type">Discord~Message</span>
-
-
-            
-            </td>
-
-            
-
-            
-
-            <td class="description last">The message that lead to this being called.</td>
-        </tr>
-
-    
-
-        <tr>
-            
-                <td class="name"><code>id</code></td>
-            
-
-            <td class="type">
-            
-                
-<span class="param-type">string</span>
-
-
-            
-            </td>
-
-            
-
-            
-
-            <td class="description last">The id of the guild this was triggered from.</td>
-        </tr>
-
-    
-    </tbody>
-</table>
-
-
-
-
-
-
-<dl class="details">
-
-    
-
-    
-
-    
-
-    
-
-    
-
-    
-
-    
-
-    
-
-    
-
-    
-
-    
-
-    
-
-    
-    <dt class="tag-source">Source:</dt>
-    <dd class="tag-source"><ul class="dummy"><li>
-        <a href="hungryGames.js.html">hungryGames.js</a>, <a href="hungryGames.js.html#line7823">line 7823</a>
-    </li></ul></dd>
-    
-
-    
-
-    
-
-    
-</dl>
-
-
-
-
-
-
-
-
-
-
-
-
-
-
-
-
-
-
-        
-            
-
-    
-
-    
-    <h4 class="name" id="~commandKill"><span class="type-signature">(private, inner) </span>commandKill<span class="signature">(msg, id)</span><span class="type-signature"></span></h4>
-    
-
-    
-
-
-
-<div class="description">
-    Allows the game creator to kill a player in the game.
-</div>
-
-
-
-
-
-
-
-
-
-    <h5>Parameters:</h5>
-    
-
-<table class="params">
-    <thead>
-    <tr>
-        
-        <th>Name</th>
-        
-
-        <th>Type</th>
-
-        
-
-        
-
-        <th class="last">Description</th>
-    </tr>
-    </thead>
-
-    <tbody>
-    
-
-        <tr>
-            
-                <td class="name"><code>msg</code></td>
-            
-
-            <td class="type">
-            
-                
-<span class="param-type">Discord~Message</span>
-
-
-            
-            </td>
-
-            
-
-            
-
-            <td class="description last">The message that lead to this being called.</td>
-        </tr>
-
-    
-
-        <tr>
-            
-                <td class="name"><code>id</code></td>
-            
-
-            <td class="type">
-            
-                
-<span class="param-type">string</span>
-
-
-            
-            </td>
-
-            
-
-            
-
-            <td class="description last">The id of the guild this was triggered from.</td>
-        </tr>
-
-    
-    </tbody>
-</table>
-
-
-
-
-
-
-<dl class="details">
-
-    
-
-    
-
-    
-
-    
-
-    
-
-    
-
-    
-
-    
-
-    
-
-    
-
-    
-
-    
-
-    
-    <dt class="tag-source">Source:</dt>
-    <dd class="tag-source"><ul class="dummy"><li>
-        <a href="hungryGames.js.html">hungryGames.js</a>, <a href="hungryGames.js.html#line7793">line 7793</a>
-    </li></ul></dd>
-    
-
-    
-
-    
-
-    
-</dl>
-
-
-
-
-
-
-
-
-
-
-
-
-
-
-
-
-
-
-        
-            
-
-    
-
-    
-    <h4 class="name" id="~commandMakeMeLose"><span class="type-signature">(private, inner) </span>commandMakeMeLose<span class="signature">(msg)</span><span class="type-signature"></span></h4>
-    
-
-    
-
-
-
-<div class="description">
-    Tell a user their chances of losing have not increased.
-</div>
-
-
-
-
-
-
-
-
-
-    <h5>Parameters:</h5>
-    
-
-<table class="params">
-    <thead>
-    <tr>
-        
-        <th>Name</th>
-        
-
-        <th>Type</th>
-
-        
-
-        
-
-        <th class="last">Description</th>
-    </tr>
-    </thead>
-
-    <tbody>
-    
-
-        <tr>
-            
-                <td class="name"><code>msg</code></td>
-            
-
-            <td class="type">
-            
-                
-<span class="param-type">Discord~Message</span>
-
-
-            
-            </td>
-
-            
-
-            
-
-            <td class="description last">Message that triggered command.</td>
-        </tr>
-
-    
-    </tbody>
-</table>
-
-
-
-
-
-
-<dl class="details">
-
-    
-
-    
-
-    
-
-    
-
-    
-
-    
-
-    
-
-    
-
-    
-
-    
-
-    
-
-    
-
-    
-    <dt class="tag-source">Source:</dt>
-    <dd class="tag-source"><ul class="dummy"><li>
-        <a href="hungryGames.js.html">hungryGames.js</a>, <a href="hungryGames.js.html#line1262">line 1262</a>
-    </li></ul></dd>
-    
-
-    
-
-    
-
-    
-</dl>
-
-
-
-
-
-
-
-<h5>Listens to Events:</h5>
-<ul>
-    <li>Command#event:hg makemelose</li>
-</ul>
-
-
-
-
-
-
-
-
-
-
-
-
-        
-            
-
-    
-
-    
-    <h4 class="name" id="~commandMakeMeWin"><span class="type-signature">(private, inner) </span>commandMakeMeWin<span class="signature">(msg)</span><span class="type-signature"></span></h4>
-    
-
-    
-
-
-
-<div class="description">
-    Tell a user their chances of winning have not increased.
-</div>
-
-
-
-
-
-
-
-
-
-    <h5>Parameters:</h5>
-    
-
-<table class="params">
-    <thead>
-    <tr>
-        
-        <th>Name</th>
-        
-
-        <th>Type</th>
-
-        
-
-        
-
-        <th class="last">Description</th>
-    </tr>
-    </thead>
-
-    <tbody>
-    
-
-        <tr>
-            
-                <td class="name"><code>msg</code></td>
-            
-
-            <td class="type">
-            
-                
-<span class="param-type">Discord~Message</span>
-
-
-            
-            </td>
-
-            
-
-            
-
-            <td class="description last">Message that triggered command.</td>
-        </tr>
-
-    
-    </tbody>
-</table>
-
-
-
-
-
-
-<dl class="details">
-
-    
-
-    
-
-    
-
-    
-
-    
-
-    
-
-    
-
-    
-
-    
-
-    
-
-    
-
-    
-
-    
-    <dt class="tag-source">Source:</dt>
-    <dd class="tag-source"><ul class="dummy"><li>
-        <a href="hungryGames.js.html">hungryGames.js</a>, <a href="hungryGames.js.html#line1250">line 1250</a>
-    </li></ul></dd>
-    
-
-    
-
-    
-
-    
-</dl>
-
-
-
-
-
-
-
-<h5>Listens to Events:</h5>
-<ul>
-    <li>Command#event:hg makemelose</li>
-</ul>
-
-
-
-
-
-
-
-
-
-
-
-
-        
-            
-
-    
-
-    
-    <h4 class="name" id="~commandReactJoin"><span class="type-signature">(private, inner) </span>commandReactJoin<span class="signature">(msg, id)</span><span class="type-signature"></span></h4>
-    
-
-    
-
-
-
-<div class="description">
-    Start or stop allowing users to enter in to a game by clicking on a
-reaction to a message.
-</div>
-
-
-
-
-
-
-
-
-
-    <h5>Parameters:</h5>
-    
-
-<table class="params">
-    <thead>
-    <tr>
-        
-        <th>Name</th>
-        
-
-        <th>Type</th>
-
-        
-
-        
-
-        <th class="last">Description</th>
-    </tr>
-    </thead>
-
-    <tbody>
-    
-
-        <tr>
-            
-                <td class="name"><code>msg</code></td>
-            
-
-            <td class="type">
-            
-                
-<span class="param-type">Discord~Message</span>
-
-
-            
-            </td>
-
-            
-
-            
-
-            <td class="description last">The message that lead to this being called.</td>
-        </tr>
-
-    
-
-        <tr>
-            
-                <td class="name"><code>id</code></td>
-            
-
-            <td class="type">
-            
-                
-<span class="param-type">string</span>
-
-
-            
-            </td>
-
-            
-
-            
-
-            <td class="description last">The id of the guild this was triggered from.</td>
-        </tr>
-
-    
-    </tbody>
-</table>
-
-
-
-
-
-
-<dl class="details">
-
-    
-
-    
-
-    
-
-    
-
-    
-
-    
-
-    
-
-    
-
-    
-
-    
-
-    
-
-    
-
-    
-    <dt class="tag-source">Source:</dt>
-    <dd class="tag-source"><ul class="dummy"><li>
-        <a href="hungryGames.js.html">hungryGames.js</a>, <a href="hungryGames.js.html#line7926">line 7926</a>
-    </li></ul></dd>
-    
-
-    
-
-    
-
-    
-</dl>
-
-
-
-
-
-
-
-
-
-
-
-
-
-
-
-
-
-
-        
-            
-
-    
-
-    
-    <h4 class="name" id="~commandRename"><span class="type-signature">(private, inner) </span>commandRename<span class="signature">(msg, id)</span><span class="type-signature"></span></h4>
-    
-
-    
-
-
-
-<div class="description">
-    Rename a guild's game to a custom name.
-</div>
-
-
-
-
-
-
-
-
-
-    <h5>Parameters:</h5>
-    
-
-<table class="params">
-    <thead>
-    <tr>
-        
-        <th>Name</th>
-        
-
-        <th>Type</th>
-
-        
-
-        
-
-        <th class="last">Description</th>
-    </tr>
-    </thead>
-
-    <tbody>
-    
-
-        <tr>
-            
-                <td class="name"><code>msg</code></td>
-            
-
-            <td class="type">
-            
-                
-<span class="param-type">Discord~Message</span>
-
-
-            
-            </td>
-
-            
-
-            
-
-            <td class="description last">The message that lead to this being called.</td>
-        </tr>
-
-    
-
-        <tr>
-            
-                <td class="name"><code>id</code></td>
-            
-
-            <td class="type">
-            
-                
-<span class="param-type">string</span>
-
-
-            
-            </td>
-
-            
-
-            
-
-            <td class="description last">The id of the guild this was triggered from.</td>
-        </tr>
-
-    
-    </tbody>
-</table>
-
-
-
-
-
-
-<dl class="details">
-
-    
-
-    
-
-    
-
-    
-
-    
-
-    
-
-    
-
-    
-
-    
-
-    
-
-    
-
-    
-
-    
-    <dt class="tag-source">Source:</dt>
-    <dd class="tag-source"><ul class="dummy"><li>
-        <a href="hungryGames.js.html">hungryGames.js</a>, <a href="hungryGames.js.html#line7902">line 7902</a>
-    </li></ul></dd>
-    
-
-    
-
-    
-
-    
-</dl>
-
-
-
-
-
-
-
-
-
-
-
-
-
-
-
-
-
-
-        
-            
-
-    
-
-    
-    <h4 class="name" id="~commandRig"><span class="type-signature">(private, inner) </span>commandRig<span class="signature">(msg, id)</span><span class="type-signature"></span></h4>
-    
-
-    
-
-
-
-<div class="description">
-    Replies to the user with an image saying "rigged". That is all.
-</div>
-
-
-
-
-
-
-
-
-
-    <h5>Parameters:</h5>
-    
-
-<table class="params">
-    <thead>
-    <tr>
-        
-        <th>Name</th>
-        
-
-        <th>Type</th>
-
-        
-
-        
-
-        <th class="last">Description</th>
-    </tr>
-    </thead>
-
-    <tbody>
-    
-
-        <tr>
-            
-                <td class="name"><code>msg</code></td>
-            
-
-            <td class="type">
-            
-                
-<span class="param-type">Discord~Message</span>
-
-
-            
-            </td>
-
-            
-
-            
-
-            <td class="description last">The message that lead to this being called.</td>
-        </tr>
-
-    
-
-        <tr>
-            
-                <td class="name"><code>id</code></td>
-            
-
-            <td class="type">
-            
-                
-<span class="param-type">string</span>
-
-
-            
-            </td>
-
-            
-
-            
-
-            <td class="description last">The id of the guild this was triggered from.</td>
-        </tr>
-
-    
-    </tbody>
-</table>
-
-
-
-
-
-
-<dl class="details">
-
-    
-
-    
-
-    
-
-    
-
-    
-
-    
-
-    
-
-    
-
-    
-
-    
-
-    
-
-    
-
-    
-    <dt class="tag-source">Source:</dt>
-    <dd class="tag-source"><ul class="dummy"><li>
-        <a href="hungryGames.js.html">hungryGames.js</a>, <a href="hungryGames.js.html#line7778">line 7778</a>
-    </li></ul></dd>
-    
-
-    
-
-    
-
-    
-</dl>
-
-
-
-
-
-
-
-
-
-
-
-
-
-
-
-
-
-
-        
-            
-
-    
-
-    
-    <h4 class="name" id="~commandStats"><span class="type-signature">(private, inner) </span>commandStats<span class="signature">(msg, id)</span><span class="type-signature"></span></h4>
-    
-
-    
-
-
-
-<div class="description">
-    Replies to the user with stats about all the currently loaded games in this
-shard.
-</div>
-
-
-
-
-
-
-
-
-
-    <h5>Parameters:</h5>
-    
-
-<table class="params">
-    <thead>
-    <tr>
-        
-        <th>Name</th>
-        
-
-        <th>Type</th>
-
-        
-
-        
-
-        <th class="last">Description</th>
-    </tr>
-    </thead>
-
-    <tbody>
-    
-
-        <tr>
-            
-                <td class="name"><code>msg</code></td>
-            
-
-            <td class="type">
-            
-                
-<span class="param-type">Discord~Message</span>
-
-
-            
-            </td>
-
-            
-
-            
-
-            <td class="description last">The message that lead to this being called.</td>
-        </tr>
-
-    
-
-        <tr>
-            
-                <td class="name"><code>id</code></td>
-            
-
-            <td class="type">
-            
-                
-<span class="param-type">string</span>
-
-
-            
-            </td>
-
-            
-
-            
-
-            <td class="description last">The id of the guild this was triggered from.</td>
-        </tr>
-
-    
-    </tbody>
-</table>
-
-
-
-
-
-
-<dl class="details">
-
-    
-
-    
-
-    
-
-    
-
-    
-
-    
-
-    
-
-    
-
-    
-
-    
-
-    
-
-    
-
-    
-    <dt class="tag-source">Source:</dt>
-    <dd class="tag-source"><ul class="dummy"><li>
-        <a href="hungryGames.js.html">hungryGames.js</a>, <a href="hungryGames.js.html#line7752">line 7752</a>
-    </li></ul></dd>
-    
-
-    
-
-    
-
-    
-</dl>
-
-
-
-
-
-
-
-
-
-
-
-
-
-
-
-
-
-
-        
-            
-
-    
-
-    
-    <h4 class="name" id="~commandToggleEvent"><span class="type-signature">(inner) </span>commandToggleEvent<span class="signature">(msg, id)</span><span class="type-signature"></span></h4>
-    
-
-    
-
-
-
-<div class="description">
-    Toggle events in the games.
-</div>
-
-
-
-
-
-
-
-
-
-    <h5>Parameters:</h5>
-    
-
-<table class="params">
-    <thead>
-    <tr>
-        
-        <th>Name</th>
-        
-
-        <th>Type</th>
-
-        
-
-        
-
-        <th class="last">Description</th>
-    </tr>
-    </thead>
-
-    <tbody>
-    
-
-        <tr>
-            
-                <td class="name"><code>msg</code></td>
-            
-
-            <td class="type">
-            
-                
-<span class="param-type">Discord~Message</span>
-
-
-            
-            </td>
-
-            
-
-            
-
-            <td class="description last">The message that lead to this being called.</td>
-        </tr>
-
-    
-
-        <tr>
-            
-                <td class="name"><code>id</code></td>
-            
-
-            <td class="type">
-            
-                
-<span class="param-type">string</span>
-
-
-            
-            </td>
-
-            
-
-            
-
-            <td class="description last">The id of the guild this was triggered from.</td>
-        </tr>
-
-    
-    </tbody>
-</table>
-
-
-
-
-
-
-<dl class="details">
-
-    
-
-    
-
-    
-
-    
-
-    
-
-    
-
-    
-
-    
-
-    
-
-    
-
-    
-
-    
-
-    
-    <dt class="tag-source">Source:</dt>
-    <dd class="tag-source"><ul class="dummy"><li>
-        <a href="hungryGames.js.html">hungryGames.js</a>, <a href="hungryGames.js.html#line6499">line 6499</a>
-    </li></ul></dd>
-    
-
-    
-
-    
-
-    
-</dl>
-
-
-
-
-
-
-
-
-
-
-
-
-
-
-
-
-
-
-        
-            
-
-    
-
-    
-    <h4 class="name" id="~commandWound"><span class="type-signature">(private, inner) </span>commandWound<span class="signature">(msg, id)</span><span class="type-signature"></span></h4>
-    
-
-    
-
-
-
-<div class="description">
-    Allows the game creator to wound a player in the game.
-</div>
-
-
-
-
-
-
-
-
-
-    <h5>Parameters:</h5>
-    
-
-<table class="params">
-    <thead>
-    <tr>
-        
-        <th>Name</th>
-        
-
-        <th>Type</th>
-
-        
-
-        
-
-        <th class="last">Description</th>
-    </tr>
-    </thead>
-
-    <tbody>
-    
-
-        <tr>
-            
-                <td class="name"><code>msg</code></td>
-            
-
-            <td class="type">
-            
-                
-<span class="param-type">Discord~Message</span>
-
-
-            
-            </td>
-
-            
-
-            
-
-            <td class="description last">The message that lead to this being called.</td>
-        </tr>
-
-    
-
-        <tr>
-            
-                <td class="name"><code>id</code></td>
-            
-
-            <td class="type">
-            
-                
-<span class="param-type">string</span>
-
-
-            
-            </td>
-
-            
-
-            
-
-            <td class="description last">The id of the guild this was triggered from.</td>
-        </tr>
-
-    
-    </tbody>
-</table>
-
-
-
-
-
-
-<dl class="details">
-
-    
-
-    
-
-    
-
-    
-
-    
-
-    
-
-    
-
-    
-
-    
-
-    
-
-    
-
-    
-
-    
-    <dt class="tag-source">Source:</dt>
-    <dd class="tag-source"><ul class="dummy"><li>
-        <a href="hungryGames.js.html">hungryGames.js</a>, <a href="hungryGames.js.html#line7853">line 7853</a>
-    </li></ul></dd>
-    
-
-    
-
-    
-
-    
-</dl>
-
-
-
-
-
-
-
-
-
-
-
-
-
-
-
-
-
-
-        
-            
-
-    
-
-    
-    <h4 class="name" id="~createEvent"><span class="type-signature">(private, inner) </span>createEvent<span class="signature">(msg, id)</span><span class="type-signature"></span></h4>
-    
-
-    
-
-
-
-<div class="description">
-    Create a custom event for a guild.
-</div>
-
-
-
-
-
-
-
-
-
-    <h5>Parameters:</h5>
-    
-
-<table class="params">
-    <thead>
-    <tr>
-        
-        <th>Name</th>
-        
-
-        <th>Type</th>
-
-        
-
-        
-
-        <th class="last">Description</th>
-    </tr>
-    </thead>
-
-    <tbody>
-    
-
-        <tr>
-            
-                <td class="name"><code>msg</code></td>
-            
-
-            <td class="type">
-            
-                
-<span class="param-type">Discord~Message</span>
-
-
-            
-            </td>
-
-            
-
-            
-
-            <td class="description last">The message that lead to this being called.</td>
-        </tr>
-
-    
-
-        <tr>
-            
-                <td class="name"><code>id</code></td>
-            
-
-            <td class="type">
-            
-                
-<span class="param-type">string</span>
-
-
-            
-            </td>
-
-            
-
-            
-
-            <td class="description last">The id of the guild this was triggered from.</td>
-        </tr>
-
-    
-    </tbody>
-</table>
-
-
-
-
-
-
-<dl class="details">
-
-    
-
-    
-
-    
-
-    
-
-    
-
-    
-
-    
-
-    
-
-    
-
-    
-
-    
-
-    
-
-    
-    <dt class="tag-source">Source:</dt>
-    <dd class="tag-source"><ul class="dummy"><li>
-        <a href="hungryGames.js.html">hungryGames.js</a>, <a href="hungryGames.js.html#line6030">line 6030</a>
-    </li></ul></dd>
-    
-
-    
-
-    
-
-    
-</dl>
-
-
-
-
-
-
-
-
-
-
-
-
-
-
-
-
-
-
-        
-            
-
-    
-
-    
-    <h4 class="name" id="~createEventAttacker"><span class="type-signature">(private, inner) </span>createEventAttacker<span class="signature">(msg, id, show, cb)</span><span class="type-signature"></span></h4>
-    
-
-    
-
-
-
-<div class="description">
-    Let the user choose whether the event attackers and victims kill anyone.
-</div>
-
-
-
-
-
-
-
-
-
-    <h5>Parameters:</h5>
-    
-
-<table class="params">
-    <thead>
-    <tr>
-        
-        <th>Name</th>
-        
-
-        <th>Type</th>
-
-        
-
-        
-
-        <th class="last">Description</th>
-    </tr>
-    </thead>
-
-    <tbody>
-    
-
-        <tr>
-            
-                <td class="name"><code>msg</code></td>
-            
-
-            <td class="type">
-            
-                
-<span class="param-type">Discord~Message</span>
-
-
-            
-            </td>
-
-            
-
-            
-
-            <td class="description last">The message that lead to this being called.</td>
-        </tr>
-
-    
-
-        <tr>
-            
-                <td class="name"><code>id</code></td>
-            
-
-            <td class="type">
-            
-                
-<span class="param-type">string</span>
-
-
-            
-            </td>
-
-            
-
-            
-
-            <td class="description last">The id of the guild this was triggered from.</td>
-        </tr>
-
-    
-
-        <tr>
-            
-                <td class="name"><code>show</code></td>
-            
-
-            <td class="type">
-            
-                
-<span class="param-type">string</span>
-
-
-            
-            </td>
-
-            
-
-            
-
-            <td class="description last">The message to show explaining the options.</td>
-        </tr>
-
-    
-
-        <tr>
-            
-                <td class="name"><code>cb</code></td>
-            
-
-            <td class="type">
-            
-                
-<span class="param-type"><a href="HungryGames.html#~createEventBooleanCallback">HungryGames~createEventBooleanCallback</a></span>
-
-
-            
-            </td>
-
-            
-
-            
-
-            <td class="description last">The callback after the
-user has chosen an outcome.</td>
-        </tr>
-
-    
-    </tbody>
-</table>
-
-
-
-
-
-
-<dl class="details">
-
-    
-
-    
-
-    
-
-    
-
-    
-
-    
-
-    
-
-    
-
-    
-
-    
-
-    
-
-    
-
-    
-    <dt class="tag-source">Source:</dt>
-    <dd class="tag-source"><ul class="dummy"><li>
-        <a href="hungryGames.js.html">hungryGames.js</a>, <a href="hungryGames.js.html#line6797">line 6797</a>
-    </li></ul></dd>
-    
-
-    
-
-    
-
-    
-</dl>
-
-
-
-
-
-
-
-
-
-
-
-
-
-
-
-
-
-
-        
-            
-
-    
-
-    
-    <h4 class="name" id="~createEventNums"><span class="type-signature">(private, inner) </span>createEventNums<span class="signature">(msg, id, show, cb)</span><span class="type-signature"></span></h4>
-    
-
-    
-
-
-
-<div class="description">
-    Let the user choose how many of something will be in this event being
-created.
-</div>
-
-
-
-
-
-
-
-
-
-    <h5>Parameters:</h5>
-    
-
-<table class="params">
-    <thead>
-    <tr>
-        
-        <th>Name</th>
-        
-
-        <th>Type</th>
-
-        
-
-        
-
-        <th class="last">Description</th>
-    </tr>
-    </thead>
-
-    <tbody>
-    
-
-        <tr>
-            
-                <td class="name"><code>msg</code></td>
-            
-
-            <td class="type">
-            
-                
-<span class="param-type">Discord~Message</span>
-
-
-            
-            </td>
-
-            
-
-            
-
-            <td class="description last">The message that lead to this being called.</td>
-        </tr>
-
-    
-
-        <tr>
-            
-                <td class="name"><code>id</code></td>
-            
-
-            <td class="type">
-            
-                
-<span class="param-type">string</span>
-
-
-            
-            </td>
-
-            
-
-            
-
-            <td class="description last">The id of the guild this was triggered from.</td>
-        </tr>
-
-    
-
-        <tr>
-            
-                <td class="name"><code>show</code></td>
-            
-
-            <td class="type">
-            
-                
-<span class="param-type">string</span>
-
-
-            
-            </td>
-
-            
-
-            
-
-            <td class="description last">The message to show explaining the number.</td>
-        </tr>
-
-    
-
-        <tr>
-            
-                <td class="name"><code>cb</code></td>
-            
-
-            <td class="type">
-            
-                
-<span class="param-type"><a href="HungryGames.html#~createEventNumCallback">HungryGames~createEventNumCallback</a></span>
-
-
-            
-            </td>
-
-            
-
-            
-
-            <td class="description last">The callback after the user
-has chosen a number.</td>
-        </tr>
-
-    
-    </tbody>
-</table>
-
-
-
-
-
-
-<dl class="details">
-
-    
-
-    
-
-    
-
-    
-
-    
-
-    
-
-    
-
-    
-
-    
-
-    
-
-    
-
-    
-
-    
-    <dt class="tag-source">Source:</dt>
-    <dd class="tag-source"><ul class="dummy"><li>
-        <a href="hungryGames.js.html">hungryGames.js</a>, <a href="hungryGames.js.html#line6669">line 6669</a>
-    </li></ul></dd>
-    
-
-    
-
-    
-
-    
-</dl>
-
-
-
-
-
-
-
-
-
-
-
-
-
-
-
-
-
-
-        
-            
-
-    
-
-    
-    <h4 class="name" id="~createEventOutcome"><span class="type-signature">(private, inner) </span>createEventOutcome<span class="signature">(msg, id, show, cb)</span><span class="type-signature"></span></h4>
-    
-
-    
-
-
-
-<div class="description">
-    Let the user choose what the outcome of an event will be.
-</div>
-
-
-
-
-
-
-
-
-
-    <h5>Parameters:</h5>
-    
-
-<table class="params">
-    <thead>
-    <tr>
-        
-        <th>Name</th>
-        
-
-        <th>Type</th>
-
-        
-
-        
-
-        <th class="last">Description</th>
-    </tr>
-    </thead>
-
-    <tbody>
-    
-
-        <tr>
-            
-                <td class="name"><code>msg</code></td>
-            
-
-            <td class="type">
-            
-                
-<span class="param-type">Discord~Message</span>
-
-
-            
-            </td>
-
-            
-
-            
-
-            <td class="description last">The message that lead to this being called.</td>
-        </tr>
-
-    
-
-        <tr>
-            
-                <td class="name"><code>id</code></td>
-            
-
-            <td class="type">
-            
-                
-<span class="param-type">string</span>
-
-
-            
-            </td>
-
-            
-
-            
-
-            <td class="description last">The id of the guild this was triggered from.</td>
-        </tr>
-
-    
-
-        <tr>
-            
-                <td class="name"><code>show</code></td>
-            
-
-            <td class="type">
-            
-                
-<span class="param-type">string</span>
-
-
-            
-            </td>
-
-            
-
-            
-
-            <td class="description last">The message to show explaining the options.</td>
-        </tr>
-
-    
-
-        <tr>
-            
-                <td class="name"><code>cb</code></td>
-            
-
-            <td class="type">
-            
-                
-<span class="param-type"><a href="HungryGames.html#~createEventOutcomeCallback">HungryGames~createEventOutcomeCallback</a></span>
-
-
-            
-            </td>
-
-            
-
-            
-
-            <td class="description last">The callback after the
-user has chosen an outcome.</td>
-        </tr>
-
-    
-    </tbody>
-</table>
-
-
-
-
-
-
-<dl class="details">
-
-    
-
-    
-
-    
-
-    
-
-    
-
-    
-
-    
-
-    
-
-    
-
-    
-
-    
-
-    
-
-    
-    <dt class="tag-source">Source:</dt>
-    <dd class="tag-source"><ul class="dummy"><li>
-        <a href="hungryGames.js.html">hungryGames.js</a>, <a href="hungryGames.js.html#line6733">line 6733</a>
-    </li></ul></dd>
-    
-
-    
-
-    
-
-    
-</dl>
-
-
-
-
-
-
-
-
-
-
-
-
-
-
-
-
-
-
-        
-            
-
-    
-
-    
-    <h4 class="name" id="~createGame"><span class="type-signature">(private, inner) </span>createGame<span class="signature">(msg<span class="signature-attributes">nullable</span>, id, silent<span class="signature-attributes">opt</span>, cb<span class="signature-attributes">opt</span>)</span><span class="type-signature"></span></h4>
-    
-
-    
-
-
-
-<div class="description">
-    Create a Hungry Games for a guild.
-</div>
-
-
-
-
-
-
-
-
-
-    <h5>Parameters:</h5>
-    
-
-<table class="params">
-    <thead>
-    <tr>
-        
-        <th>Name</th>
-        
-
-        <th>Type</th>
-
-        
-        <th>Attributes</th>
-        
-
-        
-        <th>Default</th>
-        
-
-        <th class="last">Description</th>
-    </tr>
-    </thead>
-
-    <tbody>
-    
-
-        <tr>
-            
-                <td class="name"><code>msg</code></td>
-            
-
-            <td class="type">
-            
-                
-<span class="param-type">Discord~Message</span>
-
-
-            
-            </td>
-
-            
-                <td class="attributes">
-                
-
-                
-                    &lt;nullable><br>
-                
-
-                
-                </td>
-            
-
-            
-                <td class="default">
-                
-                </td>
-            
-
-            <td class="description last">The message that lead to this being called.</td>
-        </tr>
-
-    
-
-        <tr>
-            
-                <td class="name"><code>id</code></td>
-            
-
-            <td class="type">
-            
-                
-<span class="param-type">string</span>
-
-
-            
-            </td>
-
-            
-                <td class="attributes">
-                
-
-                
-
-                
-                </td>
-            
-
-            
-                <td class="default">
-                
-                </td>
-            
-
-            <td class="description last">The id of the guild this was triggered from.</td>
-        </tr>
-
-    
-
-        <tr>
-            
-                <td class="name"><code>silent</code></td>
-            
-
-            <td class="type">
-            
-                
-<span class="param-type">boolean</span>
-
-
-            
-            </td>
-
-            
-                <td class="attributes">
-                
-                    &lt;optional><br>
-                
-
-                
-
-                
-                </td>
-            
-
-            
-                <td class="default">
-                
-                    false
-                
-                </td>
-            
-
-            <td class="description last">Should we suppress replies to message.</td>
-        </tr>
-
-    
-
-        <tr>
-            
-                <td class="name"><code>cb</code></td>
-            
-
-            <td class="type">
-            
-                
-<span class="param-type">function</span>
-
-
-            
-            </td>
-
-            
-                <td class="attributes">
-                
-                    &lt;optional><br>
-                
-
-                
-
-                
-                </td>
-            
-
-            
-                <td class="default">
-                
-                </td>
-            
-
-            <td class="description last">Callback that fires once loading is complete. No
-parameters.</td>
-        </tr>
-
-    
-    </tbody>
-</table>
-
-
-
-
-
-
-<dl class="details">
-
-    
-
-    
-
-    
-
-    
-
-    
-
-    
-
-    
-
-    
-
-    
-
-    
-
-    
-
-    
-
-    
-    <dt class="tag-source">Source:</dt>
-    <dd class="tag-source"><ul class="dummy"><li>
-        <a href="hungryGames.js.html">hungryGames.js</a>, <a href="hungryGames.js.html#line1433">line 1433</a>
-    </li></ul></dd>
-    
-
-    
-
-    
-
-    
-</dl>
-
-
-
-
-
-
-
-
-
-
-
-
-
-
-
-
-
-
-        
-            
-
-    
-
-    
-    <h4 class="name" id="~createNPC"><span class="type-signature">(private, inner) </span>createNPC<span class="signature">(msg, id)</span><span class="type-signature"></span></h4>
-    
-
-    
-
-
-
-<div class="description">
-    Create a new NPC.
-</div>
-
-
-
-
-
-
-
-
-
-    <h5>Parameters:</h5>
-    
-
-<table class="params">
-    <thead>
-    <tr>
-        
-        <th>Name</th>
-        
-
-        <th>Type</th>
-
-        
-
-        
-
-        <th class="last">Description</th>
-    </tr>
-    </thead>
-
-    <tbody>
-    
-
-        <tr>
-            
-                <td class="name"><code>msg</code></td>
-            
-
-            <td class="type">
-            
-                
-<span class="param-type">Discord~Message</span>
-
-
-            
-            </td>
-
-            
-
-            
-
-            <td class="description last">The message that lead to this being called.</td>
-        </tr>
-
-    
-
-        <tr>
-            
-                <td class="name"><code>id</code></td>
-            
-
-            <td class="type">
-            
-                
-<span class="param-type">string</span>
-
-
-            
-            </td>
-
-            
-
-            
-
-            <td class="description last">The id of the guild this was triggered from.</td>
-        </tr>
-
-    
-    </tbody>
-</table>
-
-
-
-
-
-
-<dl class="details">
-
-    
-
-    
-
-    
-
-    
-
-    
-
-    
-
-    
-
-    
-
-    
-
-    
-
-    
-
-    
-
-    
-    <dt class="tag-source">Source:</dt>
-    <dd class="tag-source"><ul class="dummy"><li>
-        <a href="hungryGames.js.html">hungryGames.js</a>, <a href="hungryGames.js.html#line7367">line 7367</a>
-    </li></ul></dd>
-    
-
-    
-
-    
-
-    
-</dl>
-
-
-
-
-
-
-
-
-
-
-
-
-
-
-
-
-
-
-        
-            
-
-    
-
-    
-    <h4 class="name" id="~deepFreeze"><span class="type-signature">(private, inner) </span>deepFreeze<span class="signature">(object)</span><span class="type-signature"> &rarr; {Object}</span></h4>
-    
-
-    
-
-
-
-<div class="description">
-    Recursively freeze all elements of an object.
-</div>
-
-
-
-
-
-
-
-
-
-    <h5>Parameters:</h5>
-    
-
-<table class="params">
-    <thead>
-    <tr>
-        
-        <th>Name</th>
-        
-
-        <th>Type</th>
-
-        
-
-        
-
-        <th class="last">Description</th>
-    </tr>
-    </thead>
-
-    <tbody>
-    
-
-        <tr>
-            
-                <td class="name"><code>object</code></td>
-            
-
-            <td class="type">
-            
-                
-<span class="param-type">Object</span>
-
-
-            
-            </td>
-
-            
-
-            
-
-            <td class="description last">The object to deep freeze.</td>
-        </tr>
-
-    
-    </tbody>
-</table>
-
-
-
-
-
-
-<dl class="details">
-
-    
-
-    
-
-    
-
-    
-
-    
-
-    
-
-    
-
-    
-
-    
-
-    
-
-    
-
-    
-
-    
-    <dt class="tag-source">Source:</dt>
-    <dd class="tag-source"><ul class="dummy"><li>
-        <a href="hungryGames.js.html">hungryGames.js</a>, <a href="hungryGames.js.html#line8324">line 8324</a>
-    </li></ul></dd>
-    
-
-    
-
-    
-
-    
-</dl>
-
-
-
-
-
-
-
-
-
-
-
-
-
-<h5>Returns:</h5>
-
-        
-<div class="param-desc">
-    The frozen object.
-</div>
-
-
-
-<dl>
-    <dt>
-        Type
-    </dt>
-    <dd>
-        
-<span class="param-type">Object</span>
-
-
-    </dd>
-</dl>
-
-    
-
-
-
-
-
-        
-            
-
-    
-
-    
-    <h4 class="name" id="~editTeam"><span class="type-signature">(private, inner) </span>editTeam<span class="signature">(msg, id, silent<span class="signature-attributes">opt</span>)</span><span class="type-signature"> &rarr; (nullable) {string}</span></h4>
-    
-
-    
-
-
-
-<div class="description">
-    Entry for all team commands.
-</div>
-
-
-
-
-
-
-
-
-
-    <h5>Parameters:</h5>
-    
-
-<table class="params">
-    <thead>
-    <tr>
-        
-        <th>Name</th>
-        
-
-        <th>Type</th>
-
-        
-        <th>Attributes</th>
-        
-
-        
-        <th>Default</th>
-        
-
-        <th class="last">Description</th>
-    </tr>
-    </thead>
-
-    <tbody>
-    
-
-        <tr>
-            
-                <td class="name"><code>msg</code></td>
-            
-
-            <td class="type">
-            
-                
-<span class="param-type">Discord~Message</span>
-
-
-            
-            </td>
-
-            
-                <td class="attributes">
-                
-
-                
-
-                
-                </td>
-            
-
-            
-                <td class="default">
-                
-                </td>
-            
-
-            <td class="description last">The message that lead to this being called.</td>
-        </tr>
-
-    
-
-        <tr>
-            
-                <td class="name"><code>id</code></td>
-            
-
-            <td class="type">
-            
-                
-<span class="param-type">string</span>
-
-
-            
-            </td>
-
-            
-                <td class="attributes">
-                
-
-                
-
-                
-                </td>
-            
-
-            
-                <td class="default">
-                
-                </td>
-            
-
-            <td class="description last">The id of the guild this was triggered from.</td>
-        </tr>
-
-    
-
-        <tr>
-            
-                <td class="name"><code>silent</code></td>
-            
-
-            <td class="type">
-            
-                
-<span class="param-type">boolean</span>
-
-
-            
-            </td>
-
-            
-                <td class="attributes">
-                
-                    &lt;optional><br>
-                
-
-                
-
-                
-                </td>
-            
-
-            
-                <td class="default">
-                
-                    false
-                
-                </td>
-            
-
-            <td class="description last">Should we disable replying to the given
-message?</td>
-        </tr>
-
-    
-    </tbody>
-</table>
-
-
-
-
-
-
-<dl class="details">
-
-    
-
-    
-
-    
-
-    
-
-    
-
-    
-
-    
-
-    
-
-    
-
-    
-
-    
-
-    
-
-    
-    <dt class="tag-source">Source:</dt>
-    <dd class="tag-source"><ul class="dummy"><li>
-        <a href="hungryGames.js.html">hungryGames.js</a>, <a href="hungryGames.js.html#line5649">line 5649</a>
-    </li></ul></dd>
-    
-
-    
-
-    
-
-    
-</dl>
-
-
-
-
-
-
-
-
-
-
-
-
-
-<h5>Returns:</h5>
-
-        
-<div class="param-desc">
-    Error message or null if no error.
-</div>
-
-
-
-<dl>
-    <dt>
-        Type
-    </dt>
-    <dd>
-        
-<span class="param-type">string</span>
-
-
-    </dd>
-</dl>
-
-    
-
-
-
-
-
-        
-            
-
-    
-
-    
-    <h4 class="name" id="~effectUser"><span class="type-signature">(private, inner) </span>effectUser<span class="signature">(id, affected, kills, weapon<span class="signature-attributes">opt</span>)</span><span class="type-signature"></span></h4>
-    
-
-    
-
-
-
-<div class="description">
-    Base of all actions to perform on a player.
-</div>
-
-
-
-
-
-
-
-
-
-    <h5>Parameters:</h5>
-    
-
-<table class="params">
-    <thead>
-    <tr>
-        
-        <th>Name</th>
-        
-
-        <th>Type</th>
-
-        
-        <th>Attributes</th>
-        
-
-        
-
-        <th class="last">Description</th>
-    </tr>
-    </thead>
-
-    <tbody>
-    
-
-        <tr>
-            
-                <td class="name"><code>id</code></td>
-            
-
-            <td class="type">
-            
-                
-<span class="param-type">string</span>
-
-
-            
-            </td>
-
-            
-                <td class="attributes">
-                
-
-                
-
-                
-                </td>
-            
-
-            
-
-            <td class="description last">The guild id of the game.</td>
-        </tr>
-
-    
-
-        <tr>
-            
-                <td class="name"><code>affected</code></td>
-            
-
-            <td class="type">
-            
-                
-<span class="param-type"><a href="HungryGames-Player.html">HungryGames~Player</a></span>
-
-
-            
-            </td>
-
-            
-                <td class="attributes">
-                
-
-                
-
-                
-                </td>
-            
-
-            
-
-            <td class="description last">The player to affect.</td>
-        </tr>
-
-    
-
-        <tr>
-            
-                <td class="name"><code>kills</code></td>
-            
-
-            <td class="type">
-            
-                
-<span class="param-type">number</span>
-
-
-            
-            </td>
-
-            
-                <td class="attributes">
-                
-
-                
-
-                
-                </td>
-            
-
-            
-
-            <td class="description last">The number of kills the player gets in this action.</td>
-        </tr>
-
-    
-
-        <tr>
-            
-                <td class="name"><code>weapon</code></td>
-            
-
-            <td class="type">
-            
-                
-<span class="param-type">Array.&lt;HungryGames~Weapon></span>
-
-
-            
-            </td>
-
-            
-                <td class="attributes">
-                
-                    &lt;optional><br>
-                
-
-                
-
-                
-                </td>
-            
-
-            
-
-            <td class="description last">The weapon being used if any.</td>
-        </tr>
-
-    
-    </tbody>
-</table>
-
-
-
-
-
-
-<dl class="details">
-
-    
-
-    
-
-    
-
-    
-
-    
-
-    
-
-    
-
-    
-
-    
-
-    
-
-    
-
-    
-
-    
-    <dt class="tag-source">Source:</dt>
-    <dd class="tag-source"><ul class="dummy"><li>
-        <a href="hungryGames.js.html">hungryGames.js</a>, <a href="hungryGames.js.html#line3061">line 3061</a>
-    </li></ul></dd>
-    
-
-    
-
-    
-
-    
-</dl>
-
-
-
-
-
-
-
-
-
-
-
-
-
-
-
-
-
-
-        
-            
-
-    
-
-    
-    <h4 class="name" id="~endGame"><span class="type-signature">(private, inner) </span>endGame<span class="signature">(msg, id, silent<span class="signature-attributes">opt</span>)</span><span class="type-signature"></span></h4>
-    
-
-    
-
-
-
-<div class="description">
-    End a game early.
-</div>
-
-
-
-
-
-
-
-
-
-    <h5>Parameters:</h5>
-    
-
-<table class="params">
-    <thead>
-    <tr>
-        
-        <th>Name</th>
-        
-
-        <th>Type</th>
-
-        
-        <th>Attributes</th>
-        
-
-        
-        <th>Default</th>
-        
-
-        <th class="last">Description</th>
-    </tr>
-    </thead>
-
-    <tbody>
-    
-
-        <tr>
-            
-                <td class="name"><code>msg</code></td>
-            
-
-            <td class="type">
-            
-                
-<span class="param-type">Discord~Message</span>
-
-
-            
-            </td>
-
-            
-                <td class="attributes">
-                
-
-                
-
-                
-                </td>
-            
-
-            
-                <td class="default">
-                
-                </td>
-            
-
-            <td class="description last">The message that lead to this being called.</td>
-        </tr>
-
-    
-
-        <tr>
-            
-                <td class="name"><code>id</code></td>
-            
-
-            <td class="type">
-            
-                
-<span class="param-type">string</span>
-
-
-            
-            </td>
-
-            
-                <td class="attributes">
-                
-
-                
-
-                
-                </td>
-            
-
-            
-                <td class="default">
-                
-                </td>
-            
-
-            <td class="description last">The id of the guild this was triggered from.</td>
-        </tr>
-
-    
-
-        <tr>
-            
-                <td class="name"><code>silent</code></td>
-            
-
-            <td class="type">
-            
-                
-<span class="param-type">boolean</span>
-
-
-            
-            </td>
-
-            
-                <td class="attributes">
-                
-                    &lt;optional><br>
-                
-
-                
-
-                
-                </td>
-            
-
-            
-                <td class="default">
-                
-                    false
-                
-                </td>
-            
-
-            <td class="description last">Prevent sending messages.</td>
-        </tr>
-
-    
-    </tbody>
-</table>
-
-
-
-
-
-
-<dl class="details">
-
-    
-
-    
-
-    
-
-    
-
-    
-
-    
-
-    
-
-    
-
-    
-
-    
-
-    
-
-    
-
-    
-    <dt class="tag-source">Source:</dt>
-    <dd class="tag-source"><ul class="dummy"><li>
-        <a href="hungryGames.js.html">hungryGames.js</a>, <a href="hungryGames.js.html#line4801">line 4801</a>
-    </li></ul></dd>
-    
-
-    
-
-    
-
-    
-</dl>
-
-
-
-
-
-
-
-
-
-
-
-
-
-
-
-
-
-
-        
-            
-
-    
-
-    
-    <h4 class="name" id="~excludeNPC"><span class="type-signature">(private, inner) </span>excludeNPC<span class="signature">(msg, id)</span><span class="type-signature"></span></h4>
-    
-
-    
-
-
-
-<div class="description">
-    Exclude an NPC from the game.
-</div>
-
-
-
-
-
-
-
-
-
-    <h5>Parameters:</h5>
-    
-
-<table class="params">
-    <thead>
-    <tr>
-        
-        <th>Name</th>
-        
-
-        <th>Type</th>
-
-        
-
-        
-
-        <th class="last">Description</th>
-    </tr>
-    </thead>
-
-    <tbody>
-    
-
-        <tr>
-            
-                <td class="name"><code>msg</code></td>
-            
-
-            <td class="type">
-            
-                
-<span class="param-type">Discord~Message</span>
-
-
-            
-            </td>
-
-            
-
-            
-
-            <td class="description last">The message that lead to this being called.</td>
-        </tr>
-
-    
-
-        <tr>
-            
-                <td class="name"><code>id</code></td>
-            
-
-            <td class="type">
-            
-                
-<span class="param-type">string</span>
-
-
-            
-            </td>
-
-            
-
-            
-
-            <td class="description last">The id of the guild this was triggered from.</td>
-        </tr>
-
-    
-    </tbody>
-</table>
-
-
-
-
-
-
-<dl class="details">
-
-    
-
-    
-
-    
-
-    
-
-    
-
-    
-
-    
-
-    
-
-    
-
-    
-
-    
-
-    
-
-    
-    <dt class="tag-source">Source:</dt>
-    <dd class="tag-source"><ul class="dummy"><li>
-        <a href="hungryGames.js.html">hungryGames.js</a>, <a href="hungryGames.js.html#line7714">line 7714</a>
-    </li></ul></dd>
-    
-
-    
-
-    
-
-    
-</dl>
-
-
-
-
-
-
-
-
-
-
-
-
-
-
-
-
-
-
-        
-            
-
-    
-
-    
-    <h4 class="name" id="~excludeUser"><span class="type-signature">(private, inner) </span>excludeUser<span class="signature">(msg, id)</span><span class="type-signature"></span></h4>
-    
-
-    
-
-
-
-<div class="description">
-    Remove a user from users to be in next game.
-</div>
-
-
-
-
-
-
-
-
-
-    <h5>Parameters:</h5>
-    
-
-<table class="params">
-    <thead>
-    <tr>
-        
-        <th>Name</th>
-        
-
-        <th>Type</th>
-
-        
-
-        
-
-        <th class="last">Description</th>
-    </tr>
-    </thead>
-
-    <tbody>
-    
-
-        <tr>
-            
-                <td class="name"><code>msg</code></td>
-            
-
-            <td class="type">
-            
-                
-<span class="param-type">Discord~Message</span>
-
-
-            
-            </td>
-
-            
-
-            
-
-            <td class="description last">The message that lead to this being called.</td>
-        </tr>
-
-    
-
-        <tr>
-            
-                <td class="name"><code>id</code></td>
-            
-
-            <td class="type">
-            
-                
-<span class="param-type">string</span>
-
-
-            
-            </td>
-
-            
-
-            
-
-            <td class="description last">The id of the guild this was triggered from.</td>
-        </tr>
-
-    
-    </tbody>
-</table>
-
-
-
-
-
-
-<dl class="details">
-
-    
-
-    
-
-    
-
-    
-
-    
-
-    
-
-    
-
-    
-
-    
-
-    
-
-    
-
-    
-
-    
-    <dt class="tag-source">Source:</dt>
-    <dd class="tag-source"><ul class="dummy"><li>
-        <a href="hungryGames.js.html">hungryGames.js</a>, <a href="hungryGames.js.html#line4827">line 4827</a>
-    </li></ul></dd>
-    
-
-    
-
-    
-
-    
-</dl>
-
-
-
-
-
-
-
-
-
-
-
-
-
-
-
-
-
-
-        
-            
-
-    
-
-    
-    <h4 class="name" id="~exit"><span class="type-signature">(private, inner) </span>exit<span class="signature">(code<span class="signature-attributes">opt</span>)</span><span class="type-signature"></span></h4>
-    
-
-    
-
-
-
-<div class="description">
-    Catch process exiting so we can save if necessary, and remove other
-handlers to allow for another module to take our place.
-</div>
-
-
-
-
-
-
-
-
-
-    <h5>Parameters:</h5>
-    
-
-<table class="params">
-    <thead>
-    <tr>
-        
-        <th>Name</th>
-        
-
-        <th>Type</th>
-
-        
-        <th>Attributes</th>
-        
-
-        
-
-        <th class="last">Description</th>
-    </tr>
-    </thead>
-
-    <tbody>
-    
-
-        <tr>
-            
-                <td class="name"><code>code</code></td>
-            
-
-            <td class="type">
-            
-                
-<span class="param-type">number</span>
-
-
-            
-            </td>
-
-            
-                <td class="attributes">
-                
-                    &lt;optional><br>
-                
-
-                
-
-                
-                </td>
-            
-
-            
-
-            <td class="description last">The exit code.</td>
-        </tr>
-
-    
-    </tbody>
-</table>
-
-
-
-
-
-
-<dl class="details">
-
-    
-
-    
-
-    
-
-    
-
-    
-
-    
-
-    
-
-    
-
-    
-
-    
-
-    
-
-    
-
-    
-    <dt class="tag-source">Source:</dt>
-    <dd class="tag-source"><ul class="dummy"><li>
-        <a href="hungryGames.js.html">hungryGames.js</a>, <a href="hungryGames.js.html#line8534">line 8534</a>
-    </li></ul></dd>
-    
-
-    
-
-    
-
-    
-</dl>
-
-
-
-
-
-
-
-<h5>Listens to Events:</h5>
-<ul>
-    <li>Process#event:exit</li>
-</ul>
-
-
-
-
-
-
-
-
-
-
-
-
-        
-            
-
-    
-
-    
-    <h4 class="name" id="~fetchPatreonSettings"><span class="type-signature">(private, inner) </span>fetchPatreonSettings<span class="signature">(players, cId, gId, cb<span class="signature-attributes">opt</span>)</span><span class="type-signature"></span></h4>
-    
-
-    
-
-
-
-<div class="description">
-    Given an array of players, lookup the settings for each and update their
-data. This is asynchronous.
-</div>
-
-
-
-
-
-
-
-
-
-    <h5>Parameters:</h5>
-    
-
-<table class="params">
-    <thead>
-    <tr>
-        
-        <th>Name</th>
-        
-
-        <th>Type</th>
-
-        
-        <th>Attributes</th>
-        
-
-        
-
-        <th class="last">Description</th>
-    </tr>
-    </thead>
-
-    <tbody>
-    
-
-        <tr>
-            
-                <td class="name"><code>players</code></td>
-            
-
-            <td class="type">
-            
-                
-<span class="param-type">Array.&lt;<a href="HungryGames-Player.html">HungryGames~Player</a>></span>
-
-
-            
-            </td>
-
-            
-                <td class="attributes">
-                
-
-                
-
-                
-                </td>
-            
-
-            
-
-            <td class="description last">The players to lookup and update.</td>
-        </tr>
-
-    
-
-        <tr>
-            
-                <td class="name"><code>cId</code></td>
-            
-
-            <td class="type">
-            
-                
-<span class="param-type">string</span>
-|
-
-<span class="param-type">number</span>
-
-
-            
-            </td>
-
-            
-                <td class="attributes">
-                
-
-                
-
-                
-                </td>
-            
-
-            
-
-            <td class="description last">The channel ID to fetch the settings for.</td>
-        </tr>
-
-    
-
-        <tr>
-            
-                <td class="name"><code>gId</code></td>
-            
-
-            <td class="type">
-            
-                
-<span class="param-type">string</span>
-|
-
-<span class="param-type">number</span>
-
-
-            
-            </td>
-
-            
-                <td class="attributes">
-                
-
-                
-
-                
-                </td>
-            
-
-            
-
-            <td class="description last">The guild ID to fetch the settings for.</td>
-        </tr>
-
-    
-
-        <tr>
-            
-                <td class="name"><code>cb</code></td>
-            
-
-            <td class="type">
-            
-                
-<span class="param-type">function</span>
-
-
-            
-            </td>
-
-            
-                <td class="attributes">
-                
-                    &lt;optional><br>
-                
-
-                
-
-                
-                </td>
-            
-
-            
-
-            <td class="description last">Calls this callback on completion. No parameters.</td>
-        </tr>
-
-    
-    </tbody>
-</table>
-
-
-
-
-
-
-<dl class="details">
-
-    
-
-    
-
-    
-
-    
-
-    
-
-    
-
-    
-
-    
-
-    
-
-    
-
-    
-
-    
-
-    
-    <dt class="tag-source">Source:</dt>
-    <dd class="tag-source"><ul class="dummy"><li>
-        <a href="hungryGames.js.html">hungryGames.js</a>, <a href="hungryGames.js.html#line1543">line 1543</a>
-    </li></ul></dd>
-    
-
-    
-
-    
-
-    
-</dl>
-
-
-
-
-
-
-
-
-
-
-
-
-
-
-
-
-
-
-        
-            
-
-    
-
-    
-    <h4 class="name" id="~fetchStats"><span class="type-signature">(private, inner) </span>fetchStats<span class="signature">(events)</span><span class="type-signature"></span></h4>
-    
-
-    
-
-
-
-<div class="description">
-    Put information about an array of events into the array.
-</div>
-
-
-
-
-
-
-
-
-
-    <h5>Parameters:</h5>
-    
-
-<table class="params">
-    <thead>
-    <tr>
-        
-        <th>Name</th>
-        
-
-        <th>Type</th>
-
-        
-
-        
-
-        <th class="last">Description</th>
-    </tr>
-    </thead>
-
-    <tbody>
-    
-
-        <tr>
-            
-                <td class="name"><code>events</code></td>
-            
-
-            <td class="type">
-            
-                
-<span class="param-type">Array.&lt;<a href="HungryGames-Event.html">HungryGames~Event</a>></span>
-
-
-            
-            </td>
-
-            
-
-            
-
-            <td class="description last">Array of events to process and modify.</td>
-        </tr>
-
-    
-    </tbody>
-</table>
-
-
-
-
-
-
-<dl class="details">
-
-    
-
-    
-
-    
-
-    
-
-    
-
-    
-
-    
-
-    
-
-    
-
-    
-
-    
-
-    
-
-    
-    <dt class="tag-source">Source:</dt>
-    <dd class="tag-source"><ul class="dummy"><li>
-        <a href="hungryGames.js.html">hungryGames.js</a>, <a href="hungryGames.js.html#line6973">line 6973</a>
-    </li></ul></dd>
-    
-
-    
-
-    
-
-    
-</dl>
-
-
-
-
-
-
-
-
-
-
-
-
-
-
-
-
-
-
-        
-            
-
-    
-
-    
-    <h4 class="name" id="~find"><span class="type-signature">(private, inner) </span>find<span class="signature">(id)</span><span class="type-signature"> &rarr; (nullable) {<a href="HungryGames-GuildGame.html">HungryGames~GuildGame</a>}</span></h4>
-    
-
-    
-
-
-
-<div class="description">
-    Returns a guild's game data. Returns cached version if that exists, or
-searches the file system for saved data. Data will only be checked from
-disk at most once every `HungryGames~findDelay` milliseconds. Returns
-`null` if data could not be found, or an error occurred.
-</div>
-
-
-
-
-
-
-
-
-
-    <h5>Parameters:</h5>
-    
-
-<table class="params">
-    <thead>
-    <tr>
-        
-        <th>Name</th>
-        
-
-        <th>Type</th>
-
-        
-
-        
-
-        <th class="last">Description</th>
-    </tr>
-    </thead>
-
-    <tbody>
-    
-
-        <tr>
-            
-                <td class="name"><code>id</code></td>
-            
-
-            <td class="type">
-            
-                
-<span class="param-type">number</span>
-|
-
-<span class="param-type">string</span>
-
-
-            
-            </td>
-
-            
-
-            
-
-            <td class="description last">The guild id to get the data for.</td>
-        </tr>
-
-    
-    </tbody>
-</table>
-
-
-
-
-
-
-<dl class="details">
-
-    
-
-    
-
-    
-
-    
-
-    
-
-    
-
-    
-
-    
-
-    
-
-    
-
-    
-
-    
-
-    
-    <dt class="tag-source">Source:</dt>
-    <dd class="tag-source"><ul class="dummy"><li>
-        <a href="hungryGames.js.html">hungryGames.js</a>, <a href="hungryGames.js.html#line8205">line 8205</a>
-    </li></ul></dd>
-    
-
-    
-
-    
-
-    
-</dl>
-
-
-
-
-
-
-
-
-
-
-
-
-
-<h5>Returns:</h5>
-
-        
-<div class="param-desc">
-    The game data, or null if no game could be
-loaded.
-</div>
-
-
-
-<dl>
-    <dt>
-        Type
-    </dt>
-    <dd>
-        
-<span class="param-type"><a href="HungryGames-GuildGame.html">HungryGames~GuildGame</a></span>
-
-
-    </dd>
-</dl>
-
-    
-
-
-
-
-
-        
-            
-
-    
-
-    
-    <h4 class="name" id="~fire"><span class="type-signature">(private, inner) </span>fire<span class="signature">(evt, &hellip;args)</span><span class="type-signature"></span></h4>
-    
-
-    
-
-
-
-<div class="description">
-    Fire an event on all listeners.
-</div>
-
-
-
-
-
-
-
-
-
-    <h5>Parameters:</h5>
-    
-
-<table class="params">
-    <thead>
-    <tr>
-        
-        <th>Name</th>
-        
-
-        <th>Type</th>
-
-        
-        <th>Attributes</th>
-        
-
-        
-
-        <th class="last">Description</th>
-    </tr>
-    </thead>
-
-    <tbody>
-    
-
-        <tr>
-            
-                <td class="name"><code>evt</code></td>
-            
-
-            <td class="type">
-            
-                
-<span class="param-type">string</span>
-
-
-            
-            </td>
-
-            
-                <td class="attributes">
-                
-
-                
-
-                
-                </td>
-            
-
-            
-
-            <td class="description last">The event to fire.</td>
-        </tr>
-
-    
-
-        <tr>
-            
-                <td class="name"><code>args</code></td>
-            
-
-            <td class="type">
-            
-                
-<span class="param-type">*</span>
-
-
-            
-            </td>
-
-            
-                <td class="attributes">
-                
-
-                
-
-                
-                    &lt;repeatable><br>
-                
-                </td>
-            
-
-            
-
-            <td class="description last">Arguments for the event.</td>
-        </tr>
-
-    
-    </tbody>
-</table>
-
-
-
-
-
-
-<dl class="details">
-
-    
-
-    
-
-    
-
-    
-
-    
-
-    
-
-    
-
-    
-
-    
-
-    
-
-    
-
-    
-
-    
-    <dt class="tag-source">Source:</dt>
-    <dd class="tag-source"><ul class="dummy"><li>
-        <a href="hungryGames.js.html">hungryGames.js</a>, <a href="hungryGames.js.html#line8514">line 8514</a>
-    </li></ul></dd>
-    
-
-    
-
-    
-
-    
-</dl>
-
-
-
-
-
-
-
-
-
-
-
-
-
-
-
-
-
-
-        
-            
-
-    
-
-    
-    <h4 class="name" id="~formatEventString"><span class="type-signature">(private, inner) </span>formatEventString<span class="signature">(arenaEvent, newline<span class="signature-attributes">opt</span>)</span><span class="type-signature"> &rarr; {string}</span></h4>
-    
-
-    
-
-
-
-<div class="description">
-    Format an event to show its settings to the user.
-</div>
-
-
-
-
-
-
-
-
-
-    <h5>Parameters:</h5>
-    
-
-<table class="params">
-    <thead>
-    <tr>
-        
-        <th>Name</th>
-        
-
-        <th>Type</th>
-
-        
-        <th>Attributes</th>
-        
-
-        
-        <th>Default</th>
-        
-
-        <th class="last">Description</th>
-    </tr>
-    </thead>
-
-    <tbody>
-    
-
-        <tr>
-            
-                <td class="name"><code>arenaEvent</code></td>
-            
-
-            <td class="type">
-            
-                
-<span class="param-type"><a href="HungryGames-Event.html">HungryGames~Event</a></span>
-|
-
-<span class="param-type">string</span>
-
-
-            
-            </td>
-
-            
-                <td class="attributes">
-                
-
-                
-
-                
-                </td>
-            
-
-            
-                <td class="default">
-                
-                </td>
-            
-
-            <td class="description last">The event to format.</td>
-        </tr>
-
-    
-
-        <tr>
-            
-                <td class="name"><code>newline</code></td>
-            
-
-            <td class="type">
-            
-                
-<span class="param-type">boolean</span>
-
-
-            
-            </td>
-
-            
-                <td class="attributes">
-                
-                    &lt;optional><br>
-                
-
-                
-
-                
-                </td>
-            
-
-            
-                <td class="default">
-                
-                    false
-                
-                </td>
-            
-
-            <td class="description last">If a new line should be inserted for
-better formatting.</td>
-        </tr>
-
-    
-    </tbody>
-</table>
-
-
-
-
-
-
-<dl class="details">
-
-    
-
-    
-
-    
-
-    
-
-    
-
-    
-
-    
-
-    
-
-    
-
-    
-
-    
-
-    
-
-    
-    <dt class="tag-source">Source:</dt>
-    <dd class="tag-source"><ul class="dummy"><li>
-        <a href="hungryGames.js.html">hungryGames.js</a>, <a href="hungryGames.js.html#line7200">line 7200</a>
-    </li></ul></dd>
-    
-
-    
-
-    
-
-    
-</dl>
-
-
-
-
-
-
-
-
-
-
-
-
-
-<h5>Returns:</h5>
-
-        
-<div class="param-desc">
-    The formatted message with emojis.
-</div>
-
-
-
-<dl>
-    <dt>
-        Type
-    </dt>
-    <dd>
-        
-<span class="param-type">string</span>
-
-
-    </dd>
-</dl>
-
-    
-
-
-
-
-
-        
-            
-
-    
-
-    
-    <h4 class="name" id="~formatMultiNames"><span class="type-signature">(private, inner) </span>formatMultiNames<span class="signature">(names, format<span class="signature-attributes">opt</span>)</span><span class="type-signature"> &rarr; {string}</span></h4>
-    
-
-    
-
-
-
-<div class="description">
-    Format an array of users into names based on options and grammar rules.
-</div>
-
-
-
-
-
-
-
-
-
-    <h5>Parameters:</h5>
-    
-
-<table class="params">
-    <thead>
-    <tr>
-        
-        <th>Name</th>
-        
-
-        <th>Type</th>
-
-        
-        <th>Attributes</th>
-        
-
-        
-        <th>Default</th>
-        
-
-        <th class="last">Description</th>
-    </tr>
-    </thead>
-
-    <tbody>
-    
-
-        <tr>
-            
-                <td class="name"><code>names</code></td>
-            
-
-            <td class="type">
-            
-                
-<span class="param-type">Array.&lt;<a href="HungryGames-Player.html">HungryGames~Player</a>></span>
-
-
-            
-            </td>
-
-            
-                <td class="attributes">
-                
-
-                
-
-                
-                </td>
-            
-
-            
-                <td class="default">
-                
-                </td>
-            
-
-            <td class="description last">An array of players to format the names
-of.</td>
-        </tr>
-
-    
-
-        <tr>
-            
-                <td class="name"><code>format</code></td>
-            
-
-            <td class="type">
-            
-                
-<span class="param-type">string</span>
-
-
-            
-            </td>
-
-            
-                <td class="attributes">
-                
-                    &lt;optional><br>
-                
-
-                
-
-                
-                </td>
-            
-
-            
-                <td class="default">
-                
-                    'username'
-                
-                </td>
-            
-
-            <td class="description last">Setting of how to format the user's
-name. `username` will use their account name, `mention` will use their ID
-to format a mention tag, `nickname` will use their custom guild nickname.</td>
-        </tr>
-
-    
-    </tbody>
-</table>
-
-
-
-
-
-
-<dl class="details">
-
-    
-
-    
-
-    
-
-    
-
-    
-
-    
-
-    
-
-    
-
-    
-
-    
-
-    
-
-    
-
-    
-    <dt class="tag-source">Source:</dt>
-    <dd class="tag-source"><ul class="dummy"><li>
-        <a href="hungryGames.js.html">hungryGames.js</a>, <a href="hungryGames.js.html#line3894">line 3894</a>
-    </li></ul></dd>
-    
-
-    
-
-    
-
-    
-</dl>
-
-
-
-
-
-
-
-
-
-
-
-
-
-<h5>Returns:</h5>
-
-        
-<div class="param-desc">
-    The formatted string of names.
-</div>
-
-
-
-<dl>
-    <dt>
-        Type
-    </dt>
-    <dd>
-        
-<span class="param-type">string</span>
-
-
-    </dd>
-</dl>
-
-    
-
-
-
-
-
-        
-            
-
-    
-
-    
-    <h4 class="name" id="~formatUsername"><span class="type-signature">(private, inner) </span>formatUsername<span class="signature">(u, remove<span class="signature-attributes">opt</span>)</span><span class="type-signature"> &rarr; {string}</span></h4>
-    
-
-    
-
-
-
-<div class="description">
-    Remove url from username, and format to rules similar to Discord.
-</div>
-
-
-
-
-
-
-
-
-
-    <h5>Parameters:</h5>
-    
-
-<table class="params">
-    <thead>
-    <tr>
-        
-        <th>Name</th>
-        
-
-        <th>Type</th>
-
-        
-        <th>Attributes</th>
-        
-
-        
-
-        <th class="last">Description</th>
-    </tr>
-    </thead>
-
-    <tbody>
-    
-
-        <tr>
-            
-                <td class="name"><code>u</code></td>
-            
-
-            <td class="type">
-            
-                
-<span class="param-type">string</span>
-
-
-            
-            </td>
-
-            
-                <td class="attributes">
-                
-
-                
-
-                
-                </td>
-            
-
-            
-
-            <td class="description last">The username.</td>
-        </tr>
-
-    
-
-        <tr>
-            
-                <td class="name"><code>remove</code></td>
-            
-
-            <td class="type">
-            
-                
-<span class="param-type">string</span>
-|
-
-<span class="param-type">RegExp</span>
-
-
-            
-            </td>
-
-            
-                <td class="attributes">
-                
-                    &lt;optional><br>
-                
-
-                
-
-                
-                </td>
-            
-
-            
-
-            <td class="description last">A substring or RegExp to remove.</td>
-        </tr>
-
-    
-    </tbody>
-</table>
-
-
-
-
-
-
-<dl class="details">
-
-    
-
-    
-
-    
-
-    
-
-    
-
-    
-
-    
-
-    
-
-    
-
-    
-
-    
-
-    
-
-    
-    <dt class="tag-source">Source:</dt>
-    <dd class="tag-source"><ul class="dummy"><li>
-        <a href="hungryGames.js.html">hungryGames.js</a>, <a href="hungryGames.js.html#line7620">line 7620</a>
-    </li></ul></dd>
-    
-
-    
-
-    
-
-    
-</dl>
-
-
-
-
-
-
-
-
-
-
-
-
-
-<h5>Returns:</h5>
-
-        
-<div class="param-desc">
-    Formatted username.
-</div>
-
-
-
-<dl>
-    <dt>
-        Type
-    </dt>
-    <dd>
-        
-<span class="param-type">string</span>
-
-
-    </dd>
-</dl>
-
-    
-
-
-
-
-
-        
-            
-
-    
-
-    
-    <h4 class="name" id="~formTeams"><span class="type-signature">(private, inner) </span>formTeams<span class="signature">(id)</span><span class="type-signature"></span></h4>
-    
-
-    
-
-
-
-<div class="description">
-    Add users to teams, and remove excluded users from teams. Deletes empty
-teams, and adds teams once all teams have teamSize of players.
-</div>
-
-
-
-
-
-
-
-
-
-    <h5>Parameters:</h5>
-    
-
-<table class="params">
-    <thead>
-    <tr>
-        
-        <th>Name</th>
-        
-
-        <th>Type</th>
-
-        
-
-        
-
-        <th class="last">Description</th>
-    </tr>
-    </thead>
-
-    <tbody>
-    
-
-        <tr>
-            
-                <td class="name"><code>id</code></td>
-            
-
-            <td class="type">
-            
-                
-<span class="param-type">string</span>
-
-
-            
-            </td>
-
-            
-
-            
-
-            <td class="description last">Id of guild where this was triggered from.</td>
-        </tr>
-
-    
-    </tbody>
-</table>
-
-
-
-
-
-
-<dl class="details">
-
-    
-
-    
-
-    
-
-    
-
-    
-
-    
-
-    
-
-    
-
-    
-
-    
-
-    
-
-    
-
-    
-    <dt class="tag-source">Source:</dt>
-    <dd class="tag-source"><ul class="dummy"><li>
-        <a href="hungryGames.js.html">hungryGames.js</a>, <a href="hungryGames.js.html#line1733">line 1733</a>
-    </li></ul></dd>
-    
-
-    
-
-    
-
-    
-</dl>
-
-
-
-
-
-
-
-
-
-
-
-
-
-
-
-
-
-
-        
-            
-
-    
-
-    
-    <h4 class="name" id="~getAllPlayers"><span class="type-signature">(private, inner) </span>getAllPlayers<span class="signature">(members, excluded, bots, included, excludeByDefault, includedNPCs<span class="signature-attributes">opt</span>)</span><span class="type-signature"> &rarr; {Array.&lt;<a href="HungryGames-Player.html">HungryGames~Player</a>>}</span></h4>
-    
-
-    
-
-
-
-<div class="description">
-    Form an array of Player objects based on guild members, excluded members,
-and whether to include bots.
-</div>
-
-
-
-
-
-
-
-
-
-    <h5>Parameters:</h5>
-    
-
-<table class="params">
-    <thead>
-    <tr>
-        
-        <th>Name</th>
-        
-
-        <th>Type</th>
-
-        
-        <th>Attributes</th>
-        
-
-        
-        <th>Default</th>
-        
-
-        <th class="last">Description</th>
-    </tr>
-    </thead>
-
-    <tbody>
-    
-
-        <tr>
-            
-                <td class="name"><code>members</code></td>
-            
-
-            <td class="type">
-            
-                
-<span class="param-type">Discord~Collection.&lt;Discord~GuildMember></span>
-
-
-            
-            </td>
-
-            
-                <td class="attributes">
-                
-
-                
-
-                
-                </td>
-            
-
-            
-                <td class="default">
-                
-                </td>
-            
-
-            <td class="description last">All members in
-guild.</td>
-        </tr>
-
-    
-
-        <tr>
-            
-                <td class="name"><code>excluded</code></td>
-            
-
-            <td class="type">
-            
-                
-<span class="param-type">Array.&lt;string></span>
-
-
-            
-            </td>
-
-            
-                <td class="attributes">
-                
-
-                
-
-                
-                </td>
-            
-
-            
-                <td class="default">
-                
-                </td>
-            
-
-            <td class="description last">Array of ids of users that should not be
-included in the games.</td>
-        </tr>
-
-    
-
-        <tr>
-            
-                <td class="name"><code>bots</code></td>
-            
-
-            <td class="type">
-            
-                
-<span class="param-type">boolean</span>
-
-
-            
-            </td>
-
-            
-                <td class="attributes">
-                
-
-                
-
-                
-                </td>
-            
-
-            
-                <td class="default">
-                
-                </td>
-            
-
-            <td class="description last">Should bots be included in the games.</td>
-        </tr>
-
-    
-
-        <tr>
-            
-                <td class="name"><code>included</code></td>
-            
-
-            <td class="type">
-            
-                
-<span class="param-type">Array.&lt;string></span>
-
-
-            
-            </td>
-
-            
-                <td class="attributes">
-                
-
-                
-
-                
-                </td>
-            
-
-            
-                <td class="default">
-                
-                </td>
-            
-
-            <td class="description last">Array of ids of users that should be included in
-the games. Used if excludeByDefault is true.</td>
-        </tr>
-
-    
-
-        <tr>
-            
-                <td class="name"><code>excludeByDefault</code></td>
-            
-
-            <td class="type">
-            
-                
-<span class="param-type">boolean</span>
-
-
-            
-            </td>
-
-            
-                <td class="attributes">
-                
-
-                
-
-                
-                </td>
-            
-
-            
-                <td class="default">
-                
-                </td>
-            
-
-            <td class="description last">Should new users be excluded from the
-game by default?</td>
-        </tr>
-
-    
-
-        <tr>
-            
-                <td class="name"><code>includedNPCs</code></td>
-            
-
-            <td class="type">
-            
-                
-<span class="param-type">Array.&lt;NPC></span>
-
-
-            
-            </td>
-
-            
-                <td class="attributes">
-                
-                    &lt;optional><br>
-                
-
-                
-
-                
-                </td>
-            
-
-            
-                <td class="default">
-                
-                    []
-                
-                </td>
-            
-
-            <td class="description last">NPCs to include as players.</td>
-        </tr>
-
-    
-    </tbody>
-</table>
-
-
-
-
-
-
-<dl class="details">
-
-    
-
-    
-
-    
-
-    
-
-    
-
-    
-
-    
-
-    
-
-    
-
-    
-
-    
-
-    
-
-    
-    <dt class="tag-source">Source:</dt>
-    <dd class="tag-source"><ul class="dummy"><li>
-        <a href="hungryGames.js.html">hungryGames.js</a>, <a href="hungryGames.js.html#line1672">line 1672</a>
-    </li></ul></dd>
-    
-
-    
-
-    
-
-    
-</dl>
-
-
-
-
-
-
-
-
-
-
-
-
-
-<h5>Returns:</h5>
-
-        
-<div class="param-desc">
-    Array of players to include in the games.
-</div>
-
-
-
-<dl>
-    <dt>
-        Type
-    </dt>
-    <dd>
-        
-<span class="param-type">Array.&lt;<a href="HungryGames-Player.html">HungryGames~Player</a>></span>
-
-
-    </dd>
-</dl>
-
-    
-
-
-
-
-
-        
-            
-
-    
-
-    
-    <h4 class="name" id="~getMessage"><span class="type-signature">(private, inner) </span>getMessage<span class="signature">(type)</span><span class="type-signature"> &rarr; {string}</span></h4>
-    
-
-    
-
-
-
-<div class="description">
-    Get a random message of a given type from hgMessages.json.
-</div>
-
-
-
-
-
-
-
-
-
-    <h5>Parameters:</h5>
-    
-
-<table class="params">
-    <thead>
-    <tr>
-        
-        <th>Name</th>
-        
-
-        <th>Type</th>
-
-        
-
-        
-
-        <th class="last">Description</th>
-    </tr>
-    </thead>
-
-    <tbody>
-    
-
-        <tr>
-            
-                <td class="name"><code>type</code></td>
-            
-
-            <td class="type">
-            
-                
-<span class="param-type">string</span>
-
-
-            
-            </td>
-
-            
-
-            
-
-            <td class="description last">The message type to get.</td>
-        </tr>
-
-    
-    </tbody>
-</table>
-
-
-
-
-
-
-<dl class="details">
-
-    
-
-    
-
-    
-
-    
-
-    
-
-    
-
-    
-
-    
-
-    
-
-    
-
-    
-
-    
-
-    
-    <dt class="tag-source">Source:</dt>
-    <dd class="tag-source"><ul class="dummy"><li>
-        <a href="hungryGames.js.html">hungryGames.js</a>, <a href="hungryGames.js.html#line8186">line 8186</a>
-    </li></ul></dd>
-    
-
-    
-
-    
-
-    
-</dl>
-
-
-
-
-
-
-
-
-
-
-
-
-
-<h5>Returns:</h5>
-
-        
-<div class="param-desc">
-    A random message of the given type.
-</div>
-
-
-
-<dl>
-    <dt>
-        Type
-    </dt>
-    <dd>
-        
-<span class="param-type">string</span>
-
-
-    </dd>
-</dl>
-
-    
-
-
-
-
-
-        
-            
-
-    
-
-    
-    <h4 class="name" id="~getMiniIcons"><span class="type-signature">(private, inner) </span>getMiniIcons<span class="signature">(users)</span><span class="type-signature"> &rarr; {Array.&lt;<a href="HungryGames.html#~UserIconUrl">HungryGames~UserIconUrl</a>>}</span></h4>
-    
-
-    
-
-
-
-<div class="description">
-    Get an array of icons urls from an array of users.
-</div>
-
-
-
-
-
-
-
-
-
-    <h5>Parameters:</h5>
-    
-
-<table class="params">
-    <thead>
-    <tr>
-        
-        <th>Name</th>
-        
-
-        <th>Type</th>
-
-        
-
-        
-
-        <th class="last">Description</th>
-    </tr>
-    </thead>
-
-    <tbody>
-    
-
-        <tr>
-            
-                <td class="name"><code>users</code></td>
-            
-
-            <td class="type">
-            
-                
-<span class="param-type">Array.&lt;<a href="HungryGames-Player.html">HungryGames~Player</a>></span>
-
-
-            
-            </td>
-
-            
-
-            
-
-            <td class="description last">Array of users to process.</td>
-        </tr>
-
-    
-    </tbody>
-</table>
-
-
-
-
-
-
-<dl class="details">
-
-    
-
-    
-
-    
-
-    
-
-    
-
-    
-
-    
-
-    
-
-    
-
-    
-
-    
-
-    
-
-    
-    <dt class="tag-source">Source:</dt>
-    <dd class="tag-source"><ul class="dummy"><li>
-        <a href="hungryGames.js.html">hungryGames.js</a>, <a href="hungryGames.js.html#line4034">line 4034</a>
-    </li></ul></dd>
-    
-
-    
-
-    
-
-    
-</dl>
-
-
-
-
-
-
-
-
-
-
-
-
-
-<h5>Returns:</h5>
-
-        
-<div class="param-desc">
-    The user ids and urls for all users
-avatars.
-</div>
-
-
-
-<dl>
-    <dt>
-        Type
-    </dt>
-    <dd>
-        
-<span class="param-type">Array.&lt;<a href="HungryGames.html#~UserIconUrl">HungryGames~UserIconUrl</a>></span>
-
-
-    </dd>
-</dl>
-
-    
-
-
-
-
-
-        
-            
-
-    
-
-    
-    <h4 class="name" id="~getName"><span class="type-signature">(private, inner) </span>getName<span class="signature">(guild, user)</span><span class="type-signature"> &rarr; {string}</span></h4>
-    
-
-    
-
-
-
-<div class="description">
-    Get the username of a user id if available, or their id if they couldn't be
-found.
-</div>
-
-
-
-
-
-
-
-
-
-    <h5>Parameters:</h5>
-    
-
-<table class="params">
-    <thead>
-    <tr>
-        
-        <th>Name</th>
-        
-
-        <th>Type</th>
-
-        
-
-        
-
-        <th class="last">Description</th>
-    </tr>
-    </thead>
-
-    <tbody>
-    
-
-        <tr>
-            
-                <td class="name"><code>guild</code></td>
-            
-
-            <td class="type">
-            
-                
-<span class="param-type">Discord~Guild</span>
-
-
-            
-            </td>
-
-            
-
-            
-
-            <td class="description last">The guild to look for the user in.</td>
-        </tr>
-
-    
-
-        <tr>
-            
-                <td class="name"><code>user</code></td>
-            
-
-            <td class="type">
-            
-                
-<span class="param-type">string</span>
-
-
-            
-            </td>
-
-            
-
-            
-
-            <td class="description last">The id of the user to find the name of.</td>
-        </tr>
-
-    
-    </tbody>
-</table>
-
-
-
-
-
-
-<dl class="details">
-
-    
-
-    
-
-    
-
-    
-
-    
-
-    
-
-    
-
-    
-
-    
-
-    
-
-    
-
-    
-
-    
-    <dt class="tag-source">Source:</dt>
-    <dd class="tag-source"><ul class="dummy"><li>
-        <a href="hungryGames.js.html">hungryGames.js</a>, <a href="hungryGames.js.html#line5372">line 5372</a>
-    </li></ul></dd>
-    
-
-    
-
-    
-
-    
-</dl>
-
-
-
-
-
-
-
-
-
-
-
-
-
-<h5>Returns:</h5>
-
-        
-<div class="param-desc">
-    The user's name or id if name was unable to be found.
-</div>
-
-
-
-<dl>
-    <dt>
-        Type
-    </dt>
-    <dd>
-        
-<span class="param-type">string</span>
-
-
-    </dd>
-</dl>
-
-    
-
-
-
-
-
-        
-            
-
-    
-
-    
-    <h4 class="name" id="~getOutcomeEmoji"><span class="type-signature">(private, inner) </span>getOutcomeEmoji<span class="signature">(outcome)</span><span class="type-signature"> &rarr; {string}</span></h4>
-    
-
-    
-
-
-
-<div class="description">
-    Get the emoji for a specific outcome of an event.
-</div>
-
-
-
-
-
-
-
-
-
-    <h5>Parameters:</h5>
-    
-
-<table class="params">
-    <thead>
-    <tr>
-        
-        <th>Name</th>
-        
-
-        <th>Type</th>
-
-        
-
-        
-
-        <th class="last">Description</th>
-    </tr>
-    </thead>
-
-    <tbody>
-    
-
-        <tr>
-            
-                <td class="name"><code>outcome</code></td>
-            
-
-            <td class="type">
-            
-                
-<span class="param-type">string</span>
-
-
-            
-            </td>
-
-            
-
-            
-
-            <td class="description last">The outcome to get the emoji of.</td>
-        </tr>
-
-    
-    </tbody>
-</table>
-
-
-
-
-
-
-<dl class="details">
-
-    
-
-    
-
-    
-
-    
-
-    
-
-    
-
-    
-
-    
-
-    
-
-    
-
-    
-
-    
-
-    
-    <dt class="tag-source">Source:</dt>
-    <dd class="tag-source"><ul class="dummy"><li>
-        <a href="hungryGames.js.html">hungryGames.js</a>, <a href="hungryGames.js.html#line7230">line 7230</a>
-    </li></ul></dd>
-    
-
-    
-
-    
-
-    
-</dl>
-
-
-
-
-
-
-
-
-
-
-
-
-
-<h5>Returns:</h5>
-
-        
-<div class="param-desc">
-    The emoji.
-</div>
-
-
-
-<dl>
-    <dt>
-        Type
-    </dt>
-    <dd>
-        
-<span class="param-type">string</span>
-
-
-    </dd>
-</dl>
-
-    
-
-
-
-
-
-        
-            
-
-    
-
-    
-    <h4 class="name" id="~handleMessageEdit"><span class="type-signature">(private, inner) </span>handleMessageEdit<span class="signature">(oldMsg, newMsg)</span><span class="type-signature"></span></h4>
-    
-
-    
-
-
-
-<div class="description">
-    Handler for when the create event message is edited and we should update
-our message with the updated event.
-</div>
-
-
-
-
-
-
-
-
-
-    <h5>Parameters:</h5>
-    
-
-<table class="params">
-    <thead>
-    <tr>
-        
-        <th>Name</th>
-        
-
-        <th>Type</th>
-
-        
-
-        
-
-        <th class="last">Description</th>
-    </tr>
-    </thead>
-
-    <tbody>
-    
-
-        <tr>
-            
-                <td class="name"><code>oldMsg</code></td>
-            
-
-            <td class="type">
-            
-                
-<span class="param-type">Discord~Message</span>
-
-
-            
-            </td>
-
-            
-
-            
-
-            <td class="description last">The message before being edited.</td>
-        </tr>
-
-    
-
-        <tr>
-            
-                <td class="name"><code>newMsg</code></td>
-            
-
-            <td class="type">
-            
-                
-<span class="param-type">Discord~Message</span>
-
-
-            
-            </td>
-
-            
-
-            
-
-            <td class="description last">The message after being edited.</td>
-        </tr>
-
-    
-    </tbody>
-</table>
-
-
-
-
-
-
-<dl class="details">
-
-    
-
-    
-
-    
-
-    
-
-    
-
-    
-
-    
-
-    
-
-    
-
-    
-
-    
-
-    
-
-    
-    <dt class="tag-source">Source:</dt>
-    <dd class="tag-source"><ul class="dummy"><li>
-        <a href="hungryGames.js.html">hungryGames.js</a>, <a href="hungryGames.js.html#line1148">line 1148</a>
-    </li></ul></dd>
-    
-
-    
-
-    
-
-    
-</dl>
-
-
-
-
-
-
-
-<h5>Listens to Events:</h5>
-<ul>
-    <li>Discord~Client#event:messageUpdate</li>
-</ul>
-
-
-
-
-
-
-
-
-
-
-
-
-        
-            
-
-    
-
-    
-    <h4 class="name" id="~help"><span class="type-signature">(private, inner) </span>help<span class="signature">(msg, id)</span><span class="type-signature"></span></h4>
-    
-
-    
-
-
-
-<div class="description">
-    Send help message to DM and reply to server.
-</div>
-
-
-
-
-
-
-
-
-
-    <h5>Parameters:</h5>
-    
-
-<table class="params">
-    <thead>
-    <tr>
-        
-        <th>Name</th>
-        
-
-        <th>Type</th>
-
-        
-
-        
-
-        <th class="last">Description</th>
-    </tr>
-    </thead>
-
-    <tbody>
-    
-
-        <tr>
-            
-                <td class="name"><code>msg</code></td>
-            
-
-            <td class="type">
-            
-                
-<span class="param-type">Discord~Message</span>
-
-
-            
-            </td>
-
-            
-
-            
-
-            <td class="description last">The message that lead to this being called.</td>
-        </tr>
-
-    
-
-        <tr>
-            
-                <td class="name"><code>id</code></td>
-            
-
-            <td class="type">
-            
-                
-<span class="param-type">string</span>
-
-
-            
-            </td>
-
-            
-
-            
-
-            <td class="description last">The id of the guild this was triggered from.</td>
-        </tr>
-
-    
-    </tbody>
-</table>
-
-
-
-
-
-
-<dl class="details">
-
-    
-
-    
-
-    
-
-    
-
-    
-
-    
-
-    
-
-    
-
-    
-
-    
-
-    
-
-    
-
-    
-    <dt class="tag-source">Source:</dt>
-    <dd class="tag-source"><ul class="dummy"><li>
-        <a href="hungryGames.js.html">hungryGames.js</a>, <a href="hungryGames.js.html#line7726">line 7726</a>
-    </li></ul></dd>
-    
-
-    
-
-    
-
-    
-</dl>
-
-
-
-
-
-
-
-
-
-
-
-
-
-
-
-
-
-
-        
-            
-
-    
-
-    
-    <h4 class="name" id="~includeNPC"><span class="type-signature">(private, inner) </span>includeNPC<span class="signature">(msg, id)</span><span class="type-signature"></span></h4>
-    
-
-    
-
-
-
-<div class="description">
-    Include an NPC in the game.
-</div>
-
-
-
-
-
-
-
-
-
-    <h5>Parameters:</h5>
-    
-
-<table class="params">
-    <thead>
-    <tr>
-        
-        <th>Name</th>
-        
-
-        <th>Type</th>
-
-        
-
-        
-
-        <th class="last">Description</th>
-    </tr>
-    </thead>
-
-    <tbody>
-    
-
-        <tr>
-            
-                <td class="name"><code>msg</code></td>
-            
-
-            <td class="type">
-            
-                
-<span class="param-type">Discord~Message</span>
-
-
-            
-            </td>
-
-            
-
-            
-
-            <td class="description last">The message that lead to this being called.</td>
-        </tr>
-
-    
-
-        <tr>
-            
-                <td class="name"><code>id</code></td>
-            
-
-            <td class="type">
-            
-                
-<span class="param-type">string</span>
-
-
-            
-            </td>
-
-            
-
-            
-
-            <td class="description last">The id of the guild this was triggered from.</td>
-        </tr>
-
-    
-    </tbody>
-</table>
-
-
-
-
-
-
-<dl class="details">
-
-    
-
-    
-
-    
-
-    
-
-    
-
-    
-
-    
-
-    
-
-    
-
-    
-
-    
-
-    
-
-    
-    <dt class="tag-source">Source:</dt>
-    <dd class="tag-source"><ul class="dummy"><li>
-        <a href="hungryGames.js.html">hungryGames.js</a>, <a href="hungryGames.js.html#line7702">line 7702</a>
-    </li></ul></dd>
-    
-
-    
-
-    
-
-    
-</dl>
-
-
-
-
-
-
-
-
-
-
-
-
-
-
-
-
-
-
-        
-            
-
-    
-
-    
-    <h4 class="name" id="~includeUser"><span class="type-signature">(private, inner) </span>includeUser<span class="signature">(msg, id)</span><span class="type-signature"></span></h4>
-    
-
-    
-
-
-
-<div class="description">
-    Add a user back into the next game.
-</div>
-
-
-
-
-
-
-
-
-
-    <h5>Parameters:</h5>
-    
-
-<table class="params">
-    <thead>
-    <tr>
-        
-        <th>Name</th>
-        
-
-        <th>Type</th>
-
-        
-
-        
-
-        <th class="last">Description</th>
-    </tr>
-    </thead>
-
-    <tbody>
-    
-
-        <tr>
-            
-                <td class="name"><code>msg</code></td>
-            
-
-            <td class="type">
-            
-                
-<span class="param-type">Discord~Message</span>
-
-
-            
-            </td>
-
-            
-
-            
-
-            <td class="description last">The message that lead to this being called.</td>
-        </tr>
-
-    
-
-        <tr>
-            
-                <td class="name"><code>id</code></td>
-            
-
-            <td class="type">
-            
-                
-<span class="param-type">string</span>
-
-
-            
-            </td>
-
-            
-
-            
-
-            <td class="description last">The id of the guild this was triggered from.</td>
-        </tr>
-
-    
-    </tbody>
-</table>
-
-
-
-
-
-
-<dl class="details">
-
-    
-
-    
-
-    
-
-    
-
-    
-
-    
-
-    
-
-    
-
-    
-
-    
-
-    
-
-    
-
-    
-    <dt class="tag-source">Source:</dt>
-    <dd class="tag-source"><ul class="dummy"><li>
-        <a href="hungryGames.js.html">hungryGames.js</a>, <a href="hungryGames.js.html#line5023">line 5023</a>
-    </li></ul></dd>
-    
-
-    
-
-    
-
-    
-</dl>
-
-
-
-
-
-
-
-
-
-
-
-
-
-
-
-
-
-
-        
-            
-
-    
-
-    
-    <h4 class="name" id="~killUser"><span class="type-signature">(private, inner) </span>killUser<span class="signature">(id, a, k, w<span class="signature-attributes">opt</span>)</span><span class="type-signature"></span></h4>
-    
-
-    
-
-
-
-<div class="description">
-    Kill the given player in the given guild game.
-</div>
-
-
-
-
-
-
-
-
-
-    <h5>Parameters:</h5>
-    
-
-<table class="params">
-    <thead>
-    <tr>
-        
-        <th>Name</th>
-        
-
-        <th>Type</th>
-
-        
-        <th>Attributes</th>
-        
-
-        
-
-        <th class="last">Description</th>
-    </tr>
-    </thead>
-
-    <tbody>
-    
-
-        <tr>
-            
-                <td class="name"><code>id</code></td>
-            
-
-            <td class="type">
-            
-                
-<span class="param-type">string</span>
-
-
-            
-            </td>
-
-            
-                <td class="attributes">
-                
-
-                
-
-                
-                </td>
-            
-
-            
-
-            <td class="description last">The guild id of the game.</td>
-        </tr>
-
-    
-
-        <tr>
-            
-                <td class="name"><code>a</code></td>
-            
-
-            <td class="type">
-            
-                
-<span class="param-type"><a href="HungryGames-Player.html">HungryGames~Player</a></span>
-
-
-            
-            </td>
-
-            
-                <td class="attributes">
-                
-
-                
-
-                
-                </td>
-            
-
-            
-
-            <td class="description last">The player to affect.</td>
-        </tr>
-
-    
-
-        <tr>
-            
-                <td class="name"><code>k</code></td>
-            
-
-            <td class="type">
-            
-                
-<span class="param-type">number</span>
-
-
-            
-            </td>
-
-            
-                <td class="attributes">
-                
-
-                
-
-                
-                </td>
-            
-
-            
-
-            <td class="description last">The number of kills the player gets in this action.</td>
-        </tr>
-
-    
-
-        <tr>
-            
-                <td class="name"><code>w</code></td>
-            
-
-            <td class="type">
-            
-                
-<span class="param-type">Array.&lt;HungryGames~Weapon></span>
-
-
-            
-            </td>
-
-            
-                <td class="attributes">
-                
-                    &lt;optional><br>
-                
-
-                
-
-                
-                </td>
-            
-
-            
-
-            <td class="description last">The weapon being used if any.</td>
-        </tr>
-
-    
-    </tbody>
-</table>
-
-
-
-
-
-
-<dl class="details">
-
-    
-
-    
-
-    
-
-    
-
-    
-
-    
-
-    
-
-    
-
-    
-
-    
-
-    
-
-    
-
-    
-    <dt class="tag-source">Source:</dt>
-    <dd class="tag-source"><ul class="dummy"><li>
-        <a href="hungryGames.js.html">hungryGames.js</a>, <a href="hungryGames.js.html#line3084">line 3084</a>
-    </li></ul></dd>
-    
-
-    
-
-    
-
-    
-</dl>
-
-
-
-
-
-
-
-
-
-
-
-
-
-
-
-
-
-
-        
-            
-
-    
-
-    
-    <h4 class="name" id="~listEvents"><span class="type-signature">(private, inner) </span>listEvents<span class="signature">(msg, id, page<span class="signature-attributes">opt</span>, eventType<span class="signature-attributes">opt</span>, editMsg<span class="signature-attributes">opt</span>)</span><span class="type-signature"></span></h4>
-    
-
-    
-
-
-
-<div class="description">
-    Allow user to view all events available on their server and summary of each
-type of event.
-</div>
-
-
-
-
-
-
-
-
-
-    <h5>Parameters:</h5>
-    
-
-<table class="params">
-    <thead>
-    <tr>
-        
-        <th>Name</th>
-        
-
-        <th>Type</th>
-
-        
-        <th>Attributes</th>
-        
-
-        
-        <th>Default</th>
-        
-
-        <th class="last">Description</th>
-    </tr>
-    </thead>
-
-    <tbody>
-    
-
-        <tr>
-            
-                <td class="name"><code>msg</code></td>
-            
-
-            <td class="type">
-            
-                
-<span class="param-type">Discord~Message</span>
-
-
-            
-            </td>
-
-            
-                <td class="attributes">
-                
-
-                
-
-                
-                </td>
-            
-
-            
-                <td class="default">
-                
-                </td>
-            
-
-            <td class="description last">The message that lead to this being called.</td>
-        </tr>
-
-    
-
-        <tr>
-            
-                <td class="name"><code>id</code></td>
-            
-
-            <td class="type">
-            
-                
-<span class="param-type">string</span>
-
-
-            
-            </td>
-
-            
-                <td class="attributes">
-                
-
-                
-
-                
-                </td>
-            
-
-            
-                <td class="default">
-                
-                </td>
-            
-
-            <td class="description last">The id of the guild this was triggered from.</td>
-        </tr>
-
-    
-
-        <tr>
-            
-                <td class="name"><code>page</code></td>
-            
-
-            <td class="type">
-            
-                
-<span class="param-type">number</span>
-
-
-            
-            </td>
-
-            
-                <td class="attributes">
-                
-                    &lt;optional><br>
-                
-
-                
-
-                
-                </td>
-            
-
-            
-                <td class="default">
-                
-                    0
-                
-                </td>
-            
-
-            <td class="description last">The page number to show.</td>
-        </tr>
-
-    
-
-        <tr>
-            
-                <td class="name"><code>eventType</code></td>
-            
-
-            <td class="type">
-            
-                
-<span class="param-type">string</span>
-
-
-            
-            </td>
-
-            
-                <td class="attributes">
-                
-                    &lt;optional><br>
-                
-
-                
-
-                
-                </td>
-            
-
-            
-                <td class="default">
-                
-                    'player'
-                
-                </td>
-            
-
-            <td class="description last">The type of event to show.</td>
-        </tr>
-
-    
-
-        <tr>
-            
-                <td class="name"><code>editMsg</code></td>
-            
-
-            <td class="type">
-            
-                
-<span class="param-type">Discord~Message</span>
-
-
-            
-            </td>
-
-            
-                <td class="attributes">
-                
-                    &lt;optional><br>
-                
-
-                
-
-                
-                </td>
-            
-
-            
-                <td class="default">
-                
-                </td>
-            
-
-            <td class="description last">The message to edit instead of sending a
-new message.</td>
-        </tr>
-
-    
-    </tbody>
-</table>
-
-
-
-
-
-
-<dl class="details">
-
-    
-
-    
-
-    
-
-    
-
-    
-
-    
-
-    
-
-    
-
-    
-
-    
-
-    
-
-    
-
-    
-    <dt class="tag-source">Source:</dt>
-    <dd class="tag-source"><ul class="dummy"><li>
-        <a href="hungryGames.js.html">hungryGames.js</a>, <a href="hungryGames.js.html#line7007">line 7007</a>
-    </li></ul></dd>
-    
-
-    
-
-    
-
-    
-</dl>
-
-
-
-
-
-
-
-
-
-
-
-
-
-
-
-
-
-
-        
-            
-
-    
-
-    
-    <h4 class="name" id="~listNPCs"><span class="type-signature">(private, inner) </span>listNPCs<span class="signature">(msg, id)</span><span class="type-signature"></span></h4>
-    
-
-    
-
-
-
-<div class="description">
-    List all currently created NPCs. Alias for listPlayers right now.
-</div>
-
-
-
-
-
-
-
-
-
-    <h5>Parameters:</h5>
-    
-
-<table class="params">
-    <thead>
-    <tr>
-        
-        <th>Name</th>
-        
-
-        <th>Type</th>
-
-        
-
-        
-
-        <th class="last">Description</th>
-    </tr>
-    </thead>
-
-    <tbody>
-    
-
-        <tr>
-            
-                <td class="name"><code>msg</code></td>
-            
-
-            <td class="type">
-            
-                
-<span class="param-type">Discord~Message</span>
-
-
-            
-            </td>
-
-            
-
-            
-
-            <td class="description last">The message that lead to this being called.</td>
-        </tr>
-
-    
-
-        <tr>
-            
-                <td class="name"><code>id</code></td>
-            
-
-            <td class="type">
-            
-                
-<span class="param-type">string</span>
-
-
-            
-            </td>
-
-            
-
-            
-
-            <td class="description last">The id of the guild this was triggered from.</td>
-        </tr>
-
-    
-    </tbody>
-</table>
-
-
-
-
-
-
-<dl class="details">
-
-    
-
-    
-
-    
-
-    
-
-    
-
-    
-
-    
-
-    
-
-    
-
-    
-
-    
-
-    
-
-    
-    <dt class="tag-source">Source:</dt>
-    <dd class="tag-source"><ul class="dummy"><li>
-        <a href="hungryGames.js.html">hungryGames.js</a>, <a href="hungryGames.js.html#line7256">line 7256</a>
-    </li></ul></dd>
-    
-
-    
-
-    
-
-    
-</dl>
-
-
-
-
-
-
-
-
-
-
-
-
-
-
-
-
-
-
-        
-            
-
-    
-
-    
-    <h4 class="name" id="~listPlayers"><span class="type-signature">(private, inner) </span>listPlayers<span class="signature">(msg, id)</span><span class="type-signature"></span></h4>
-    
-
-    
-
-
-
-<div class="description">
-    Show a formatted message of all users and teams in current server.
-</div>
-
-
-
-
-
-
-
-
-
-    <h5>Parameters:</h5>
-    
-
-<table class="params">
-    <thead>
-    <tr>
-        
-        <th>Name</th>
-        
-
-        <th>Type</th>
-
-        
-
-        
-
-        <th class="last">Description</th>
-    </tr>
-    </thead>
-
-    <tbody>
-    
-
-        <tr>
-            
-                <td class="name"><code>msg</code></td>
-            
-
-            <td class="type">
-            
-                
-<span class="param-type">Discord~Message</span>
-
-
-            
-            </td>
-
-            
-
-            
-
-            <td class="description last">The message that lead to this being called.</td>
-        </tr>
-
-    
-
-        <tr>
-            
-                <td class="name"><code>id</code></td>
-            
-
-            <td class="type">
-            
-                
-<span class="param-type">string</span>
-
-
-            
-            </td>
-
-            
-
-            
-
-            <td class="description last">The id of the guild this was triggered from.</td>
-        </tr>
-
-    
-    </tbody>
-</table>
-
-
-
-
-
-
-<dl class="details">
-
-    
-
-    
-
-    
-
-    
-
-    
-
-    
-
-    
-
-    
-
-    
-
-    
-
-    
-
-    
-
-    
-    <dt class="tag-source">Source:</dt>
-    <dd class="tag-source"><ul class="dummy"><li>
-        <a href="hungryGames.js.html">hungryGames.js</a>, <a href="hungryGames.js.html#line5230">line 5230</a>
-    </li></ul></dd>
-    
-
-    
-
-    
-
-    
-</dl>
-
-
-
-
-
-
-
-
-
-
-
-
-
-
-
-
-
-
-        
-            
-
-    
-
-    
-    <h4 class="name" id="~makeBattleEvent"><span class="type-signature">(private, inner) </span>makeBattleEvent<span class="signature">(affectedUsers, numVictim, numAttacker, mention, id, useNicknames<span class="signature-attributes">opt</span>)</span><span class="type-signature"> &rarr; {<a href="HungryGames-Event.html">HungryGames~Event</a>}</span></h4>
-    
-
-    
-
-
-
-<div class="description">
-    Make an event that contains a battle between players before the main event
-message.
-</div>
-
-
-
-
-
-
-
-
-
-    <h5>Parameters:</h5>
-    
-
-<table class="params">
-    <thead>
-    <tr>
-        
-        <th>Name</th>
-        
-
-        <th>Type</th>
-
-        
-        <th>Attributes</th>
-        
-
-        
-        <th>Default</th>
-        
-
-        <th class="last">Description</th>
-    </tr>
-    </thead>
-
-    <tbody>
-    
-
-        <tr>
-            
-                <td class="name"><code>affectedUsers</code></td>
-            
-
-            <td class="type">
-            
-                
-<span class="param-type">Array.&lt;<a href="HungryGames-Player.html">HungryGames~Player</a>></span>
-
-
-            
-            </td>
-
-            
-                <td class="attributes">
-                
-
-                
-
-                
-                </td>
-            
-
-            
-                <td class="default">
-                
-                </td>
-            
-
-            <td class="description last">All of the players involved in
-the event.</td>
-        </tr>
-
-    
-
-        <tr>
-            
-                <td class="name"><code>numVictim</code></td>
-            
-
-            <td class="type">
-            
-                
-<span class="param-type">number</span>
-
-
-            
-            </td>
-
-            
-                <td class="attributes">
-                
-
-                
-
-                
-                </td>
-            
-
-            
-                <td class="default">
-                
-                </td>
-            
-
-            <td class="description last">The number of victims in this event.</td>
-        </tr>
-
-    
-
-        <tr>
-            
-                <td class="name"><code>numAttacker</code></td>
-            
-
-            <td class="type">
-            
-                
-<span class="param-type">number</span>
-
-
-            
-            </td>
-
-            
-                <td class="attributes">
-                
-
-                
-
-                
-                </td>
-            
-
-            
-                <td class="default">
-                
-                </td>
-            
-
-            <td class="description last">The number of attackers in this event.</td>
-        </tr>
-
-    
-
-        <tr>
-            
-                <td class="name"><code>mention</code></td>
-            
-
-            <td class="type">
-            
-                
-<span class="param-type">boolean</span>
-
-
-            
-            </td>
-
-            
-                <td class="attributes">
-                
-
-                
-
-                
-                </td>
-            
-
-            
-                <td class="default">
-                
-                </td>
-            
-
-            <td class="description last">Should every player be mentioned when their name
-comes up?</td>
-        </tr>
-
-    
-
-        <tr>
-            
-                <td class="name"><code>id</code></td>
-            
-
-            <td class="type">
-            
-                
-<span class="param-type">string</span>
-
-
-            
-            </td>
-
-            
-                <td class="attributes">
-                
-
-                
-
-                
-                </td>
-            
-
-            
-                <td class="default">
-                
-                </td>
-            
-
-            <td class="description last">The id of the guild that triggered this initially.</td>
-        </tr>
-
-    
-
-        <tr>
-            
-                <td class="name"><code>useNicknames</code></td>
-            
-
-            <td class="type">
-            
-                
-<span class="param-type">boolean</span>
-
-
-            
-            </td>
-
-            
-                <td class="attributes">
-                
-                    &lt;optional><br>
-                
-
-                
-
-                
-                </td>
-            
-
-            
-                <td class="default">
-                
-                    false
-                
-                </td>
-            
-
-            <td class="description last">Should we use guild nicknames instead
-of usernames?</td>
-        </tr>
-
-    
-    </tbody>
-</table>
-
-
-
-
-
-
-<dl class="details">
-
-    
-
-    
-
-    
-
-    
-
-    
-
-    
-
-    
-
-    
-
-    
-
-    
-
-    
-
-    
-
-    
-    <dt class="tag-source">Source:</dt>
-    <dd class="tag-source"><ul class="dummy"><li>
-        <a href="hungryGames.js.html">hungryGames.js</a>, <a href="hungryGames.js.html#line3635">line 3635</a>
-    </li></ul></dd>
-    
-
-    
-
-    
-
-    
-</dl>
-
-
-
-
-
-
-
-
-
-
-
-
-
-<h5>Returns:</h5>
-
-        
-<div class="param-desc">
-    The event that was created.
-</div>
-
-
-
-<dl>
-    <dt>
-        Type
-    </dt>
-    <dd>
-        
-<span class="param-type"><a href="HungryGames-Event.html">HungryGames~Event</a></span>
-
-
-    </dd>
-</dl>
-
-    
-
-
-
-
-
-        
-            
-
-    
-
-    
-    <h4 class="name" id="~makeMessage"><span class="type-signature">(private, inner) </span>makeMessage<span class="signature">(uId, gId, cId<span class="signature-attributes">nullable</span>, msg<span class="signature-attributes">nullable</span>)</span><span class="type-signature"> &rarr; {Object}</span></h4>
-    
-
-    
-
-
-
-<div class="description">
-    Forms a Discord~Message similar object from given IDs.
-</div>
-
-
-
-
-
-
-
-
-
-    <h5>Parameters:</h5>
-    
-
-<table class="params">
-    <thead>
-    <tr>
-        
-        <th>Name</th>
-        
-
-        <th>Type</th>
-
-        
-        <th>Attributes</th>
-        
-
-        
-
-        <th class="last">Description</th>
-    </tr>
-    </thead>
-
-    <tbody>
-    
-
-        <tr>
-            
-                <td class="name"><code>uId</code></td>
-            
-
-            <td class="type">
-            
-                
-<span class="param-type">string</span>
-
-
-            
-            </td>
-
-            
-                <td class="attributes">
-                
-
-                
-
-                
-                </td>
-            
-
-            
-
-            <td class="description last">The id of the user who wrote this message.</td>
-        </tr>
-
-    
-
-        <tr>
-            
-                <td class="name"><code>gId</code></td>
-            
-
-            <td class="type">
-            
-                
-<span class="param-type">string</span>
-
-
-            
-            </td>
-
-            
-                <td class="attributes">
-                
-
-                
-
-                
-                </td>
-            
-
-            
-
-            <td class="description last">The id of the guild this message is in.</td>
-        </tr>
-
-    
-
-        <tr>
-            
-                <td class="name"><code>cId</code></td>
-            
-
-            <td class="type">
-            
-                
-<span class="param-type">string</span>
-
-
-            
-            </td>
-
-            
-                <td class="attributes">
-                
-
-                
-                    &lt;nullable><br>
-                
-
-                
-                </td>
-            
-
-            
-
-            <td class="description last">The id of the channel this message was 'sent' in.</td>
-        </tr>
-
-    
-
-        <tr>
-            
-                <td class="name"><code>msg</code></td>
-            
-
-            <td class="type">
-            
-                
-<span class="param-type">string</span>
-
-
-            
-            </td>
-
-            
-                <td class="attributes">
-                
-
-                
-                    &lt;nullable><br>
-                
-
-                
-                </td>
-            
-
-            
-
-            <td class="description last">The message content.</td>
-        </tr>
-
-    
-    </tbody>
-</table>
-
-
-
-
-
-
-<dl class="details">
-
-    
-
-    
-
-    
-
-    
-
-    
-
-    
-
-    
-
-    
-
-    
-
-    
-
-    
-
-    
-
-    
-    <dt class="tag-source">Source:</dt>
-    <dd class="tag-source"><ul class="dummy"><li>
-        <a href="hungryGames.js.html">hungryGames.js</a>, <a href="hungryGames.js.html#line2267">line 2267</a>
-    </li></ul></dd>
-    
-
-    
-
-    
-
-    
-</dl>
-
-
-
-
-
-
-
-
-
-
-
-
-
-<h5>Returns:</h5>
-
-        
-<div class="param-desc">
-    The created message-like object.
-</div>
-
-
-
-<dl>
-    <dt>
-        Type
-    </dt>
-    <dd>
-        
-<span class="param-type">Object</span>
-
-
-    </dd>
-</dl>
-
-    
-
-
-
-
-
-        
-            
-
-    
-
-    
-    <h4 class="name" id="~makeMessageEvent"><span class="type-signature">(private, inner) </span>makeMessageEvent<span class="signature">(message, id<span class="signature-attributes">opt</span>)</span><span class="type-signature"> &rarr; {<a href="HungryGames-Event.html">HungryGames~Event</a>}</span></h4>
-    
-
-    
-
-
-
-<div class="description">
-    Make an event that doesn't affect any players and is just a plain message.
-</div>
-
-
-
-
-
-
-
-
-
-    <h5>Parameters:</h5>
-    
-
-<table class="params">
-    <thead>
-    <tr>
-        
-        <th>Name</th>
-        
-
-        <th>Type</th>
-
-        
-        <th>Attributes</th>
-        
-
-        
-
-        <th class="last">Description</th>
-    </tr>
-    </thead>
-
-    <tbody>
-    
-
-        <tr>
-            
-                <td class="name"><code>message</code></td>
-            
-
-            <td class="type">
-            
-                
-<span class="param-type">string</span>
-
-
-            
-            </td>
-
-            
-                <td class="attributes">
-                
-
-                
-
-                
-                </td>
-            
-
-            
-
-            <td class="description last">The message to show.</td>
-        </tr>
-
-    
-
-        <tr>
-            
-                <td class="name"><code>id</code></td>
-            
-
-            <td class="type">
-            
-                
-<span class="param-type">string</span>
-
-
-            
-            </td>
-
-            
-                <td class="attributes">
-                
-                    &lt;optional><br>
-                
-
-                
-
-                
-                </td>
-            
-
-            
-
-            <td class="description last">The id of the guild that initially triggered this.
-Required only if the given message contains '{dead}'.</td>
-        </tr>
-
-    
-    </tbody>
-</table>
-
-
-
-
-
-
-<dl class="details">
-
-    
-
-    
-
-    
-
-    
-
-    
-
-    
-
-    
-
-    
-
-    
-
-    
-
-    
-
-    
-
-    
-    <dt class="tag-source">Source:</dt>
-    <dd class="tag-source"><ul class="dummy"><li>
-        <a href="hungryGames.js.html">hungryGames.js</a>, <a href="hungryGames.js.html#line3922">line 3922</a>
-    </li></ul></dd>
-    
-
-    
-
-    
-
-    
-</dl>
-
-
-
-
-
-
-
-
-
-
-
-
-
-<h5>Returns:</h5>
-
-        
-<div class="param-desc">
-    The event that was created.
-</div>
-
-
-
-<dl>
-    <dt>
-        Type
-    </dt>
-    <dd>
-        
-<span class="param-type"><a href="HungryGames-Event.html">HungryGames~Event</a></span>
-
-
-    </dd>
-</dl>
-
-    
-
-
-
-
-
-        
-            
-
-    
-
-    
-    <h4 class="name" id="~makeSingleEvent"><span class="type-signature">(private, inner) </span>makeSingleEvent<span class="signature">(message, affectedUsers, numVictim, numAttacker, mention, id, victimOutcome, attackerOutcome, useNickname<span class="signature-attributes">opt</span>)</span><span class="type-signature"> &rarr; {HungryGames~FinalEvent}</span></h4>
-    
-
-    
-
-
-
-<div class="description">
-    Format an event string based on specified users.
-</div>
-
-
-
-
-
-
-
-
-
-    <h5>Parameters:</h5>
-    
-
-<table class="params">
-    <thead>
-    <tr>
-        
-        <th>Name</th>
-        
-
-        <th>Type</th>
-
-        
-        <th>Attributes</th>
-        
-
-        
-        <th>Default</th>
-        
-
-        <th class="last">Description</th>
-    </tr>
-    </thead>
-
-    <tbody>
-    
-
-        <tr>
-            
-                <td class="name"><code>message</code></td>
-            
-
-            <td class="type">
-            
-                
-<span class="param-type">string</span>
-
-
-            
-            </td>
-
-            
-                <td class="attributes">
-                
-
-                
-
-                
-                </td>
-            
-
-            
-                <td class="default">
-                
-                </td>
-            
-
-            <td class="description last">The message to show.</td>
-        </tr>
-
-    
-
-        <tr>
-            
-                <td class="name"><code>affectedUsers</code></td>
-            
-
-            <td class="type">
-            
-                
-<span class="param-type">Array.&lt;<a href="HungryGames-Player.html">HungryGames~Player</a>></span>
-
-
-            
-            </td>
-
-            
-                <td class="attributes">
-                
-
-                
-
-                
-                </td>
-            
-
-            
-                <td class="default">
-                
-                </td>
-            
-
-            <td class="description last">An array of all users affected
-by this event.</td>
-        </tr>
-
-    
-
-        <tr>
-            
-                <td class="name"><code>numVictim</code></td>
-            
-
-            <td class="type">
-            
-                
-<span class="param-type">number</span>
-
-
-            
-            </td>
-
-            
-                <td class="attributes">
-                
-
-                
-
-                
-                </td>
-            
-
-            
-                <td class="default">
-                
-                </td>
-            
-
-            <td class="description last">Number of victims in this event.</td>
-        </tr>
-
-    
-
-        <tr>
-            
-                <td class="name"><code>numAttacker</code></td>
-            
-
-            <td class="type">
-            
-                
-<span class="param-type">number</span>
-
-
-            
-            </td>
-
-            
-                <td class="attributes">
-                
-
-                
-
-                
-                </td>
-            
-
-            
-                <td class="default">
-                
-                </td>
-            
-
-            <td class="description last">Number of attackers in this event.</td>
-        </tr>
-
-    
-
-        <tr>
-            
-                <td class="name"><code>mention</code></td>
-            
-
-            <td class="type">
-            
-                
-<span class="param-type">boolean</span>
-
-
-            
-            </td>
-
-            
-                <td class="attributes">
-                
-
-                
-
-                
-                </td>
-            
-
-            
-                <td class="default">
-                
-                </td>
-            
-
-            <td class="description last">Should all users be mentioned when their name
-appears?</td>
-        </tr>
-
-    
-
-        <tr>
-            
-                <td class="name"><code>id</code></td>
-            
-
-            <td class="type">
-            
-                
-<span class="param-type">string</span>
-
-
-            
-            </td>
-
-            
-                <td class="attributes">
-                
-
-                
-
-                
-                </td>
-            
-
-            
-                <td class="default">
-                
-                </td>
-            
-
-            <td class="description last">The id of the guild this was initially triggered from.</td>
-        </tr>
-
-    
-
-        <tr>
-            
-                <td class="name"><code>victimOutcome</code></td>
-            
-
-            <td class="type">
-            
-                
-<span class="param-type">string</span>
-
-
-            
-            </td>
-
-            
-                <td class="attributes">
-                
-
-                
-
-                
-                </td>
-            
-
-            
-                <td class="default">
-                
-                </td>
-            
-
-            <td class="description last">The outcome of the victims from this event.</td>
-        </tr>
-
-    
-
-        <tr>
-            
-                <td class="name"><code>attackerOutcome</code></td>
-            
-
-            <td class="type">
-            
-                
-<span class="param-type">string</span>
-
-
-            
-            </td>
-
-            
-                <td class="attributes">
-                
-
-                
-
-                
-                </td>
-            
-
-            
-                <td class="default">
-                
-                </td>
-            
-
-            <td class="description last">The outcome of the attackers from this
-event.</td>
-        </tr>
-
-    
-
-        <tr>
-            
-                <td class="name"><code>useNickname</code></td>
-            
-
-            <td class="type">
-            
-                
-<span class="param-type">boolean</span>
-
-
-            
-            </td>
-
-            
-                <td class="attributes">
-                
-                    &lt;optional><br>
-                
-
-                
-
-                
-                </td>
-            
-
-            
-                <td class="default">
-                
-                    false
-                
-                </td>
-            
-
-            <td class="description last">Use player nicknames instead of their
-username.</td>
-        </tr>
-
-    
-    </tbody>
-</table>
-
-
-
-
-
-
-<dl class="details">
-
-    
-
-    
-
-    
-
-    
-
-    
-
-    
-
-    
-
-    
-
-    
-
-    
-
-    
-
-    
-
-    
-    <dt class="tag-source">Source:</dt>
-    <dd class="tag-source"><ul class="dummy"><li>
-        <a href="hungryGames.js.html">hungryGames.js</a>, <a href="hungryGames.js.html#line3946">line 3946</a>
-    </li></ul></dd>
-    
-
-    
-
-    
-
-    
-</dl>
-
-
-
-
-
-
-
-
-
-
-
-
-
-<h5>Returns:</h5>
-
-        
-<div class="param-desc">
-    The final event that was created and
-formatted ready for display.
-</div>
-
-
-
-<dl>
-    <dt>
-        Type
-    </dt>
-    <dd>
-        
-<span class="param-type">HungryGames~FinalEvent</span>
-
-
-    </dd>
-</dl>
-
-    
-
-
-
-
-
-        
-            
-
-    
-
-    
-    <h4 class="name" id="~mkCmd"><span class="type-signature">(private, inner) </span>mkCmd<span class="signature">(cb)</span><span class="type-signature"> &rarr; {Command~commandHandler}</span></h4>
-    
-
-    
-
-
-
-<div class="description">
-    Make a subcommand handler with the given callback function. This is a
-wrapper around existing functions.
-</div>
-
-
-
-
-
-
-
-
-
-    <h5>Parameters:</h5>
-    
-
-<table class="params">
-    <thead>
-    <tr>
-        
-        <th>Name</th>
-        
-
-        <th>Type</th>
-
-        
-
-        
-
-        <th class="last">Description</th>
-    </tr>
-    </thead>
-
-    <tbody>
-    
-
-        <tr>
-            
-                <td class="name"><code>cb</code></td>
-            
-
-            <td class="type">
-            
-                
-<span class="param-type"><a href="HungryGames.html#~hgCommandHandler">HungryGames~hgCommandHandler</a></span>
-
-
-            
-            </td>
-
-            
-
-            
-
-            <td class="description last">Command handler when subcommand is
-triggered.</td>
-        </tr>
-
-    
-    </tbody>
-</table>
-
-
-
-
-
-
-<dl class="details">
-
-    
-
-    
-
-    
-
-    
-
-    
-
-    
-
-    
-
-    
-
-    
-
-    
-
-    
-
-    
-
-    
-    <dt class="tag-source">Source:</dt>
-    <dd class="tag-source"><ul class="dummy"><li>
-        <a href="hungryGames.js.html">hungryGames.js</a>, <a href="hungryGames.js.html#line1197">line 1197</a>
-    </li></ul></dd>
-    
-
-    
-
-    
-
-    
-</dl>
-
-
-
-
-
-
-
-
-
-
-
-
-
-<h5>Returns:</h5>
-
-        
-<div class="param-desc">
-    Subcommand initial handler that will fire
-when command is fired. Calls the passed callback handler with the mapped
-parameters.
-</div>
-
-
-
-<dl>
-    <dt>
-        Type
-    </dt>
-    <dd>
-        
-<span class="param-type">Command~commandHandler</span>
-
-
-    </dd>
-</dl>
-
-    
-
-
-
-
-
-        
-            
-
-    
-
-    
-    <h4 class="name" id="~moveTeamUser"><span class="type-signature">(private, inner) </span>moveTeamUser<span class="signature">(msg, id)</span><span class="type-signature"></span></h4>
-    
-
-    
-
-
-
-<div class="description">
-    Move a single user to another team.
-</div>
-
-
-
-
-
-
-
-
-
-    <h5>Parameters:</h5>
-    
-
-<table class="params">
-    <thead>
-    <tr>
-        
-        <th>Name</th>
-        
-
-        <th>Type</th>
-
-        
-
-        
-
-        <th class="last">Description</th>
-    </tr>
-    </thead>
-
-    <tbody>
-    
-
-        <tr>
-            
-                <td class="name"><code>msg</code></td>
-            
-
-            <td class="type">
-            
-                
-<span class="param-type">Discord~Message</span>
-
-
-            
-            </td>
-
-            
-
-            
-
-            <td class="description last">The message that lead to this being called.</td>
-        </tr>
-
-    
-
-        <tr>
-            
-                <td class="name"><code>id</code></td>
-            
-
-            <td class="type">
-            
-                
-<span class="param-type">string</span>
-
-
-            
-            </td>
-
-            
-
-            
-
-            <td class="description last">The id of the guild this was triggered from.</td>
-        </tr>
-
-    
-    </tbody>
-</table>
-
-
-
-
-
-
-<dl class="details">
-
-    
-
-    
-
-    
-
-    
-
-    
-
-    
-
-    
-
-    
-
-    
-
-    
-
-    
-
-    
-
-    
-    <dt class="tag-source">Source:</dt>
-    <dd class="tag-source"><ul class="dummy"><li>
-        <a href="hungryGames.js.html">hungryGames.js</a>, <a href="hungryGames.js.html#line5859">line 5859</a>
-    </li></ul></dd>
-    
-
-    
-
-    
-
-    
-</dl>
-
-
-
-
-
-
-
-
-
-
-
-
-
-
-
-
-
-
-        
-            
-
-    
-
-    
-    <h4 class="name" id="~newReact"><span class="type-signature">(private, inner) </span>newReact<span class="signature">(duration)</span><span class="type-signature"></span></h4>
-    
-
-    
-
-
-
-<div class="description">
-    Update <a href="HungryGames.html#~listenersEndTime">HungryGames~listenersEndTime</a> because a new listener was
-registered with the given duration.
-</div>
-
-
-
-
-
-
-
-
-
-    <h5>Parameters:</h5>
-    
-
-<table class="params">
-    <thead>
-    <tr>
-        
-        <th>Name</th>
-        
-
-        <th>Type</th>
-
-        
-
-        
-
-        <th class="last">Description</th>
-    </tr>
-    </thead>
-
-    <tbody>
-    
-
-        <tr>
-            
-                <td class="name"><code>duration</code></td>
-            
-
-            <td class="type">
-            
-                
-<span class="param-type">number</span>
-
-
-            
-            </td>
-
-            
-
-            
-
-            <td class="description last">The length of time the listener will be active.</td>
-        </tr>
-
-    
-    </tbody>
-</table>
-
-
-
-
-
-
-<dl class="details">
-
-    
-
-    
-
-    
-
-    
-
-    
-
-    
-
-    
-
-    
-
-    
-
-    
-
-    
-
-    
-
-    
-    <dt class="tag-source">Source:</dt>
-    <dd class="tag-source"><ul class="dummy"><li>
-        <a href="hungryGames.js.html">hungryGames.js</a>, <a href="hungryGames.js.html#line8340">line 8340</a>
-    </li></ul></dd>
-    
-
-    
-
-    
-
-    
-</dl>
-
-
-
-
-
-
-
-
-
-
-
-
-
-
-
-
-
-
-        
-            
-
-    
-
-    
-    <h4 class="name" id="~nextDay"><span class="type-signature">(private, inner) </span>nextDay<span class="signature">(msg, id, retry<span class="signature-attributes">opt</span>)</span><span class="type-signature"></span></h4>
-    
-
-    
-
-
-
-<div class="description">
-    Simulate a single day then show events to users.
-</div>
-
-
-
-
-
-
-
-
-
-    <h5>Parameters:</h5>
-    
-
-<table class="params">
-    <thead>
-    <tr>
-        
-        <th>Name</th>
-        
-
-        <th>Type</th>
-
-        
-        <th>Attributes</th>
-        
-
-        
-        <th>Default</th>
-        
-
-        <th class="last">Description</th>
-    </tr>
-    </thead>
-
-    <tbody>
-    
-
-        <tr>
-            
-                <td class="name"><code>msg</code></td>
-            
-
-            <td class="type">
-            
-                
-<span class="param-type">Discord~Message</span>
-
-
-            
-            </td>
-
-            
-                <td class="attributes">
-                
-
-                
-
-                
-                </td>
-            
-
-            
-                <td class="default">
-                
-                </td>
-            
-
-            <td class="description last">The message that lead to this being called.</td>
-        </tr>
-
-    
-
-        <tr>
-            
-                <td class="name"><code>id</code></td>
-            
-
-            <td class="type">
-            
-                
-<span class="param-type">string</span>
-
-
-            
-            </td>
-
-            
-                <td class="attributes">
-                
-
-                
-
-                
-                </td>
-            
-
-            
-                <td class="default">
-                
-                </td>
-            
-
-            <td class="description last">The id of the guild this was triggered from.</td>
-        </tr>
-
-    
-
-        <tr>
-            
-                <td class="name"><code>retry</code></td>
-            
-
-            <td class="type">
-            
-                
-<span class="param-type">boolean</span>
-
-
-            
-            </td>
-
-            
-                <td class="attributes">
-                
-                    &lt;optional><br>
-                
-
-                
-
-                
-                </td>
-            
-
-            
-                <td class="default">
-                
-                    true
-                
-                </td>
-            
-
-            <td class="description last">If we hit an error, should we retry before
-giving up.</td>
-        </tr>
-
-    
-    </tbody>
-</table>
-
-
-
-
-
-
-<dl class="details">
-
-    
-
-    
-
-    
-
-    
-
-    
-
-    
-
-    
-
-    
-
-    
-
-    
-
-    
-
-    
-
-    
-    <dt class="tag-source">Source:</dt>
-    <dd class="tag-source"><ul class="dummy"><li>
-        <a href="hungryGames.js.html">hungryGames.js</a>, <a href="hungryGames.js.html#line2437">line 2437</a>
-    </li></ul></dd>
-    
-
-    
-
-    
-
-    
-</dl>
-
-
-
-
-
-
-
-
-
-
-
-
-
-
-
-
-
-
-        
-            
-
-    
-
-    
-    <h4 class="name" id="~nothing"><span class="type-signature">(private, inner) </span>nothing<span class="signature">()</span><span class="type-signature"> &rarr; {string}</span></h4>
-    
-
-    
-
-
-
-<div class="description">
-    Get a random word that means "nothing".
-</div>
-
-
-
-
-
-
-
-
-
-
-
-
-
-<dl class="details">
-
-    
-
-    
-
-    
-
-    
-
-    
-
-    
-
-    
-
-    
-
-    
-
-    
-
-    
-
-    
-
-    
-    <dt class="tag-source">Source:</dt>
-    <dd class="tag-source"><ul class="dummy"><li>
-        <a href="hungryGames.js.html">hungryGames.js</a>, <a href="hungryGames.js.html#line8163">line 8163</a>
-    </li></ul></dd>
-    
-
-    
-
-    
-
-    
-</dl>
-
-
-
-
-
-
-
-
-
-
-
-
-
-<h5>Returns:</h5>
-
-        
-<div class="param-desc">
-    A word meaning "nothing".
-</div>
-
-
-
-<dl>
-    <dt>
-        Type
-    </dt>
-    <dd>
-        
-<span class="param-type">string</span>
-
-
-    </dd>
-</dl>
-
-    
-
-
-
-
-
-        
-            
-
-    
-
-    
-    <h4 class="name" id="~onChannelDelete"><span class="type-signature">(private, inner) </span>onChannelDelete<span class="signature">(channel)</span><span class="type-signature"></span></h4>
-    
-
-    
-
-
-
-<div class="description">
-    Handle a channel being deleted. Cleans up games that may be in progress in
-these channels.
-</div>
-
-
-
-
-
-
-
-
-
-    <h5>Parameters:</h5>
-    
-
-<table class="params">
-    <thead>
-    <tr>
-        
-        <th>Name</th>
-        
-
-        <th>Type</th>
-
-        
-
-        
-
-        <th class="last">Description</th>
-    </tr>
-    </thead>
-
-    <tbody>
-    
-
-        <tr>
-            
-                <td class="name"><code>channel</code></td>
-            
-
-            <td class="type">
-            
-                
-<span class="param-type">Discord~DMChannel</span>
-|
-
-<span class="param-type">Discord~GuildChannel</span>
-
-
-            
-            </td>
-
-            
-
-            
-
-            <td class="description last">The channel that
-was deleted.</td>
-        </tr>
-
-    
-    </tbody>
-</table>
-
-
-
-
-
-
-<dl class="details">
-
-    
-
-    
-
-    
-
-    
-
-    
-
-    
-
-    
-
-    
-
-    
-
-    
-
-    
-
-    
-
-    
-    <dt class="tag-source">Source:</dt>
-    <dd class="tag-source"><ul class="dummy"><li>
-        <a href="hungryGames.js.html">hungryGames.js</a>, <a href="hungryGames.js.html#line1181">line 1181</a>
-    </li></ul></dd>
-    
-
-    
-
-    
-
-    
-</dl>
-
-
-
-
-
-
-
-<h5>Listens to Events:</h5>
-<ul>
-    <li>Discord~Client#event:channelDelete</li>
-</ul>
-
-
-
-
-
-
-
-
-
-
-
-
-        
-            
-
-    
-
-    
-    <h4 class="name" id="~onGuildDelete"><span class="type-signature">(private, inner) </span>onGuildDelete<span class="signature">(guild)</span><span class="type-signature"></span></h4>
-    
-
-    
-
-
-
-<div class="description">
-    Handle being removed from a guild.
-</div>
-
-
-
-
-
-
-
-
-
-    <h5>Parameters:</h5>
-    
-
-<table class="params">
-    <thead>
-    <tr>
-        
-        <th>Name</th>
-        
-
-        <th>Type</th>
-
-        
-
-        
-
-        <th class="last">Description</th>
-    </tr>
-    </thead>
-
-    <tbody>
-    
-
-        <tr>
-            
-                <td class="name"><code>guild</code></td>
-            
-
-            <td class="type">
-            
-                
-<span class="param-type">Discord~Guild</span>
-
-
-            
-            </td>
-
-            
-
-            
-
-            <td class="description last">The guild that we just left.</td>
-        </tr>
-
-    
-    </tbody>
-</table>
-
-
-
-
-
-
-<dl class="details">
-
-    
-
-    
-
-    
-
-    
-
-    
-
-    
-
-    
-
-    
-
-    
-
-    
-
-    
-
-    
-
-    
-    <dt class="tag-source">Source:</dt>
-    <dd class="tag-source"><ul class="dummy"><li>
-        <a href="hungryGames.js.html">hungryGames.js</a>, <a href="hungryGames.js.html#line1164">line 1164</a>
-    </li></ul></dd>
-    
-
-    
-
-    
-
-    
-</dl>
-
-
-
-
-
-
-
-<h5>Listens to Events:</h5>
-<ul>
-    <li>Discord~Client#event:guildDelete</li>
-</ul>
-
-
-
-
-
-
-
-
-
-
-
-
-        
-            
-
-    
-
-    
-    <h4 class="name" id="~optChangeListener"><span class="type-signature">(private, inner) </span>optChangeListener<span class="signature">(msg_, options, index)</span><span class="type-signature"></span></h4>
-    
-
-    
-
-
-
-<div class="description">
-    The callback for when the user chooses to change page of the options.
-</div>
-
-
-
-
-
-
-
-
-
-    <h5>Parameters:</h5>
-    
-
-<table class="params">
-    <thead>
-    <tr>
-        
-        <th>Name</th>
-        
-
-        <th>Type</th>
-
-        
-
-        
-
-        <th class="last">Description</th>
-    </tr>
-    </thead>
-
-    <tbody>
-    
-
-        <tr>
-            
-                <td class="name"><code>msg_</code></td>
-            
-
-            <td class="type">
-            
-                
-<span class="param-type">Discord~Message</span>
-
-
-            
-            </td>
-
-            
-
-            
-
-            <td class="description last">The message we sent showing the options.</td>
-        </tr>
-
-    
-
-        <tr>
-            
-                <td class="name"><code>options</code></td>
-            
-
-            <td class="type">
-            
-                
-<span class="param-type">Object</span>
-
-
-            
-            </td>
-
-            
-
-            
-
-            <td class="description last">The options to show in the message.</td>
-        </tr>
-
-    
-
-        <tr>
-            
-                <td class="name"><code>index</code></td>
-            
-
-            <td class="type">
-            
-                
-<span class="param-type">number</span>
-
-
-            
-            </td>
-
-            
-
-            
-
-            <td class="description last">The page index to show.</td>
-        </tr>
-
-    
-    </tbody>
-</table>
-
-
-
-
-
-
-<dl class="details">
-
-    
-
-    
-
-    
-
-    
-
-    
-
-    
-
-    
-
-    
-
-    
-
-    
-
-    
-
-    
-
-    
-    <dt class="tag-source">Source:</dt>
-    <dd class="tag-source"><ul class="dummy"><li>
-        <a href="hungryGames.js.html">hungryGames.js</a>, <a href="hungryGames.js.html#line5606">line 5606</a>
-    </li></ul></dd>
-    
-
-    
-
-    
-
-    
-</dl>
-
-
-
-
-
-
-
-
-
-
-
-
-
-
-
-
-
-
-        
-            
-
-    
-
-    
-    <h4 class="name" id="~pauseAutoplay"><span class="type-signature">(private, inner) </span>pauseAutoplay<span class="signature">(msg, id)</span><span class="type-signature"></span></h4>
-    
-
-    
-
-
-
-<div class="description">
-    Stop autoplaying.
-</div>
-
-
-
-
-
-
-
-
-
-    <h5>Parameters:</h5>
-    
-
-<table class="params">
-    <thead>
-    <tr>
-        
-        <th>Name</th>
-        
-
-        <th>Type</th>
-
-        
-
-        
-
-        <th class="last">Description</th>
-    </tr>
-    </thead>
-
-    <tbody>
-    
-
-        <tr>
-            
-                <td class="name"><code>msg</code></td>
-            
-
-            <td class="type">
-            
-                
-<span class="param-type">Discord~Message</span>
-
-
-            
-            </td>
-
-            
-
-            
-
-            <td class="description last">The message that lead to this being called.</td>
-        </tr>
-
-    
-
-        <tr>
-            
-                <td class="name"><code>id</code></td>
-            
-
-            <td class="type">
-            
-                
-<span class="param-type">string</span>
-
-
-            
-            </td>
-
-            
-
-            
-
-            <td class="description last">The id of the guild this was triggered from.</td>
-        </tr>
-
-    
-    </tbody>
-</table>
-
-
-
-
-
-
-<dl class="details">
-
-    
-
-    
-
-    
-
-    
-
-    
-
-    
-
-    
-
-    
-
-    
-
-    
-
-    
-
-    
-
-    
-    <dt class="tag-source">Source:</dt>
-    <dd class="tag-source"><ul class="dummy"><li>
-        <a href="hungryGames.js.html">hungryGames.js</a>, <a href="hungryGames.js.html#line2300">line 2300</a>
-    </li></ul></dd>
-    
-
-    
-
-    
-
-    
-</dl>
-
-
-
-
-
-
-
-
-
-
-
-
-
-
-
-
-
-
-        
-            
-
-    
-
-    
-    <h4 class="name" id="~pauseGame"><span class="type-signature">(private, inner) </span>pauseGame<span class="signature">(msg, id)</span><span class="type-signature"></span></h4>
-    
-
-    
-
-
-
-<div class="description">
-    Stop the game in the middle of the day until resumed. Just clears the
-interval for the game.
-</div>
-
-
-
-
-
-
-
-
-
-    <h5>Parameters:</h5>
-    
-
-<table class="params">
-    <thead>
-    <tr>
-        
-        <th>Name</th>
-        
-
-        <th>Type</th>
-
-        
-
-        
-
-        <th class="last">Description</th>
-    </tr>
-    </thead>
-
-    <tbody>
-    
-
-        <tr>
-            
-                <td class="name"><code>msg</code></td>
-            
-
-            <td class="type">
-            
-                
-<span class="param-type">Discord~Message</span>
-
-
-            
-            </td>
-
-            
-
-            
-
-            <td class="description last">The message that lead to this being called.</td>
-        </tr>
-
-    
-
-        <tr>
-            
-                <td class="name"><code>id</code></td>
-            
-
-            <td class="type">
-            
-                
-<span class="param-type">string</span>
-
-
-            
-            </td>
-
-            
-
-            
-
-            <td class="description last">The id of the guild this was triggered from.</td>
-        </tr>
-
-    
-    </tbody>
-</table>
-
-
-
-
-
-
-<dl class="details">
-
-    
-
-    
-
-    
-
-    
-
-    
-
-    
-
-    
-
-    
-
-    
-
-    
-
-    
-
-    
-
-    
-    <dt class="tag-source">Source:</dt>
-    <dd class="tag-source"><ul class="dummy"><li>
-        <a href="hungryGames.js.html">hungryGames.js</a>, <a href="hungryGames.js.html#line2411">line 2411</a>
-    </li></ul></dd>
-    
-
-    
-
-    
-
-    
-</dl>
-
-
-
-
-
-
-
-
-
-
-
-
-
-
-
-
-
-
-        
-            
-
-    
-
-    
-    <h4 class="name" id="~pickAffectedPlayers"><span class="type-signature">(private, inner) </span>pickAffectedPlayers<span class="signature">(numVictim, numAttacker, victimOutcome, attackerOutcome, options, userPool, deadPool, teams, weaponWielder<span class="signature-attributes">nullable</span>)</span><span class="type-signature"> &rarr; {Array.&lt;<a href="HungryGames-Player.html">HungryGames~Player</a>>}</span></h4>
-    
-
-    
-
-
-
-<div class="description">
-    Pick the players to put into an event.
-</div>
-
-
-
-
-
-
-
-
-
-    <h5>Parameters:</h5>
-    
-
-<table class="params">
-    <thead>
-    <tr>
-        
-        <th>Name</th>
-        
-
-        <th>Type</th>
-
-        
-        <th>Attributes</th>
-        
-
-        
-
-        <th class="last">Description</th>
-    </tr>
-    </thead>
-
-    <tbody>
-    
-
-        <tr>
-            
-                <td class="name"><code>numVictim</code></td>
-            
-
-            <td class="type">
-            
-                
-<span class="param-type">number</span>
-
-
-            
-            </td>
-
-            
-                <td class="attributes">
-                
-
-                
-
-                
-                </td>
-            
-
-            
-
-            <td class="description last">Number of victims in this event.</td>
-        </tr>
-
-    
-
-        <tr>
-            
-                <td class="name"><code>numAttacker</code></td>
-            
-
-            <td class="type">
-            
-                
-<span class="param-type">number</span>
-
-
-            
-            </td>
-
-            
-                <td class="attributes">
-                
-
-                
-
-                
-                </td>
-            
-
-            
-
-            <td class="description last">Number of attackers in this event.</td>
-        </tr>
-
-    
-
-        <tr>
-            
-                <td class="name"><code>victimOutcome</code></td>
-            
-
-            <td class="type">
-            
-                
-<span class="param-type">string</span>
-
-
-            
-            </td>
-
-            
-                <td class="attributes">
-                
-
-                
-
-                
-                </td>
-            
-
-            
-
-            <td class="description last">Outcome of victims. If "revived", uses
-deadPool instead of uesrPool.</td>
-        </tr>
-
-    
-
-        <tr>
-            
-                <td class="name"><code>attackerOutcome</code></td>
-            
-
-            <td class="type">
-            
-                
-<span class="param-type">string</span>
-
-
-            
-            </td>
-
-            
-                <td class="attributes">
-                
-
-                
-
-                
-                </td>
-            
-
-            
-
-            <td class="description last">Outcome of attackers. If "revived", uses
-deadPool instead of uesrPool.</td>
-        </tr>
-
-    
-
-        <tr>
-            
-                <td class="name"><code>options</code></td>
-            
-
-            <td class="type">
-            
-                
-<span class="param-type">Object</span>
-
-
-            
-            </td>
-
-            
-                <td class="attributes">
-                
-
-                
-
-                
-                </td>
-            
-
-            
-
-            <td class="description last">Options for this game.</td>
-        </tr>
-
-    
-
-        <tr>
-            
-                <td class="name"><code>userPool</code></td>
-            
-
-            <td class="type">
-            
-                
-<span class="param-type">Array.&lt;<a href="HungryGames-Player.html">HungryGames~Player</a>></span>
-
-
-            
-            </td>
-
-            
-                <td class="attributes">
-                
-
-                
-
-                
-                </td>
-            
-
-            
-
-            <td class="description last">Pool of all remaining players to put
-into an event.</td>
-        </tr>
-
-    
-
-        <tr>
-            
-                <td class="name"><code>deadPool</code></td>
-            
-
-            <td class="type">
-            
-                
-<span class="param-type">Array.&lt;<a href="HungryGames-Player.html">HungryGames~Player</a>></span>
-
-
-            
-            </td>
-
-            
-                <td class="attributes">
-                
-
-                
-
-                
-                </td>
-            
-
-            
-
-            <td class="description last">Pool of all dead players that can be
-revived.</td>
-        </tr>
-
-    
-
-        <tr>
-            
-                <td class="name"><code>teams</code></td>
-            
-
-            <td class="type">
-            
-                
-<span class="param-type">Array.&lt;<a href="HungryGames-Team.html">HungryGames~Team</a>></span>
-
-
-            
-            </td>
-
-            
-                <td class="attributes">
-                
-
-                
-
-                
-                </td>
-            
-
-            
-
-            <td class="description last">All teams in this game.</td>
-        </tr>
-
-    
-
-        <tr>
-            
-                <td class="name"><code>weaponWielder</code></td>
-            
-
-            <td class="type">
-            
-                
-<span class="param-type"><a href="Player.html">Player</a></span>
-
-
-            
-            </td>
-
-            
-                <td class="attributes">
-                
-
-                
-                    &lt;nullable><br>
-                
-
-                
-                </td>
-            
-
-            
-
-            <td class="description last">A player that is using a weapon in this
-event, or null if no player is using a weapon.</td>
-        </tr>
-
-    
-    </tbody>
-</table>
-
-
-
-
-
-
-<dl class="details">
-
-    
-
-    
-
-    
-
-    
-
-    
-
-    
-
-    
-
-    
-
-    
-
-    
-
-    
-
-    
-
-    
-    <dt class="tag-source">Source:</dt>
-    <dd class="tag-source"><ul class="dummy"><li>
-        <a href="hungryGames.js.html">hungryGames.js</a>, <a href="hungryGames.js.html#line3496">line 3496</a>
-    </li></ul></dd>
-    
-
-    
-
-    
-
-    
-</dl>
-
-
-
-
-
-
-
-
-
-
-
-
-
-<h5>Returns:</h5>
-
-        
-<div class="param-desc">
-    Array of all players that will be affected
-by this event.
-</div>
-
-
-
-<dl>
-    <dt>
-        Type
-    </dt>
-    <dd>
-        
-<span class="param-type">Array.&lt;<a href="HungryGames-Player.html">HungryGames~Player</a>></span>
-
-
-    </dd>
-</dl>
-
-    
-
-
-
-
-
-        
-            
-
-    
-
-    
-    <h4 class="name" id="~pickEvent"><span class="type-signature">(private, inner) </span>pickEvent<span class="signature">(userPool, eventPool, options, numAlive, numTotal, teams, probOpts, weaponWielder<span class="signature-attributes">nullable</span>)</span><span class="type-signature"> &rarr; (nullable) {<a href="HungryGames-Event.html">HungryGames~Event</a>}</span></h4>
-    
-
-    
-
-
-
-<div class="description">
-    Pick event that satisfies all requirements and settings.
-</div>
-
-
-
-
-
-
-
-
-
-    <h5>Parameters:</h5>
-    
-
-<table class="params">
-    <thead>
-    <tr>
-        
-        <th>Name</th>
-        
-
-        <th>Type</th>
-
-        
-        <th>Attributes</th>
-        
-
-        
-
-        <th class="last">Description</th>
-    </tr>
-    </thead>
-
-    <tbody>
-    
-
-        <tr>
-            
-                <td class="name"><code>userPool</code></td>
-            
-
-            <td class="type">
-            
-                
-<span class="param-type">Array.&lt;<a href="HungryGames-Player.html">HungryGames~Player</a>></span>
-
-
-            
-            </td>
-
-            
-                <td class="attributes">
-                
-
-                
-
-                
-                </td>
-            
-
-            
-
-            <td class="description last">Pool of players left to chose from
-in this day.</td>
-        </tr>
-
-    
-
-        <tr>
-            
-                <td class="name"><code>eventPool</code></td>
-            
-
-            <td class="type">
-            
-                
-<span class="param-type">Array.&lt;<a href="HungryGames-Event.html">HungryGames~Event</a>></span>
-
-
-            
-            </td>
-
-            
-                <td class="attributes">
-                
-
-                
-
-                
-                </td>
-            
-
-            
-
-            <td class="description last">Pool of all events available to
-choose at this time.</td>
-        </tr>
-
-    
-
-        <tr>
-            
-                <td class="name"><code>options</code></td>
-            
-
-            <td class="type">
-            
-                
-<span class="param-type">Object</span>
-
-
-            
-            </td>
-
-            
-                <td class="attributes">
-                
-
-                
-
-                
-                </td>
-            
-
-            
-
-            <td class="description last">The options set in the current game.</td>
-        </tr>
-
-    
-
-        <tr>
-            
-                <td class="name"><code>numAlive</code></td>
-            
-
-            <td class="type">
-            
-                
-<span class="param-type">number</span>
-
-
-            
-            </td>
-
-            
-                <td class="attributes">
-                
-
-                
-
-                
-                </td>
-            
-
-            
-
-            <td class="description last">Number of players in the game still alive.</td>
-        </tr>
-
-    
-
-        <tr>
-            
-                <td class="name"><code>numTotal</code></td>
-            
-
-            <td class="type">
-            
-                
-<span class="param-type">number</span>
-
-
-            
-            </td>
-
-            
-                <td class="attributes">
-                
-
-                
-
-                
-                </td>
-            
-
-            
-
-            <td class="description last">Number of players in the game total.</td>
-        </tr>
-
-    
-
-        <tr>
-            
-                <td class="name"><code>teams</code></td>
-            
-
-            <td class="type">
-            
-                
-<span class="param-type">Array.&lt;<a href="HungryGames-Team.html">HungryGames~Team</a>></span>
-
-
-            
-            </td>
-
-            
-                <td class="attributes">
-                
-
-                
-
-                
-                </td>
-            
-
-            
-
-            <td class="description last">Array of teams in this game.</td>
-        </tr>
-
-    
-
-        <tr>
-            
-                <td class="name"><code>probOpts</code></td>
-            
-
-            <td class="type">
-            
-                
-<span class="param-type"><a href="HungryGames-OutcomeProbabilities.html">HungryGames~OutcomeProbabilities</a></span>
-
-
-            
-            </td>
-
-            
-                <td class="attributes">
-                
-
-                
-
-                
-                </td>
-            
-
-            
-
-            <td class="description last">Death rate weights.</td>
-        </tr>
-
-    
-
-        <tr>
-            
-                <td class="name"><code>weaponWielder</code></td>
-            
-
-            <td class="type">
-            
-                
-<span class="param-type"><a href="Player.html">Player</a></span>
-
-
-            
-            </td>
-
-            
-                <td class="attributes">
-                
-
-                
-                    &lt;nullable><br>
-                
-
-                
-                </td>
-            
-
-            
-
-            <td class="description last">A player that is using a weapon in this
-event, or null if no player is using a weapon.</td>
-        </tr>
-
-    
-    </tbody>
-</table>
-
-
-
-
-
-
-<dl class="details">
-
-    
-
-    
-
-    
-
-    
-
-    
-
-    
-
-    
-
-    
-
-    
-
-    
-
-    
-
-    
-
-    
-    <dt class="tag-source">Source:</dt>
-    <dd class="tag-source"><ul class="dummy"><li>
-        <a href="hungryGames.js.html">hungryGames.js</a>, <a href="hungryGames.js.html#line3191">line 3191</a>
-    </li></ul></dd>
-    
-
-    
-
-    
-
-    
-</dl>
-
-
-
-
-
-
-
-
-
-
-
-
-
-<h5>Returns:</h5>
-
-        
-<div class="param-desc">
-    The chosen event that satisfies all
-requirements, or null if something went wrong.
-</div>
-
-
-
-<dl>
-    <dt>
-        Type
-    </dt>
-    <dd>
-        
-<span class="param-type"><a href="HungryGames-Event.html">HungryGames~Event</a></span>
-
-
-    </dd>
-</dl>
-
-    
-
-
-
-
-
-        
-            
-
-    
-
-    
-    <h4 class="name" id="~printDay"><span class="type-signature">(private, inner) </span>printDay<span class="signature">(msg, id)</span><span class="type-signature"></span></h4>
-    
-
-    
-
-
-
-<div class="description">
-    Trigger the end of a day and print summary/outcome at the end of the day.
-</div>
-
-
-
-
-
-
-
-
-
-    <h5>Parameters:</h5>
-    
-
-<table class="params">
-    <thead>
-    <tr>
-        
-        <th>Name</th>
-        
-
-        <th>Type</th>
-
-        
-
-        
-
-        <th class="last">Description</th>
-    </tr>
-    </thead>
-
-    <tbody>
-    
-
-        <tr>
-            
-                <td class="name"><code>msg</code></td>
-            
-
-            <td class="type">
-            
-                
-<span class="param-type">Discord~Message</span>
-
-
-            
-            </td>
-
-            
-
-            
-
-            <td class="description last">The message that lead to this being called.</td>
-        </tr>
-
-    
-
-        <tr>
-            
-                <td class="name"><code>id</code></td>
-            
-
-            <td class="type">
-            
-                
-<span class="param-type">string</span>
-
-
-            
-            </td>
-
-            
-
-            
-
-            <td class="description last">The id of the guild this was triggered from.</td>
-        </tr>
-
-    
-    </tbody>
-</table>
-
-
-
-
-
-
-<dl class="details">
-
-    
-
-    
-
-    
-
-    
-
-    
-
-    
-
-    
-
-    
-
-    
-
-    
-
-    
-
-    
-
-    
-    <dt class="tag-source">Source:</dt>
-    <dd class="tag-source"><ul class="dummy"><li>
-        <a href="hungryGames.js.html">hungryGames.js</a>, <a href="hungryGames.js.html#line4304">line 4304</a>
-    </li></ul></dd>
-    
-
-    
-
-    
-
-    
-</dl>
-
-
-
-
-
-
-
-
-
-
-
-
-
-
-
-
-
-
-        
-            
-
-    
-
-    
-    <h4 class="name" id="~printEvent"><span class="type-signature">(private, inner) </span>printEvent<span class="signature">(msg, id)</span><span class="type-signature"></span></h4>
-    
-
-    
-
-
-
-<div class="description">
-    Print an event string to the channel and add images, or if no events
-remain, trigger end of day.
-</div>
-
-
-
-
-
-
-
-
-
-    <h5>Parameters:</h5>
-    
-
-<table class="params">
-    <thead>
-    <tr>
-        
-        <th>Name</th>
-        
-
-        <th>Type</th>
-
-        
-
-        
-
-        <th class="last">Description</th>
-    </tr>
-    </thead>
-
-    <tbody>
-    
-
-        <tr>
-            
-                <td class="name"><code>msg</code></td>
-            
-
-            <td class="type">
-            
-                
-<span class="param-type">Discord~Message</span>
-
-
-            
-            </td>
-
-            
-
-            
-
-            <td class="description last">The message that lead to this being called.</td>
-        </tr>
-
-    
-
-        <tr>
-            
-                <td class="name"><code>id</code></td>
-            
-
-            <td class="type">
-            
-                
-<span class="param-type">string</span>
-
-
-            
-            </td>
-
-            
-
-            
-
-            <td class="description last">The id of the guild this was triggered from.</td>
-        </tr>
-
-    
-    </tbody>
-</table>
-
-
-
-
-
-
-<dl class="details">
-
-    
-
-    
-
-    
-
-    
-
-    
-
-    
-
-    
-
-    
-
-    
-
-    
-
-    
-
-    
-
-    
-    <dt class="tag-source">Source:</dt>
-    <dd class="tag-source"><ul class="dummy"><li>
-        <a href="hungryGames.js.html">hungryGames.js</a>, <a href="hungryGames.js.html#line4051">line 4051</a>
-    </li></ul></dd>
-    
-
-    
-
-    
-
-    
-</dl>
-
-
-
-
-
-
-
-
-
-
-
-
-
-
-
-
-
-
-        
-            
-
-    
-
-    
-    <h4 class="name" id="~probabilityEvent"><span class="type-signature">(private, inner) </span>probabilityEvent<span class="signature">(eventPool, probabilityOpts, customWeight<span class="signature-attributes">opt</span>, recurse<span class="signature-attributes">opt</span>)</span><span class="type-signature"> &rarr; {number}</span></h4>
-    
-
-    
-
-
-
-<div class="description">
-    Produce a random event that using probabilities set in options.
-</div>
-
-
-
-
-
-
-
-
-
-    <h5>Parameters:</h5>
-    
-
-<table class="params">
-    <thead>
-    <tr>
-        
-        <th>Name</th>
-        
-
-        <th>Type</th>
-
-        
-        <th>Attributes</th>
-        
-
-        
-        <th>Default</th>
-        
-
-        <th class="last">Description</th>
-    </tr>
-    </thead>
-
-    <tbody>
-    
-
-        <tr>
-            
-                <td class="name"><code>eventPool</code></td>
-            
-
-            <td class="type">
-            
-                
-<span class="param-type">Array.&lt;<a href="HungryGames-Event.html">HungryGames~Event</a>></span>
-
-
-            
-            </td>
-
-            
-                <td class="attributes">
-                
-
-                
-
-                
-                </td>
-            
-
-            
-                <td class="default">
-                
-                </td>
-            
-
-            <td class="description last">The pool of all events to consider.</td>
-        </tr>
-
-    
-
-        <tr>
-            
-                <td class="name"><code>probabilityOpts</code></td>
-            
-
-            <td class="type">
-            
-                
-<span class="param-type">Object</span>
-
-
-            
-            </td>
-
-            
-                <td class="attributes">
-                
-
-                
-
-                
-                </td>
-            
-
-            
-                <td class="default">
-                
-                </td>
-            
-
-            <td class="description last">The probabilities of each type of event being used.</td>
-        </tr>
-
-    
-
-        <tr>
-            
-                <td class="name"><code>customWeight</code></td>
-            
-
-            <td class="type">
-            
-                
-<span class="param-type">number</span>
-
-
-            
-            </td>
-
-            
-                <td class="attributes">
-                
-                    &lt;optional><br>
-                
-
-                
-
-                
-                </td>
-            
-
-            
-                <td class="default">
-                
-                    1
-                
-                </td>
-            
-
-            <td class="description last">The weight of custom events.</td>
-        </tr>
-
-    
-
-        <tr>
-            
-                <td class="name"><code>recurse</code></td>
-            
-
-            <td class="type">
-            
-                
-<span class="param-type">number</span>
-
-
-            
-            </td>
-
-            
-                <td class="attributes">
-                
-                    &lt;optional><br>
-                
-
-                
-
-                
-                </td>
-            
-
-            
-                <td class="default">
-                
-                    0
-                
-                </td>
-            
-
-            <td class="description last">The current recursive depth.</td>
-        </tr>
-
-    
-    </tbody>
-</table>
-
-
-
-
-
-
-<dl class="details">
-
-    
-
-    
-
-    
-
-    
-
-    
-
-    
-
-    
-
-    
-
-    
-
-    
-
-    
-
-    
-
-    
-    <dt class="tag-source">Source:</dt>
-    <dd class="tag-source"><ul class="dummy"><li>
-        <a href="hungryGames.js.html">hungryGames.js</a>, <a href="hungryGames.js.html#line3816">line 3816</a>
-    </li></ul></dd>
-    
-
-    
-
-    
-
-    
-</dl>
-
-
-
-
-
-
-
-
-
-
-
-
-
-<h5>Returns:</h5>
-
-        
-<div class="param-desc">
-    The index of the event that was chosen.
-</div>
-
-
-
-<dl>
-    <dt>
-        Type
-    </dt>
-    <dd>
-        
-<span class="param-type">number</span>
-
-
-    </dd>
-</dl>
-
-    
-
-
-
-
-
-        
-            
-
-    
-
-    
-    <h4 class="name" id="~randomizeTeams"><span class="type-signature">(private, inner) </span>randomizeTeams<span class="signature">(msg, id, silent<span class="signature-attributes">opt</span>)</span><span class="type-signature"></span></h4>
-    
-
-    
-
-
-
-<div class="description">
-    Swap random users between teams.
-</div>
-
-
-
-
-
-
-
-
-
-    <h5>Parameters:</h5>
-    
-
-<table class="params">
-    <thead>
-    <tr>
-        
-        <th>Name</th>
-        
-
-        <th>Type</th>
-
-        
-        <th>Attributes</th>
-        
-
-        
-        <th>Default</th>
-        
-
-        <th class="last">Description</th>
-    </tr>
-    </thead>
-
-    <tbody>
-    
-
-        <tr>
-            
-                <td class="name"><code>msg</code></td>
-            
-
-            <td class="type">
-            
-                
-<span class="param-type">Discord~Message</span>
-
-
-            
-            </td>
-
-            
-                <td class="attributes">
-                
-
-                
-
-                
-                </td>
-            
-
-            
-                <td class="default">
-                
-                </td>
-            
-
-            <td class="description last">The message that lead to this being called.</td>
-        </tr>
-
-    
-
-        <tr>
-            
-                <td class="name"><code>id</code></td>
-            
-
-            <td class="type">
-            
-                
-<span class="param-type">string</span>
-
-
-            
-            </td>
-
-            
-                <td class="attributes">
-                
-
-                
-
-                
-                </td>
-            
-
-            
-                <td class="default">
-                
-                </td>
-            
-
-            <td class="description last">The id of the guild this was triggered from.</td>
-        </tr>
-
-    
-
-        <tr>
-            
-                <td class="name"><code>silent</code></td>
-            
-
-            <td class="type">
-            
-                
-<span class="param-type">boolean</span>
-
-
-            
-            </td>
-
-            
-                <td class="attributes">
-                
-                    &lt;optional><br>
-                
-
-                
-
-                
-                </td>
-            
-
-            
-                <td class="default">
-                
-                    false
-                
-                </td>
-            
-
-            <td class="description last">If true, this will not attempt to send
-messages to the channel where the msg was sent..</td>
-        </tr>
-
-    
-    </tbody>
-</table>
-
-
-
-
-
-
-<dl class="details">
-
-    
-
-    
-
-    
-
-    
-
-    
-
-    
-
-    
-
-    
-
-    
-
-    
-
-    
-
-    
-
-    
-    <dt class="tag-source">Source:</dt>
-    <dd class="tag-source"><ul class="dummy"><li>
-        <a href="hungryGames.js.html">hungryGames.js</a>, <a href="hungryGames.js.html#line5990">line 5990</a>
-    </li></ul></dd>
-    
-
-    
-
-    
-
-    
-</dl>
-
-
-
-
-
-
-
-
-
-
-
-
-
-
-
-
-
-
-        
-            
-
-    
-
-    
-    <h4 class="name" id="~readImage"><span class="type-signature">(private, inner) </span>readImage<span class="signature">(url)</span><span class="type-signature"> &rarr; {Promise}</span></h4>
-    
-
-    
-
-
-
-<div class="description">
-    Attempt to fetch an image from a URL. Checks if the file has been cached to
-the filesystem first.
-</div>
-
-
-
-
-
-
-
-
-
-    <h5>Parameters:</h5>
-    
-
-<table class="params">
-    <thead>
-    <tr>
-        
-        <th>Name</th>
-        
-
-        <th>Type</th>
-
-        
-
-        
-
-        <th class="last">Description</th>
-    </tr>
-    </thead>
-
-    <tbody>
-    
-
-        <tr>
-            
-                <td class="name"><code>url</code></td>
-            
-
-            <td class="type">
-            
-                
-<span class="param-type">string</span>
-|
-
-<span class="param-type">Jimp</span>
-|
-
-<span class="param-type">Buffer</span>
-
-
-            
-            </td>
-
-            
-
-            
-
-            <td class="description last">The url to fetch the image from, or
-anything Jimp supports.</td>
-        </tr>
-
-    
-    </tbody>
-</table>
-
-
-
-
-
-
-<dl class="details">
-
-    
-
-    
-
-    
-
-    
-
-    
-
-    
-
-    
-
-    
-
-    
-
-    
-
-    
-
-    
-
-    
-    <dt class="tag-source">Source:</dt>
-    <dd class="tag-source"><ul class="dummy"><li>
-        <a href="hungryGames.js.html">hungryGames.js</a>, <a href="hungryGames.js.html#line8355">line 8355</a>
-    </li></ul></dd>
-    
-
-    
-
-    
-
-    
-</dl>
-
-
-
-
-
-
-
-
-
-
-
-
-
-<h5>Returns:</h5>
-
-        
-<div class="param-desc">
-    Promise from JIMP with image data.
-</div>
-
-
-
-<dl>
-    <dt>
-        Type
-    </dt>
-    <dd>
-        
-<span class="param-type">Promise</span>
-
-
-    </dd>
-</dl>
-
-    
-
-
-
-
-
-        
-            
-
-    
-
-    
-    <h4 class="name" id="~removeEvent"><span class="type-signature">(private, inner) </span>removeEvent<span class="signature">(msg, id)</span><span class="type-signature"></span></h4>
-    
-
-    
-
-
-
-<div class="description">
-    Delete a custom event from a guild.
-</div>
-
-
-
-
-
-
-
-
-
-    <h5>Parameters:</h5>
-    
-
-<table class="params">
-    <thead>
-    <tr>
-        
-        <th>Name</th>
-        
-
-        <th>Type</th>
-
-        
-
-        
-
-        <th class="last">Description</th>
-    </tr>
-    </thead>
-
-    <tbody>
-    
-
-        <tr>
-            
-                <td class="name"><code>msg</code></td>
-            
-
-            <td class="type">
-            
-                
-<span class="param-type">Discord~Message</span>
-
-
-            
-            </td>
-
-            
-
-            
-
-            <td class="description last">The message that lead to this being called.</td>
-        </tr>
-
-    
-
-        <tr>
-            
-                <td class="name"><code>id</code></td>
-            
-
-            <td class="type">
-            
-                
-<span class="param-type">string</span>
-
-
-            
-            </td>
-
-            
-
-            
-
-            <td class="description last">The id of the guild this was triggered from.</td>
-        </tr>
-
-    
-    </tbody>
-</table>
-
-
-
-
-
-
-<dl class="details">
-
-    
-
-    
-
-    
-
-    
-
-    
-
-    
-
-    
-
-    
-
-    
-
-    
-
-    
-
-    
-
-    
-    <dt class="tag-source">Source:</dt>
-    <dd class="tag-source"><ul class="dummy"><li>
-        <a href="hungryGames.js.html">hungryGames.js</a>, <a href="hungryGames.js.html#line6886">line 6886</a>
-    </li></ul></dd>
-    
-
-    
-
-    
-
-    
-</dl>
-
-
-
-
-
-
-
-
-
-
-
-
-
-
-
-
-
-
-        
-            
-
-    
-
-    
-    <h4 class="name" id="~removeNPC"><span class="type-signature">(private, inner) </span>removeNPC<span class="signature">(msg, id)</span><span class="type-signature"></span></h4>
-    
-
-    
-
-
-
-<div class="description">
-    Delete an NPC.
-</div>
-
-
-
-
-
-
-
-
-
-    <h5>Parameters:</h5>
-    
-
-<table class="params">
-    <thead>
-    <tr>
-        
-        <th>Name</th>
-        
-
-        <th>Type</th>
-
-        
-
-        
-
-        <th class="last">Description</th>
-    </tr>
-    </thead>
-
-    <tbody>
-    
-
-        <tr>
-            
-                <td class="name"><code>msg</code></td>
-            
-
-            <td class="type">
-            
-                
-<span class="param-type">Discord~Message</span>
-
-
-            
-            </td>
-
-            
-
-            
-
-            <td class="description last">The message that lead to this being called.</td>
-        </tr>
-
-    
-
-        <tr>
-            
-                <td class="name"><code>id</code></td>
-            
-
-            <td class="type">
-            
-                
-<span class="param-type">string</span>
-
-
-            
-            </td>
-
-            
-
-            
-
-            <td class="description last">The id of the guild this was triggered from.</td>
-        </tr>
-
-    
-    </tbody>
-</table>
-
-
-
-
-
-
-<dl class="details">
-
-    
-
-    
-
-    
-
-    
-
-    
-
-    
-
-    
-
-    
-
-    
-
-    
-
-    
-
-    
-
-    
-    <dt class="tag-source">Source:</dt>
-    <dd class="tag-source"><ul class="dummy"><li>
-        <a href="hungryGames.js.html">hungryGames.js</a>, <a href="hungryGames.js.html#line7641">line 7641</a>
-    </li></ul></dd>
-    
-
-    
-
-    
-
-    
-</dl>
-
-
-
-
-
-
-
-
-
-
-
-
-
-
-
-
-
-
-        
-            
-
-    
-
-    
-    <h4 class="name" id="~renameTeam"><span class="type-signature">(private, inner) </span>renameTeam<span class="signature">(msg, id, silent<span class="signature-attributes">opt</span>)</span><span class="type-signature"></span></h4>
-    
-
-    
-
-
-
-<div class="description">
-    Rename a team.
-</div>
-
-
-
-
-
-
-
-
-
-    <h5>Parameters:</h5>
-    
-
-<table class="params">
-    <thead>
-    <tr>
-        
-        <th>Name</th>
-        
-
-        <th>Type</th>
-
-        
-        <th>Attributes</th>
-        
-
-        
-        <th>Default</th>
-        
-
-        <th class="last">Description</th>
-    </tr>
-    </thead>
-
-    <tbody>
-    
-
-        <tr>
-            
-                <td class="name"><code>msg</code></td>
-            
-
-            <td class="type">
-            
-                
-<span class="param-type">Discord~Message</span>
-
-
-            
-            </td>
-
-            
-                <td class="attributes">
-                
-
-                
-
-                
-                </td>
-            
-
-            
-                <td class="default">
-                
-                </td>
-            
-
-            <td class="description last">The message that lead to this being called.</td>
-        </tr>
-
-    
-
-        <tr>
-            
-                <td class="name"><code>id</code></td>
-            
-
-            <td class="type">
-            
-                
-<span class="param-type">string</span>
-
-
-            
-            </td>
-
-            
-                <td class="attributes">
-                
-
-                
-
-                
-                </td>
-            
-
-            
-                <td class="default">
-                
-                </td>
-            
-
-            <td class="description last">The id of the guild this was triggered from.</td>
-        </tr>
-
-    
-
-        <tr>
-            
-                <td class="name"><code>silent</code></td>
-            
-
-            <td class="type">
-            
-                
-<span class="param-type">boolean</span>
-
-
-            
-            </td>
-
-            
-                <td class="attributes">
-                
-                    &lt;optional><br>
-                
-
-                
-
-                
-                </td>
-            
-
-            
-                <td class="default">
-                
-                    false
-                
-                </td>
-            
-
-            <td class="description last">Disable replying to message.</td>
-        </tr>
-
-    
-    </tbody>
-</table>
-
-
-
-
-
-
-<dl class="details">
-
-    
-
-    
-
-    
-
-    
-
-    
-
-    
-
-    
-
-    
-
-    
-
-    
-
-    
-
-    
-
-    
-    <dt class="tag-source">Source:</dt>
-    <dd class="tag-source"><ul class="dummy"><li>
-        <a href="hungryGames.js.html">hungryGames.js</a>, <a href="hungryGames.js.html#line5940">line 5940</a>
-    </li></ul></dd>
-    
-
-    
-
-    
-
-    
-</dl>
-
-
-
-
-
-
-
-
-
-
-
-
-
-
-
-
-
-
-        
-            
-
-    
-
-    
-    <h4 class="name" id="~resetGame"><span class="type-signature">(private, inner) </span>resetGame<span class="signature">(msg, id)</span><span class="type-signature"></span></h4>
-    
-
-    
-
-
-
-<div class="description">
-    Reset data that the user specifies.
-</div>
-
-
-
-
-
-
-
-
-
-    <h5>Parameters:</h5>
-    
-
-<table class="params">
-    <thead>
-    <tr>
-        
-        <th>Name</th>
-        
-
-        <th>Type</th>
-
-        
-
-        
-
-        <th class="last">Description</th>
-    </tr>
-    </thead>
-
-    <tbody>
-    
-
-        <tr>
-            
-                <td class="name"><code>msg</code></td>
-            
-
-            <td class="type">
-            
-                
-<span class="param-type">Discord~Message</span>
-
-
-            
-            </td>
-
-            
-
-            
-
-            <td class="description last">The message that lead to this being called.</td>
-        </tr>
-
-    
-
-        <tr>
-            
-                <td class="name"><code>id</code></td>
-            
-
-            <td class="type">
-            
-                
-<span class="param-type">string</span>
-
-
-            
-            </td>
-
-            
-
-            
-
-            <td class="description last">The id of the guild this was triggered from.</td>
-        </tr>
-
-    
-    </tbody>
-</table>
-
-
-
-
-
-
-<dl class="details">
-
-    
-
-    
-
-    
-
-    
-
-    
-
-    
-
-    
-
-    
-
-    
-
-    
-
-    
-
-    
-
-    
-    <dt class="tag-source">Source:</dt>
-    <dd class="tag-source"><ul class="dummy"><li>
-        <a href="hungryGames.js.html">hungryGames.js</a>, <a href="hungryGames.js.html#line1849">line 1849</a>
-    </li></ul></dd>
-    
-
-    
-
-    
-
-    
-</dl>
-
-
-
-
-
-
-
-
-
-
-
-
-
-
-
-
-
-
-        
-            
-
-    
-
-    
-    <h4 class="name" id="~restoreUser"><span class="type-signature">(private, inner) </span>restoreUser<span class="signature">(id, a, k, w<span class="signature-attributes">opt</span>)</span><span class="type-signature"></span></h4>
-    
-
-    
-
-
-
-<div class="description">
-    Heal the given player in the given guild game.
-</div>
-
-
-
-
-
-
-
-
-
-    <h5>Parameters:</h5>
-    
-
-<table class="params">
-    <thead>
-    <tr>
-        
-        <th>Name</th>
-        
-
-        <th>Type</th>
-
-        
-        <th>Attributes</th>
-        
-
-        
-
-        <th class="last">Description</th>
-    </tr>
-    </thead>
-
-    <tbody>
-    
-
-        <tr>
-            
-                <td class="name"><code>id</code></td>
-            
-
-            <td class="type">
-            
-                
-<span class="param-type">string</span>
-
-
-            
-            </td>
-
-            
-                <td class="attributes">
-                
-
-                
-
-                
-                </td>
-            
-
-            
-
-            <td class="description last">The guild id of the game.</td>
-        </tr>
-
-    
-
-        <tr>
-            
-                <td class="name"><code>a</code></td>
-            
-
-            <td class="type">
-            
-                
-<span class="param-type"><a href="HungryGames-Player.html">HungryGames~Player</a></span>
-
-
-            
-            </td>
-
-            
-                <td class="attributes">
-                
-
-                
-
-                
-                </td>
-            
-
-            
-
-            <td class="description last">The player to affect.</td>
-        </tr>
-
-    
-
-        <tr>
-            
-                <td class="name"><code>k</code></td>
-            
-
-            <td class="type">
-            
-                
-<span class="param-type">number</span>
-
-
-            
-            </td>
-
-            
-                <td class="attributes">
-                
-
-                
-
-                
-                </td>
-            
-
-            
-
-            <td class="description last">The number of kills the player gets in this action.</td>
-        </tr>
-
-    
-
-        <tr>
-            
-                <td class="name"><code>w</code></td>
-            
-
-            <td class="type">
-            
-                
-<span class="param-type">Array.&lt;HungryGames~Weapon></span>
-
-
-            
-            </td>
-
-            
-                <td class="attributes">
-                
-                    &lt;optional><br>
-                
-
-                
-
-                
-                </td>
-            
-
-            
-
-            <td class="description last">The weapon being used if any.</td>
-        </tr>
-
-    
-    </tbody>
-</table>
-
-
-
-
-
-
-<dl class="details">
-
-    
-
-    
-
-    
-
-    
-
-    
-
-    
-
-    
-
-    
-
-    
-
-    
-
-    
-
-    
-
-    
-    <dt class="tag-source">Source:</dt>
-    <dd class="tag-source"><ul class="dummy"><li>
-        <a href="hungryGames.js.html">hungryGames.js</a>, <a href="hungryGames.js.html#line3135">line 3135</a>
-    </li></ul></dd>
-    
-
-    
-
-    
-
-    
-</dl>
-
-
-
-
-
-
-
-
-
-
-
-
-
-
-
-
-
-
-        
-            
-
-    
-
-    
-    <h4 class="name" id="~reviveUser"><span class="type-signature">(private, inner) </span>reviveUser<span class="signature">(id, a, k, w<span class="signature-attributes">opt</span>)</span><span class="type-signature"></span></h4>
-    
-
-    
-
-
-
-<div class="description">
-    Revive the given player in the given guild game.
-</div>
-
-
-
-
-
-
-
-
-
-    <h5>Parameters:</h5>
-    
-
-<table class="params">
-    <thead>
-    <tr>
-        
-        <th>Name</th>
-        
-
-        <th>Type</th>
-
-        
-        <th>Attributes</th>
-        
-
-        
-
-        <th class="last">Description</th>
-    </tr>
-    </thead>
-
-    <tbody>
-    
-
-        <tr>
-            
-                <td class="name"><code>id</code></td>
-            
-
-            <td class="type">
-            
-                
-<span class="param-type">string</span>
-
-
-            
-            </td>
-
-            
-                <td class="attributes">
-                
-
-                
-
-                
-                </td>
-            
-
-            
-
-            <td class="description last">The guild id of the game.</td>
-        </tr>
-
-    
-
-        <tr>
-            
-                <td class="name"><code>a</code></td>
-            
-
-            <td class="type">
-            
-                
-<span class="param-type"><a href="HungryGames-Player.html">HungryGames~Player</a></span>
-
-
-            
-            </td>
-
-            
-                <td class="attributes">
-                
-
-                
-
-                
-                </td>
-            
-
-            
-
-            <td class="description last">The player to affect.</td>
-        </tr>
-
-    
-
-        <tr>
-            
-                <td class="name"><code>k</code></td>
-            
-
-            <td class="type">
-            
-                
-<span class="param-type">number</span>
-
-
-            
-            </td>
-
-            
-                <td class="attributes">
-                
-
-                
-
-                
-                </td>
-            
-
-            
-
-            <td class="description last">The number of kills the player gets in this action.</td>
-        </tr>
-
-    
-
-        <tr>
-            
-                <td class="name"><code>w</code></td>
-            
-
-            <td class="type">
-            
-                
-<span class="param-type">Array.&lt;HungryGames~Weapon></span>
-
-
-            
-            </td>
-
-            
-                <td class="attributes">
-                
-                    &lt;optional><br>
-                
-
-                
-
-                
-                </td>
-            
-
-            
-
-            <td class="description last">The weapon being used if any.</td>
-        </tr>
-
-    
-    </tbody>
-</table>
-
-
-
-
-
-
-<dl class="details">
-
-    
-
-    
-
-    
-
-    
-
-    
-
-    
-
-    
-
-    
-
-    
-
-    
-
-    
-
-    
-
-    
-    <dt class="tag-source">Source:</dt>
-    <dd class="tag-source"><ul class="dummy"><li>
-        <a href="hungryGames.js.html">hungryGames.js</a>, <a href="hungryGames.js.html#line3149">line 3149</a>
-    </li></ul></dd>
-    
-
-    
-
-    
-
-    
-</dl>
-
-
-
-
-
-
-
-
-
-
-
-
-
-
-
-
-
-
-        
-            
-
-    
-
-    
-    <h4 class="name" id="~sendAtTime"><span class="type-signature">(private, inner) </span>sendAtTime<span class="signature">(channel, one, two, time)</span><span class="type-signature"></span></h4>
-    
-
-    
-
-
-
-<div class="description">
-    Delay a message to send at the given time in milliseconds since epoch.
-</div>
-
-
-
-
-
-
-
-
-
-    <h5>Parameters:</h5>
-    
-
-<table class="params">
-    <thead>
-    <tr>
-        
-        <th>Name</th>
-        
-
-        <th>Type</th>
-
-        
-
-        
-
-        <th class="last">Description</th>
-    </tr>
-    </thead>
-
-    <tbody>
-    
-
-        <tr>
-            
-                <td class="name"><code>channel</code></td>
-            
-
-            <td class="type">
-            
-                
-<span class="param-type">Discord~TextChannel</span>
-
-
-            
-            </td>
-
-            
-
-            
-
-            <td class="description last">The channel to send the message in.</td>
-        </tr>
-
-    
-
-        <tr>
-            
-                <td class="name"><code>one</code></td>
-            
-
-            <td class="type">
-            
-                
-<span class="param-type">Discord~StringResolvable</span>
-|
-
-<span class="param-type">Discord~MessageOptions</span>
-|
-
-<span class="param-type">Discord~MessageEmbed</span>
-|
-
-<span class="param-type">Discord~MessageAttachment</span>
-|
-
-<span class="param-type">Array.&lt;Discord~MessageAttachment></span>
-
-
-            
-            </td>
-
-            
-
-            
-
-            <td class="description last">The message to send.</td>
-        </tr>
-
-    
-
-        <tr>
-            
-                <td class="name"><code>two</code></td>
-            
-
-            <td class="type">
-            
-                
-<span class="param-type">Discord~StringResolvable</span>
-|
-
-<span class="param-type">Discord~MessageOptions</span>
-|
-
-<span class="param-type">Discord~MessageEmbed</span>
-|
-
-<span class="param-type">Discord~MessageAttachment</span>
-|
-
-<span class="param-type">Array.&lt;Discord~MessageAttachment></span>
-
-
-            
-            </td>
-
-            
-
-            
-
-            <td class="description last">The message to send.</td>
-        </tr>
-
-    
-
-        <tr>
-            
-                <td class="name"><code>time</code></td>
-            
-
-            <td class="type">
-            
-                
-<span class="param-type">number</span>
-
-
-            
-            </td>
-
-            
-
-            
-
-            <td class="description last">The time to send the message in milliseconds since
-epoch.</td>
-        </tr>
-
-    
-    </tbody>
-</table>
-
-
-
-
-
-
-<dl class="details">
-
-    
-
-    
-
-    
-
-    
-
-    
-
-    
-
-    
-
-    
-
-    
-
-    
-
-    
-
-    
-
-    
-    <dt class="tag-source">Source:</dt>
-    <dd class="tag-source"><ul class="dummy"><li>
-        <a href="hungryGames.js.html">hungryGames.js</a>, <a href="hungryGames.js.html#line1393">line 1393</a>
-    </li></ul></dd>
-    
-
-    
-
-    
-
-    
-</dl>
-
-
-
-
-
-
-
-
-
-
-
-
-
-
-
-
-
-
-        
-            
-
-    
-
-    
-    <h4 class="name" id="~setupHelp"><span class="type-signature">(private, inner) </span>setupHelp<span class="signature">()</span><span class="type-signature"></span></h4>
-    
-
-    
-
-
-
-<div class="description">
-    Set all help messages once we know what prefix to use.
-</div>
-
-
-
-
-
-
-
-
-
-
-
-
-
-<dl class="details">
-
-    
-
-    
-
-    
-
-    
-
-    
-
-    
-
-    
-
-    
-
-    
-
-    
-
-    
-
-    
-
-    
-    <dt class="tag-source">Source:</dt>
-    <dd class="tag-source"><ul class="dummy"><li>
-        <a href="hungryGames.js.html">hungryGames.js</a>, <a href="hungryGames.js.html#line890">line 890</a>
-    </li></ul></dd>
-    
-
-    
-
-    
-
-    
-</dl>
-
-
-
-
-
-
-
-
-
-
-
-
-
-
-
-
-
-
-        
-            
-
-    
-
-    
-    <h4 class="name" id="~showGameEvents"><span class="type-signature">(private, inner) </span>showGameEvents<span class="signature">(msg, id)</span><span class="type-signature"></span></h4>
-    
-
-    
-
-
-
-<div class="description">
-    Send all event data about the default events to the chat.
-</div>
-
-
-
-
-
-
-
-
-
-    <h5>Parameters:</h5>
-    
-
-<table class="params">
-    <thead>
-    <tr>
-        
-        <th>Name</th>
-        
-
-        <th>Type</th>
-
-        
-
-        
-
-        <th class="last">Description</th>
-    </tr>
-    </thead>
-
-    <tbody>
-    
-
-        <tr>
-            
-                <td class="name"><code>msg</code></td>
-            
-
-            <td class="type">
-            
-                
-<span class="param-type">Discord~Message</span>
-
-
-            
-            </td>
-
-            
-
-            
-
-            <td class="description last">The message that lead to this being called.</td>
-        </tr>
-
-    
-
-        <tr>
-            
-                <td class="name"><code>id</code></td>
-            
-
-            <td class="type">
-            
-                
-<span class="param-type">string</span>
-
-
-            
-            </td>
-
-            
-
-            
-
-            <td class="description last">The id of the guild this was triggered from.</td>
-        </tr>
-
-    
-    </tbody>
-</table>
-
-
-
-
-
-
-<dl class="details">
-
-    
-
-    
-
-    
-
-    
-
-    
-
-    
-
-    
-
-    
-
-    
-
-    
-
-    
-
-    
-
-    
-    <dt class="tag-source">Source:</dt>
-    <dd class="tag-source"><ul class="dummy"><li>
-        <a href="hungryGames.js.html">hungryGames.js</a>, <a href="hungryGames.js.html#line1951">line 1951</a>
-    </li></ul></dd>
-    
-
-    
-
-    
-
-    
-</dl>
-
-
-
-
-
-
-
-
-
-
-
-
-
-
-
-
-
-
-        
-            
-
-    
-
-    
-    <h4 class="name" id="~showGameInfo"><span class="type-signature">(private, inner) </span>showGameInfo<span class="signature">(msg, id)</span><span class="type-signature"></span></h4>
-    
-
-    
-
-
-
-<div class="description">
-    Send all of the game data about the current server to the chat.
-</div>
-
-
-
-
-
-
-
-
-
-    <h5>Parameters:</h5>
-    
-
-<table class="params">
-    <thead>
-    <tr>
-        
-        <th>Name</th>
-        
-
-        <th>Type</th>
-
-        
-
-        
-
-        <th class="last">Description</th>
-    </tr>
-    </thead>
-
-    <tbody>
-    
-
-        <tr>
-            
-                <td class="name"><code>msg</code></td>
-            
-
-            <td class="type">
-            
-                
-<span class="param-type">Discord~Message</span>
-
-
-            
-            </td>
-
-            
-
-            
-
-            <td class="description last">The message that lead to this being called.</td>
-        </tr>
-
-    
-
-        <tr>
-            
-                <td class="name"><code>id</code></td>
-            
-
-            <td class="type">
-            
-                
-<span class="param-type">string</span>
-
-
-            
-            </td>
-
-            
-
-            
-
-            <td class="description last">The id of the guild this was triggered from.</td>
-        </tr>
-
-    
-    </tbody>
-</table>
-
-
-
-
-
-
-<dl class="details">
-
-    
-
-    
-
-    
-
-    
-
-    
-
-    
-
-    
-
-    
-
-    
-
-    
-
-    
-
-    
-
-    
-    <dt class="tag-source">Source:</dt>
-    <dd class="tag-source"><ul class="dummy"><li>
-        <a href="hungryGames.js.html">hungryGames.js</a>, <a href="hungryGames.js.html#line1927">line 1927</a>
-    </li></ul></dd>
-    
-
-    
-
-    
-
-    
-</dl>
-
-
-
-
-
-
-
-
-
-
-
-
-
-
-
-
-
-
-        
-            
-
-    
-
-    
-    <h4 class="name" id="~showOpts"><span class="type-signature">(private, inner) </span>showOpts<span class="signature">(msg, options)</span><span class="type-signature"></span></h4>
-    
-
-    
-
-
-
-<div class="description">
-    Format the options for the games and show them to the user.
-</div>
-
-
-
-
-
-
-
-
-
-    <h5>Parameters:</h5>
-    
-
-<table class="params">
-    <thead>
-    <tr>
-        
-        <th>Name</th>
-        
-
-        <th>Type</th>
-
-        
-
-        
-
-        <th class="last">Description</th>
-    </tr>
-    </thead>
-
-    <tbody>
-    
-
-        <tr>
-            
-                <td class="name"><code>msg</code></td>
-            
-
-            <td class="type">
-            
-                
-<span class="param-type">Discord~Message</span>
-
-
-            
-            </td>
-
-            
-
-            
-
-            <td class="description last">The message that lead to this being called.</td>
-        </tr>
-
-    
-
-        <tr>
-            
-                <td class="name"><code>options</code></td>
-            
-
-            <td class="type">
-            
-                
-<span class="param-type">Object</span>
-
-
-            
-            </td>
-
-            
-
-            
-
-            <td class="description last">The options to format.</td>
-        </tr>
-
-    
-    </tbody>
-</table>
-
-
-
-
-
-
-<dl class="details">
-
-    
-
-    
-
-    
-
-    
-
-    
-
-    
-
-    
-
-    
-
-    
-
-    
-
-    
-
-    
-
-    
-    <dt class="tag-source">Source:</dt>
-    <dd class="tag-source"><ul class="dummy"><li>
-        <a href="hungryGames.js.html">hungryGames.js</a>, <a href="hungryGames.js.html#line5543">line 5543</a>
-    </li></ul></dd>
-    
-
-    
-
-    
-
-    
-</dl>
-
-
-
-
-
-
-
-
-
-
-
-
-
-
-
-
-
-
-        
-            
-
-    
-
-    
-    <h4 class="name" id="~sigint"><span class="type-signature">(private, inner) </span>sigint<span class="signature">()</span><span class="type-signature"></span></h4>
-    
-
-    
-
-
-
-<div class="description">
-    Same as exit(), but triggered via SIGINT, SIGHUP or SIGTERM.
-</div>
-
-
-
-
-
-
-
-
-
-
-
-
-
-<dl class="details">
-
-    
-
-    
-
-    
-
-    
-
-    
-
-    
-
-    
-
-    
-
-    
-
-    
-
-    
-
-    
-
-    
-    <dt class="tag-source">Source:</dt>
-    <dd class="tag-source"><ul class="dummy"><li>
-        <a href="hungryGames.js.html">hungryGames.js</a>, <a href="hungryGames.js.html#line8558">line 8558</a>
-    </li></ul></dd>
-    
-
-    
-
-    
-
-    
-</dl>
-
-
-
-
-
-
-
-<h5>Listens to Events:</h5>
-<ul>
-    <li>Process#event:SIGINT</li>
-
-    <li>Process#event:SIGHUP</li>
-
-    <li>Process#event:SIGTERM</li>
-</ul>
-
-
-
-
-
-
-
-
-
-
-
-
-        
-            
-
-    
-
-    
-    <h4 class="name" id="~startAutoplay"><span class="type-signature">(private, inner) </span>startAutoplay<span class="signature">(msg, id)</span><span class="type-signature"></span></h4>
-    
-
-    
-
-
-
-<div class="description">
-    Start autoplaying.
-</div>
-
-
-
-
-
-
-
-
-
-    <h5>Parameters:</h5>
-    
-
-<table class="params">
-    <thead>
-    <tr>
-        
-        <th>Name</th>
-        
-
-        <th>Type</th>
-
-        
-
-        
-
-        <th class="last">Description</th>
-    </tr>
-    </thead>
-
-    <tbody>
-    
-
-        <tr>
-            
-                <td class="name"><code>msg</code></td>
-            
-
-            <td class="type">
-            
-                
-<span class="param-type">Discord~Message</span>
-
-
-            
-            </td>
-
-            
-
-            
-
-            <td class="description last">The message that lead to this being called.</td>
-        </tr>
-
-    
-
-        <tr>
-            
-                <td class="name"><code>id</code></td>
-            
-
-            <td class="type">
-            
-                
-<span class="param-type">string</span>
-
-
-            
-            </td>
-
-            
-
-            
-
-            <td class="description last">The id of the guild this was triggered from.</td>
-        </tr>
-
-    
-    </tbody>
-</table>
-
-
-
-
-
-
-<dl class="details">
-
-    
-
-    
-
-    
-
-    
-
-    
-
-    
-
-    
-
-    
-
-    
-
-    
-
-    
-
-    
-
-    
-    <dt class="tag-source">Source:</dt>
-    <dd class="tag-source"><ul class="dummy"><li>
-        <a href="hungryGames.js.html">hungryGames.js</a>, <a href="hungryGames.js.html#line2330">line 2330</a>
-    </li></ul></dd>
-    
-
-    
-
-    
-
-    
-</dl>
-
-
-
-
-
-
-
-
-
-
-
-
-
-
-
-
-
-
-        
-            
-
-    
-
-    
-    <h4 class="name" id="~startGame"><span class="type-signature">(private, inner) </span>startGame<span class="signature">(msg, id)</span><span class="type-signature"></span></h4>
-    
-
-    
-
-
-
-<div class="description">
-    Start the games in the channel this was called from.
-</div>
-
-
-
-
-
-
-
-
-
-    <h5>Parameters:</h5>
-    
-
-<table class="params">
-    <thead>
-    <tr>
-        
-        <th>Name</th>
-        
-
-        <th>Type</th>
-
-        
-
-        
-
-        <th class="last">Description</th>
-    </tr>
-    </thead>
-
-    <tbody>
-    
-
-        <tr>
-            
-                <td class="name"><code>msg</code></td>
-            
-
-            <td class="type">
-            
-                
-<span class="param-type">Discord~Message</span>
-
-
-            
-            </td>
-
-            
-
-            
-
-            <td class="description last">The message that lead to this being called.</td>
-        </tr>
-
-    
-
-        <tr>
-            
-                <td class="name"><code>id</code></td>
-            
-
-            <td class="type">
-            
-                
-<span class="param-type">string</span>
-
-
-            
-            </td>
-
-            
-
-            
-
-            <td class="description last">The id of the guild this was triggered from.</td>
-        </tr>
-
-    
-    </tbody>
-</table>
-
-
-
-
-
-
-<dl class="details">
-
-    
-
-    
-
-    
-
-    
-
-    
-
-    
-
-    
-
-    
-
-    
-
-    
-
-    
-
-    
-
-    
-    <dt class="tag-source">Source:</dt>
-    <dd class="tag-source"><ul class="dummy"><li>
-        <a href="hungryGames.js.html">hungryGames.js</a>, <a href="hungryGames.js.html#line2025">line 2025</a>
-    </li></ul></dd>
-    
-
-    
-
-    
-
-    
-</dl>
-
-
-
-
-
-
-
-
-
-
-
-
-
-
-
-
-
-
-        
-            
-
-    
-
-    
-    <h4 class="name" id="~swapTeamUsers"><span class="type-signature">(private, inner) </span>swapTeamUsers<span class="signature">(msg, id)</span><span class="type-signature"></span></h4>
-    
-
-    
-
-
-
-<div class="description">
-    Swap two users from one team to the other.
-</div>
-
-
-
-
-
-
-
-
-
-    <h5>Parameters:</h5>
-    
-
-<table class="params">
-    <thead>
-    <tr>
-        
-        <th>Name</th>
-        
-
-        <th>Type</th>
-
-        
-
-        
-
-        <th class="last">Description</th>
-    </tr>
-    </thead>
-
-    <tbody>
-    
-
-        <tr>
-            
-                <td class="name"><code>msg</code></td>
-            
-
-            <td class="type">
-            
-                
-<span class="param-type">Discord~Message</span>
-
-
-            
-            </td>
-
-            
-
-            
-
-            <td class="description last">The message that lead to this being called.</td>
-        </tr>
-
-    
-
-        <tr>
-            
-                <td class="name"><code>id</code></td>
-            
-
-            <td class="type">
-            
-                
-<span class="param-type">string</span>
-
-
-            
-            </td>
-
-            
-
-            
-
-            <td class="description last">The id of the guild this was triggered from.</td>
-        </tr>
-
-    
-    </tbody>
-</table>
-
-
-
-
-
-
-<dl class="details">
-
-    
-
-    
-
-    
-
-    
-
-    
-
-    
-
-    
-
-    
-
-    
-
-    
-
-    
-
-    
-
-    
-    <dt class="tag-source">Source:</dt>
-    <dd class="tag-source"><ul class="dummy"><li>
-        <a href="hungryGames.js.html">hungryGames.js</a>, <a href="hungryGames.js.html#line5809">line 5809</a>
-    </li></ul></dd>
-    
-
-    
-
-    
-
-    
-</dl>
-
-
-
-
-
-
-
-
-
-
-
-
-
-
-
-
-
-
-        
-            
-
-    
-
-    
-    <h4 class="name" id="~tmpRequire"><span class="type-signature">(private, inner) </span>tmpRequire<span class="signature">(name)</span><span class="type-signature"> &rarr; {Object}</span></h4>
-    
-
-    
-
-
-
-<div class="description">
-    Wrapper for normal `require()` but also deletes cache reference to object
-both before and after requiring. This forces the object to be updated in
-the future.
-</div>
-
-
-
-
-
-
-
-
-
-    <h5>Parameters:</h5>
-    
-
-<table class="params">
-    <thead>
-    <tr>
-        
-        <th>Name</th>
-        
-
-        <th>Type</th>
-
-        
-
-        
-
-        <th class="last">Description</th>
-    </tr>
-    </thead>
-
-    <tbody>
-    
-
-        <tr>
-            
-                <td class="name"><code>name</code></td>
-            
-
-            <td class="type">
-            
-                
-<span class="param-type">string</span>
-
-
-            
-            </td>
-
-            
-
-            
-
-            <td class="description last">Name of module to require.</td>
-        </tr>
-
-    
-    </tbody>
-</table>
-
-
-
-
-
-
-<dl class="details">
-
-    
-
-    
-
-    
-
-    
-
-    
-
-    
-
-    
-
-    
-
-    
-
-    
-
-    
-
-    
-
-    
-    <dt class="tag-source">Source:</dt>
-    <dd class="tag-source"><ul class="dummy"><li>
-        <a href="hungryGames.js.html">hungryGames.js</a>, <a href="hungryGames.js.html#line46">line 46</a>
-    </li></ul></dd>
-    
-
-    
-
-    
-
-    
-</dl>
-
-
-
-
-
-
-
-
-
-
-
-
-
-<h5>Returns:</h5>
-
-        
-<div class="param-desc">
-    The required module.
-</div>
-
-
-
-<dl>
-    <dt>
-        Type
-    </dt>
-    <dd>
-        
-<span class="param-type">Object</span>
-
-
-    </dd>
-</dl>
-
-    
-
-
-
-
-
-        
-            
-
-    
-
-    
-    <h4 class="name" id="~toggleOpt"><span class="type-signature">(private, inner) </span>toggleOpt<span class="signature">(msg, id)</span><span class="type-signature"></span></h4>
-    
-
-    
-
-
-
-<div class="description">
-    Change an option to a value that the user specifies.
-</div>
-
-
-
-
-
-
-
-
-
-    <h5>Parameters:</h5>
-    
-
-<table class="params">
-    <thead>
-    <tr>
-        
-        <th>Name</th>
-        
-
-        <th>Type</th>
-
-        
-
-        
-
-        <th class="last">Description</th>
-    </tr>
-    </thead>
-
-    <tbody>
-    
-
-        <tr>
-            
-                <td class="name"><code>msg</code></td>
-            
-
-            <td class="type">
-            
-                
-<span class="param-type">Discord~Message</span>
-
-
-            
-            </td>
-
-            
-
-            
-
-            <td class="description last">The message that lead to this being called.</td>
-        </tr>
-
-    
-
-        <tr>
-            
-                <td class="name"><code>id</code></td>
-            
-
-            <td class="type">
-            
-                
-<span class="param-type">string</span>
-
-
-            
-            </td>
-
-            
-
-            
-
-            <td class="description last">The id of the guild this was triggered from.</td>
-        </tr>
-
-    
-    </tbody>
-</table>
-
-
-
-
-
-
-<dl class="details">
-
-    
-
-    
-
-    
-
-    
-
-    
-
-    
-
-    
-
-    
-
-    
-
-    
-
-    
-
-    
-
-    
-    <dt class="tag-source">Source:</dt>
-    <dd class="tag-source"><ul class="dummy"><li>
-        <a href="hungryGames.js.html">hungryGames.js</a>, <a href="hungryGames.js.html#line5390">line 5390</a>
-    </li></ul></dd>
-    
-
-    
-
-    
-
-    
-</dl>
-
-
-
-
-
-
-
-
-
-
-
-
-
-
-
-
-
-
-        
-            
-
-    
-
-    
-    <h4 class="name" id="~updateBattles"><span class="type-signature">(private, inner) </span>updateBattles<span class="signature">()</span><span class="type-signature"></span></h4>
-    
-
-    
-
-
-
-<div class="description">
-    Parse all battles from file.
-</div>
-
-
-
-
-
-
-
-
-
-
-
-
-
-<dl class="details">
-
-    
-
-    
-
-    
-
-    
-
-    
-
-    
-
-    
-
-    
-
-    
-
-    
-
-    
-
-    
-
-    
-    <dt class="tag-source">Source:</dt>
-    <dd class="tag-source"><ul class="dummy"><li>
-        <a href="hungryGames.js.html">hungryGames.js</a>, <a href="hungryGames.js.html#line806">line 806</a>
-    </li></ul></dd>
-    
-
-    
-
-    
-
-    
-</dl>
-
-
-
-
-
-
-
-
-
-
-
-
-
-
-
-
-
-
-        
-            
-
-    
-
-    
-    <h4 class="name" id="~updateEventPreview"><span class="type-signature">(private, inner) </span>updateEventPreview<span class="signature">(msg)</span><span class="type-signature"></span></h4>
-    
-
-    
-
-
-
-<div class="description">
-    When a user is creating a custom event and edits their message, we need to
-edit the preview.
-</div>
-
-
-
-
-
-
-
-
-
-    <h5>Parameters:</h5>
-    
-
-<table class="params">
-    <thead>
-    <tr>
-        
-        <th>Name</th>
-        
-
-        <th>Type</th>
-
-        
-
-        
-
-        <th class="last">Description</th>
-    </tr>
-    </thead>
-
-    <tbody>
-    
-
-        <tr>
-            
-                <td class="name"><code>msg</code></td>
-            
-
-            <td class="type">
-            
-                
-<span class="param-type">Discord~Message</span>
-
-
-            
-            </td>
-
-            
-
-            
-
-            <td class="description last">Our message previewing the new event.</td>
-        </tr>
-
-    
-    </tbody>
-</table>
-
-
-
-
-
-
-<dl class="details">
-
-    
-
-    
-
-    
-
-    
-
-    
-
-    
-
-    
-
-    
-
-    
-
-    
-
-    
-
-    
-
-    
-    <dt class="tag-source">Source:</dt>
-    <dd class="tag-source"><ul class="dummy"><li>
-        <a href="hungryGames.js.html">hungryGames.js</a>, <a href="hungryGames.js.html#line6829">line 6829</a>
-    </li></ul></dd>
-    
->>>>>>> a4be7f99
+        
 
         
 
@@ -28882,11 +1783,7 @@
     
     <dt class="tag-source">Source:</dt>
     <dd class="tag-source"><ul class="dummy"><li>
-<<<<<<< HEAD
         <a href="hg_HungryGames.js.html">hg/HungryGames.js</a>, <a href="hg_HungryGames.js.html#line232">line 232</a>
-=======
-        <a href="hungryGames.js.html">hungryGames.js</a>, <a href="hungryGames.js.html#line3432">line 3432</a>
->>>>>>> a4be7f99
     </li></ul></dd>
     
 
@@ -29400,11 +2297,7 @@
     
     <dt class="tag-source">Source:</dt>
     <dd class="tag-source"><ul class="dummy"><li>
-<<<<<<< HEAD
         <a href="hg_HungryGames.js.html">hg/HungryGames.js</a>, <a href="hg_HungryGames.js.html#line170">line 170</a>
-=======
-        <a href="hungryGames.js.html">hungryGames.js</a>, <a href="hungryGames.js.html#line3455">line 3455</a>
->>>>>>> a4be7f99
     </li></ul></dd>
     
 
@@ -29747,11 +2640,7 @@
     
     <dt class="tag-source">Source:</dt>
     <dd class="tag-source"><ul class="dummy"><li>
-<<<<<<< HEAD
         <a href="hg_HungryGames.js.html">hg/HungryGames.js</a>, <a href="hg_HungryGames.js.html#line361">line 361</a>
-=======
-        <a href="hungryGames.js.html">hungryGames.js</a>, <a href="hungryGames.js.html#line3316">line 3316</a>
->>>>>>> a4be7f99
     </li></ul></dd>
     
 
@@ -30066,11 +2955,7 @@
     
     <dt class="tag-source">Source:</dt>
     <dd class="tag-source"><ul class="dummy"><li>
-<<<<<<< HEAD
         <a href="hg_HungryGames.js.html">hg/HungryGames.js</a>, <a href="hg_HungryGames.js.html#line201">line 201</a>
-=======
-        <a href="hungryGames.js.html">hungryGames.js</a>, <a href="hungryGames.js.html#line3410">line 3410</a>
->>>>>>> a4be7f99
     </li></ul></dd>
     
 
@@ -30206,11 +3091,7 @@
     
     <dt class="tag-source">Source:</dt>
     <dd class="tag-source"><ul class="dummy"><li>
-<<<<<<< HEAD
         <a href="hg_HungryGames.js.html">hg/HungryGames.js</a>, <a href="hg_HungryGames.js.html#line211">line 211</a>
-=======
-        <a href="hungryGames.js.html">hungryGames.js</a>, <a href="hungryGames.js.html#line3790">line 3790</a>
->>>>>>> a4be7f99
     </li></ul></dd>
     
 
@@ -30482,11 +3363,7 @@
     
     <dt class="tag-source">Source:</dt>
     <dd class="tag-source"><ul class="dummy"><li>
-<<<<<<< HEAD
         <a href="hg_HungryGames.js.html">hg/HungryGames.js</a>, <a href="hg_HungryGames.js.html#line191">line 191</a>
-=======
-        <a href="hungryGames.js.html">hungryGames.js</a>, <a href="hungryGames.js.html#line3122">line 3122</a>
->>>>>>> a4be7f99
     </li></ul></dd>
     
 
@@ -30622,11 +3499,7 @@
     
     <dt class="tag-source">Source:</dt>
     <dd class="tag-source"><ul class="dummy"><li>
-<<<<<<< HEAD
         <a href="hg_HungryGames.js.html">hg/HungryGames.js</a>, <a href="hg_HungryGames.js.html#line221">line 221</a>
-=======
-        <a href="hungryGames.js.html">hungryGames.js</a>, <a href="hungryGames.js.html#line6780">line 6780</a>
->>>>>>> a4be7f99
     </li></ul></dd>
     
 
@@ -30854,11 +3727,7 @@
     
     <dt class="tag-source">Source:</dt>
     <dd class="tag-source"><ul class="dummy"><li>
-<<<<<<< HEAD
-        <a href="hungryGames.js.html">hungryGames.js</a>, <a href="hungryGames.js.html#line4511">line 4511</a>
-=======
-        <a href="hungryGames.js.html">hungryGames.js</a>, <a href="hungryGames.js.html#line6651">line 6651</a>
->>>>>>> a4be7f99
+        <a href="hungryGames.js.html">hungryGames.js</a>, <a href="hungryGames.js.html#line4515">line 4515</a>
     </li></ul></dd>
     
 
@@ -30993,11 +3862,7 @@
     
     <dt class="tag-source">Source:</dt>
     <dd class="tag-source"><ul class="dummy"><li>
-<<<<<<< HEAD
-        <a href="hungryGames.js.html">hungryGames.js</a>, <a href="hungryGames.js.html#line4382">line 4382</a>
-=======
-        <a href="hungryGames.js.html">hungryGames.js</a>, <a href="hungryGames.js.html#line6716">line 6716</a>
->>>>>>> a4be7f99
+        <a href="hungryGames.js.html">hungryGames.js</a>, <a href="hungryGames.js.html#line4386">line 4386</a>
     </li></ul></dd>
     
 
@@ -31132,11 +3997,7 @@
     
     <dt class="tag-source">Source:</dt>
     <dd class="tag-source"><ul class="dummy"><li>
-<<<<<<< HEAD
-        <a href="hungryGames.js.html">hungryGames.js</a>, <a href="hungryGames.js.html#line4447">line 4447</a>
-=======
-        <a href="hungryGames.js.html">hungryGames.js</a>, <a href="hungryGames.js.html#line1267">line 1267</a>
->>>>>>> a4be7f99
+        <a href="hungryGames.js.html">hungryGames.js</a>, <a href="hungryGames.js.html#line4451">line 4451</a>
     </li></ul></dd>
     
 
@@ -31296,11 +4157,7 @@
     
     <dt class="tag-source">Source:</dt>
     <dd class="tag-source"><ul class="dummy"><li>
-<<<<<<< HEAD
-        <a href="hungryGames.js.html">hungryGames.js</a>, <a href="hungryGames.js.html#line807">line 807</a>
-=======
-        <a href="hungryGames.js.html">hungryGames.js</a>, <a href="hungryGames.js.html#line4019">line 4019</a>
->>>>>>> a4be7f99
+        <a href="hungryGames.js.html">hungryGames.js</a>, <a href="hungryGames.js.html#line811">line 811</a>
     </li></ul></dd>
     
 
@@ -31348,11 +4205,7 @@
 <br class="clear">
 
 <footer>
-<<<<<<< HEAD
-    Documentation generated by <a href="https://github.com/jsdoc3/jsdoc">JSDoc 3.5.5</a> on Thu Apr 18 2019 11:34:10 GMT-0700 (Pacific Daylight Time)
-=======
-    Documentation generated by <a href="https://github.com/jsdoc3/jsdoc">JSDoc 3.5.5</a> on Thu Apr 18 2019 11:19:59 GMT-0700 (Pacific Daylight Time)
->>>>>>> a4be7f99
+    Documentation generated by <a href="https://github.com/jsdoc3/jsdoc">JSDoc 3.5.5</a> on Thu Apr 18 2019 11:38:31 GMT-0700 (Pacific Daylight Time)
 </footer>
 
 <script> prettyPrint(); </script>
