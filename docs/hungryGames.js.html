<!DOCTYPE html>
<html lang="en">
<head>
    <meta charset="utf-8">
    <title>JSDoc: Source: hungryGames.js</title>

    <script src="scripts/prettify/prettify.js"> </script>
    <script src="scripts/prettify/lang-css.js"> </script>
    <!--[if lt IE 9]>
      <script src="//html5shiv.googlecode.com/svn/trunk/html5.js"></script>
    <![endif]-->
    <link type="text/css" rel="stylesheet" href="styles/prettify-tomorrow.css">
    <link type="text/css" rel="stylesheet" href="styles/jsdoc-default.css">
</head>

<body>

<div id="main">

    <h1 class="page-title">Source: hungryGames.js</h1>

    



    
    <section>
        <article>
            <pre class="prettyprint source linenums"><code>// Copyright 2018-2019 Campbell Crowley. All rights reserved.
// Author: Campbell Crowley (dev@campbellcrowley.com)
const fs = require('fs');
const Jimp = require('jimp');
const http = require('http');
const https = require('https');
const crypto = require('crypto');
const mkdirp = require('mkdirp'); // mkdir -p
const FuzzySearch = require('fuzzy-search');
require('./subModule.js')(HG);  // Extends the SubModule class.

/**
 * @classdesc Hunger Games simulator subModule.
 * @class
 * @augments SubModule
 * @listens Discord~Client#guildDelete
 * @listens Discord~Client#channelDelete
 * @listens Command#hg
 */
function HG() {
  const self = this;

  /**
   * Name of the HG Web submodule for lookup.
   * @private
   * @constant
   * @default
   * @type {string}
   */
  const webSM = './web/hg.js';

  this.myName = 'HG';
  this.postPrefix = 'hg ';

  const hgPath = './hg/HungryGames.js';
  delete require.cache[require.resolve(hgPath)];
  const HungryGames = require(hgPath);
  const hg = new HungryGames(self);

  /**
   * The maximum number of bytes allowed to be received from a client in an
   * image upload.
   * @public
   * @type {number}
   * @constant
   * @default 8000000 (8MB)
   */
  this.maxBytes = 8000000;

  /**
   * The permission tags for all settings related to the Hungry Games.
   *
   * @private
   * @constant
   * @default
   * @type {string[]}
   */
  const patreonSettingKeys = [
    'hg:fun_translators',
    'hg:bar_color',
    'hg:customize_stats',
    'hg:personal_weapon',
  ];
  /**
   * The file path to read default events.
   * @see {@link HungryGames~defaultPlayerEvents}
   * @see {@link HungryGames~defaultArenaEvents}
   * @see {@link HungryGames~defaultBloodbathEvents}
   *
   * @private
   * @type {string}
   * @constant
   * @default
   */
  const eventFile = './save/hgEvents.json';
  /**
   * The file path to read battle events.
   * @see {@link HungryGames~battles}
   *
   * @private
   * @type {string}
   * @constant
   * @default
   */
  const battleFile = './save/hgBattles.json';
  /**
   * The file path to read weapon events.
   * @see {@link HungryGames~weapons}
   *
   * @private
   * @type {string}
   * @constant
   * @default
   */
  const weaponsFile = './save/hgWeapons.json';

  /**
   * Number of events to show on a single page of events.
   *
   * @private
   * @type {number}
   * @constant
   * @default
   */
  const numEventsPerPage = 10;

  /**
   * Maximum amount of time to wait for reactions to a message.
   *
   * @private
   * @type {number}
   * @constant
   * @default 5 Minutes
   */
  const maxReactAwaitTime = 5 * 1000 * 60;  // 5 Minutes

  /**
   * Regex to match all URLs in a string.
   *
   * @private
   * @type {RegExp}
   * @constant
   * @default
   */
  const urlRegex = new RegExp(
      '(http(s)?:\\/\\/.)?(www\\.)?[-a-zA-Z0-9@:%._\\+~#=]{2,256}\\.[a-z]' +
          '{2,6}\\b([-a-zA-Z0-9@:%_\\+.~#?&amp;//=]*)(?![^&lt;]*>)',
      'g');

  /**
   * Default options for a game.
   *
   * @private
   * @type {HungryGames~DefaultOptions}
   * @constant
   */
  const defaultOptions = hg.defaultOptions;

  const defaultOptSearcher = new FuzzySearch(defaultOptions.keys);
  let cmdSearcher;
  /**
   * Default options for a game.
   *
   * @type {Object.&lt;{
   *     value: string|number|boolean,
   *     values: ?string[],
   *     comment: string
   *   }>}
   * @constant
   */
  this.defaultOptions = defaultOptions;

  /**
   * Default color to choose for embedded messages.
   *
   * @private
   * @type {Discord~ColorResolveable}
   * @constant
   * @default
   */
  const defaultColor = [200, 125, 0];

  /**
   * Color to put above patrons avatars. RGBA Hex (0xRRGGBBAA).
   *
   * @private
   * @type {number}
   * @constant
   * @default
   */
  const patreonColor = 0xF96854FF;

  /**
   * Helper object of emoji characters mapped to names.
   *
   * @private
   * @type {Object.&lt;string>}
   * @constant
   */
  const emoji = {
    x: '❌',
    white_check_mark: '✅',
    0: '\u0030\u20E3',
    1: '\u0031\u20E3',
    2: '\u0032\u20E3',
    3: '\u0033\u20E3',
    4: '\u0034\u20E3',
    5: '\u0035\u20E3',
    6: '\u0036\u20E3',
    7: '\u0037\u20E3',
    8: '\u0038\u20E3',
    9: '\u0039\u20E3',
    10: '\u{1F51F}',
    arrow_up: '⬆',
    arrow_down: '⬇',
    arrow_double_up: '⏫',
    arrow_double_down: '⏬',
    arrow_left: '⬅',
    arrow_right: '➡',
    arrow_double_left: '⏪',
    arrow_double_right: '⏩',
    arrows_counterclockwise: '🔄',
    crossed_swords: '⚔',
    shield: '🛡',
    heart: '❤',
    red_heart: '❤️',
    yellow_heart: '💛',
    blue_heart: '💙',
    broken_heart: '💔',
    skull: '💀',
    negative_squared_cross_mark: '❎',
    ballot_box_with_check: '☑',
    skull_crossbones: '☠',
    slight_smile: '🙂',
    question: '⚔',
    red_circle: '🔴',
    trophy: '🏆',
  };

  /**
   * The alphabet twice, first lowercase, then uppercase.
   *
   * @private
   * @type {string}
   * @constant
   * @default
   */
  const alph = 'abcdefghijklmnopqrstuvwxyzABCDEFGHIJKLMNOPQRSTUVWXYZ';

  /**
   * All attacks and outcomes for battles.
   * @see {@link HungryGames~battleFile}
   *
   * @private
   * @type {
   *  {
   *    starts: string[],
   *    attacks: HungryGames~Battle[],
   *    outcomes: string[]
   *   }
   * }
   */
  let battles = {};
  /**
   * All intervals for printing events.
   *
   * @private
   * @type {Object.&lt;number>}
   * @default
   */
  const dayEventIntervals = {};
  /**
   * Storage of battle messages to edit the content of on the next update.
   *
   * @private
   * @type {Object.&lt;Discord~Message>}
   * @default
   */
  const battleMessage = {};
  /**
   * All weapons and their respective actions. Parsed from file.
   * @see {@link HungryGames~weaponsFile}
   *
   * @private
   * @type {Object.&lt;HungryGames~WeaponEvent>}
   * @default
   */
  let weapons = {};
  /**
   * Default parsed bloodbath events.
   * @see {@link HungryGames~eventFile}
   *
   * @private
   * @type {HungryGames~Event[]}
   */
  let defaultBloodbathEvents = [];
  /**
   * Default parsed player events.
   * @see {@link HungryGames~eventFile}
   *
   * @private
   * @type {HungryGames~Event[]}
   */
  let defaultPlayerEvents = [];
  /**
   * Default parsed arena events.
   * @see {@link HungryGames~eventFile}
   *
   * @private
   * @type {HungryGames~ArenaEvent[]}
   */
  let defaultArenaEvents = [];
  /**
   * Messages that the user sent with a new event to add, for storage while
   * getting the rest of the information about the event.
   *
   * @private
   * @type {Object.&lt;Discord~Message>}
   * @default
   */
  const newEventMessages = {};
  /**
   * Messages I have sent showing current options.
   *
   * @private
   * @type {Object.&lt;Discord~Message>}
   * @default
   */
  const optionMessages = {};

  /**
   * The last time the currently scheduled reaction event listeners are expected
   * to end. Used for checking of submoduleis unloadable.
   * @private
   * @type {number}
   */
  let listenersEndTime = 0;

  /**
   * All registered event handlers.
   * @private
   * @type {Object.&lt;Array.&lt;Function>>}
   */
  const eventHandlers = {};

  /**
   * @description Parse all default events from file.
   *
   * @private
   */
  function updateEvents() {
    fs.readFile(eventFile, function(err, data) {
      if (err) return;
      try {
        const parsed = JSON.parse(data);
        if (parsed) {
          defaultBloodbathEvents = deepFreeze(parsed['bloodbath']);
          defaultPlayerEvents = deepFreeze(parsed['player']);
          defaultArenaEvents = deepFreeze(parsed['arena']);
          hg.setDefaultBloodbathEvents(defaultBloodbathEvents);
          hg.setDefaultPlayerEvents(defaultPlayerEvents);
          hg.setDefaultArenaEvents(defaultArenaEvents);
        }
      } catch (err) {
        console.log(err);
      }
    });
  }
  updateEvents();
  fs.watchFile(eventFile, function(curr, prev) {
    if (curr.mtime == prev.mtime) return;
    if (self.initialized) {
      self.debug('Re-reading default events from file');
    } else {
      console.log('HG: Re-reading default events from file');
    }
    updateEvents();
  });

  /**
   * @description Parse all battles from file.
   *
   * @private
   */
  function updateBattles() {
    fs.readFile(battleFile, function(err, data) {
      if (err) return;
      try {
        const parsed = JSON.parse(data);
        if (parsed) {
          battles = deepFreeze(parsed);
          hg.setDefaultBattles(battles);
        }
      } catch (err) {
        console.log(err);
      }
    });
  }
  updateBattles();
  fs.watchFile(battleFile, function(curr, prev) {
    if (curr.mtime == prev.mtime) return;
    if (self.initialized) {
      self.debug('Re-reading battles from file');
    } else {
      console.log('HG: Re-reading battles from file');
    }
    updateBattles();
  });
  /**
   * @description Parse all weapons events from file.
   *
   * @private
   */
  function updateWeapons() {
    fs.readFile(weaponsFile, function(err, data) {
      if (err) return;
      try {
        const parsed = JSON.parse(data);
        if (parsed) {
          weapons = deepFreeze(parsed);
          hg.setDefaultWeapons(weapons);
        }
      } catch (err) {
        console.log(err);
      }
    });
  }
  updateWeapons();
  fs.watchFile(weaponsFile, function(curr, prev) {
    if (curr.mtime == prev.mtime) return;
    if (self.initialized) {
      self.debug('Re-reading default weapons from file');
    } else {
      console.log('HG: Re-reading default weapons from file');
    }
    updateWeapons();
  });

  /**
   * @description Reply to help on a server.
   *
   * @private
   * @type {string}
   * @default
   */
  const helpmessagereply = 'I sent you a DM with commands!';
  /**
   * @description Reply if unable to send message via DM.
   *
   * @private
   * @type {string}
   * @default
   */
  const blockedmessage =
      'I couldn\'t send you a message, you probably blocked me :(';
  /**
   * @description The object that stores all data to be formatted into the help
   * message.
   *
   * @private
   * @constant
   */
  const helpObject = JSON.parse(fs.readFileSync('./docs/hgHelp.json'));
  /** @inheritdoc */
  this.helpMessage = 'Module loading...';

  /**
   * @description Set all help messages once we know what prefix to use.
   *
   * @private
   */
  function setupHelp() {
    const prefix = self.bot.getPrefix() + self.postPrefix;
    self.helpMessage = '`' + prefix + 'help` for Hungry Games help.';
    // Format help message into rich embed.
    const tmpHelp = new self.Discord.MessageEmbed();
    tmpHelp.setTitle(helpObject.title);
    tmpHelp.setURL(
        self.common.webURL + '#' +
        encodeURIComponent(helpObject.title.replace(/\s/g, '_')));
    helpObject.sections.forEach(function(obj) {
      const titleID =
          encodeURIComponent(self.postPrefix + obj.title.replace(/\s/g, '_'));
      const titleURL = '[web](' + self.common.webHelp + '#' + titleID + ')';
      tmpHelp.addField(
          obj.title, titleURL + '```js\n' +
              obj.rows
                  .map(function(row) {
                    if (typeof row === 'string') {
                      return prefix + row.replaceAll('{prefix}', prefix);
                    } else if (typeof row === 'object') {
                      return prefix +
                          row.command.replaceAll('{prefix}', prefix) + ' // ' +
                          row.description.replaceAll('{prefix}', prefix);
                    }
                  })
                  .join('\n') +
              '\n```',
          true);
    });
    tmpHelp.addField(
        'Web Interface', '[Hungry Games Online Control](' + self.common.webURL +
            'hg/)```Manage the Games without using commands!\n' +
            self.common.webURL + 'hg/```',
        true);
    self.helpMessage = tmpHelp;
  }

  /** @inheritdoc */
  this.initialize = function() {
    const cmdOpts = {
      validOnlyInGuild: true,
      defaultDisabled: true,
      permissions: self.Discord.Permissions.FLAGS.MANAGE_ROLES |
          self.Discord.Permissions.FLAGS.MANAGE_GUILD |
          self.Discord.Permissions.FLAGS.MANAGE_CHANNELS,
    };
    const subCmds = [
      new self.command.SingleCommand('help', help),
      new self.command.SingleCommand('makemewin', commandMakeMeWin),
      new self.command.SingleCommand('makemelose', commandMakeMeLose),
      new self.command.SingleCommand(
          ['create', 'c', 'new'], mkCmd(createGame), cmdOpts),
      new self.command.SingleCommand(
          ['reset', 'clear'], mkCmd(resetGame), cmdOpts),
      new self.command.SingleCommand(['debug'], mkCmd(showGameInfo), cmdOpts),
      new self.command.SingleCommand(
          ['debugevents'], mkCmd(showGameEvents), cmdOpts),
      new self.command.SingleCommand(
          ['exclude', 'remove', 'exc', 'ex'], mkCmd(excludeUser), cmdOpts),
      new self.command.SingleCommand(
          ['include', 'add', 'inc', 'in'], mkCmd(includeUser), cmdOpts),
      new self.command.SingleCommand(
          [
            'options',
            'setting',
            'settings',
            'set',
            'option',
            'opt',
            'opts',
          ],
          mkCmd(toggleOpt), cmdOpts),
      new self.command.SingleCommand(
          ['events', 'event'], mkCmd(listEvents), cmdOpts,
          [
            new self.command.SingleCommand(
                ['add', 'create'], mkCmd(createEvent), cmdOpts),
            new self.command.SingleCommand(
                ['remove', 'delete'], mkCmd(removeEvent), cmdOpts),
            new self.command.SingleCommand(
                ['toggle', 'enable', 'disable'], mkCmd(commandToggleEvent),
                cmdOpts),
          ]),
      new self.command.SingleCommand(
          ['npc', 'ai', 'npcs', 'ais', 'bots', 'bot'], mkCmd(listNPCs), cmdOpts,
          [
            new self.command.SingleCommand(
                ['add', 'create'], mkCmd(createNPC), cmdOpts),
            new self.command.SingleCommand(
                ['remove', 'delete'], mkCmd(removeNPC), cmdOpts),
            new self.command.SingleCommand(
                ['include', 'inc', 'in'], mkCmd(includeNPC), cmdOpts),
            new self.command.SingleCommand(
                ['exclude', 'exc', 'ex'], mkCmd(excludeNPC), cmdOpts),
          ]),
      new self.command.SingleCommand(
          ['players', 'player', 'list'], mkCmd(listPlayers), cmdOpts),
      new self.command.SingleCommand(
          ['start', 's', 'begin'], mkCmd(startGame), cmdOpts),
      new self.command.SingleCommand(['pause', 'p'], mkCmd(pauseGame), cmdOpts),
      new self.command.SingleCommand(
          ['autoplay', 'autostart', 'auto', 'play', 'go'], mkCmd(startAutoplay),
          cmdOpts),
      new self.command.SingleCommand(
          ['next', 'nextday', 'resume', 'continue'], mkCmd(nextDay), cmdOpts),
      new self.command.SingleCommand(
          ['end', 'abort', 'stop'], mkCmd(endGame), cmdOpts),
      new self.command.SingleCommand(
          ['save'],
          function(msg) {
            self.save('async');
            msg.channel.send('`Saving all data.`');
          },
          cmdOpts),
      new self.command.SingleCommand(
          ['team', 'teams', 't'], mkCmd(editTeam), cmdOpts),
      new self.command.SingleCommand(['stats'], mkCmd(commandStats), cmdOpts),
      new self.command.SingleCommand(
          ['rig', 'rigged'], mkCmd(commandRig), cmdOpts),
      new self.command.SingleCommand(
          ['kill', 'smite'], mkCmd(commandKill), cmdOpts),
      new self.command.SingleCommand(
          ['heal', 'revive', 'thrive', 'resurrect', 'restore'],
          mkCmd(commandHeal), cmdOpts),
      new self.command.SingleCommand(
          ['wound', 'hurt', 'damage', 'stab', 'punch', 'slap', 'injure'],
          mkCmd(commandWound), cmdOpts),
      new self.command.SingleCommand(
          ['rename', 'name'], mkCmd(commandRename), cmdOpts),
      new self.command.SingleCommand(
          ['react', 'reaction', 'emote', 'emoji'], mkCmd(commandReactJoin),
          cmdOpts),
    ];
    const hgCmd =
        new self.command.SingleCommand(
            [
              'hg',
              'hunger',
              'hungry',
              'hungergames',
              'hungrygames',
              'hungergame',
              'hungrygame',
            ],
            function(msg) {
              if (cmdSearcher &amp;&amp; msg.text &amp;&amp; msg.text.length > 1) {
                const toSearch = msg.text.trim().split(' ')[0];
                const searched = cmdSearcher.search(toSearch);
                if (searched &amp;&amp; searched.length > 0) {
                  if (searched.length > 1) {
                    self.common.reply(
                        msg, 'Hmm, did you mean one of the following commands?',
                        searched
                            .map((el) => {
                              return msg.prefix + self.postPrefix + el;
                            })
                            .join('\n'));
                  } else {
                    self.common.reply(
                        msg, 'Hmm, did you mean "' + msg.prefix +
                            self.postPrefix + searched[0] + '"?');
                  }
                  return;
                }
              }
              self.common.reply(
                  msg, 'Oh noes! I can\'t understand that! "' + msg.prefix +
                      self.postPrefix + 'help" for help.');
            },
            null, subCmds);
    self.command.on(hgCmd);

    setupHelp();

    self.client.on('messageUpdate', handleMessageEdit);
    self.client.on('guildDelete', onGuildDelete);
    self.client.on('channelDelete', onChannelDelete);

    self.client.guilds.forEach((g) => {
      const game = hg.getGame(g.id);
      if (!game) return;

      if (game.currentGame &amp;&amp; game.currentGame.day.state > 1 &amp;&amp;
          game.currentGame.inProgress &amp;&amp; !game.currentGame.ended &amp;&amp;
          !game.currentGame.isPaused) {
        try {
          self.nextDay(game.author, g.id, game.outputChannel);
        } catch (err) {
          console.error(err);
        }
      } else {
        delete hg._games[g.id];
        delete hg._findTimestamps[g.id];
      }
    });

    cmdSearcher = new FuzzySearch(
        Object.values(hgCmd.subCmds)
            .map((el) => el.aliases)
            .reduce((a, c) => a.concat(c)));
  };

  /** @inheritdoc */
  this.shutdown = function() {
    self.command.deleteEvent('hg');
    self.client.removeListener('messageUpdate', handleMessageEdit);
    self.client.removeListener('guildDelete', onGuildDelete);
    self.client.removeListener('channelDelete', onChannelDelete);
    process.removeListener('exit', exit);
    process.removeListener('SIGINT', sigint);
    process.removeListener('SIGHUP', sigint);
    process.removeListener('SIGTERM', sigint);
    fire('shutdown');

    Object.keys(eventHandlers).forEach((el) => delete eventHandlers[el]);

    fs.unwatchFile(eventFile);
    fs.unwatchFile(battleFile);
    fs.unwatchFile(weaponsFile);

    hg.shutdown();
  };

  /** @inheritdoc */
  this.unloadable = function() {
    const web = self.bot.getSubmodule(webSM);
    return self.getNumSimulating() === 0 &amp;&amp; listenersEndTime &lt; Date.now() &amp;&amp;
        (!web || !web.getNumClients || web.getNumClients() == 0);
  };

  /**
   * @description Handler for when the create event message is edited and we
   * should update our message with the updated event.
   *
   * @private
   * @param {Discord~Message} oldMsg The message before being edited.
   * @param {Discord~Message} newMsg The message after being edited.
   * @listens Discord~Client#messageUpdate
   */
  function handleMessageEdit(oldMsg, newMsg) {
    if (newEventMessages[oldMsg.id]) {
      newMsg.text = newMsg.text.trim();
      newMsg.myResponse = oldMsg.myResponse;
      newEventMessages[oldMsg.id] = newMsg;
      updateEventPreview(newMsg);
    }
  }

  /**
   * @description Handle being removed from a guild.
   *
   * @private
   * @param {Discord~Guild} guild The guild that we just left.
   * @listens Discord~Client#guildDelete
   */
  function onGuildDelete(guild) {
    if (!hg.getGame(guild.id) || !hg.getGame(guild.id).currentGame ||
        !hg.getGame(guild.id).currentGame.inProgress) {
      return;
    }
    self.endGame(null, guild.id, true);
  }

  /**
   * @description Handle a channel being deleted. Cleans up games that may be in
   * progress in these channels.
   *
   * @private
   * @param {Discord~DMChannel|Discord~GuildChannel} channel The channel that
   * was deleted.
   * @listens Discord~Client#channelDelete
   */
  function onChannelDelete(channel) {
    if (!channel.guild) return;
    if (!hg._games[channel.guild.id]) return;
    self.pauseGame(channel.guild.id);
  }

  /**
   * Make a subcommand handler with the given callback function. This is a
   * wrapper around existing functions.
   *
   * @private
   * @param {HungryGames~hgCommandHandler} cb Command handler when subcommand is
   * triggered.
   * @returns {Command~commandHandler} Subcommand initial handler that will fire
   * when command is fired. Calls the passed callback handler with the mapped
   * parameters.
   */
  function mkCmd(cb) {
    return function(msg) {
      const id = msg.guild.id;
      if (hg.getGame(id)) {
        let text = msg.text.trim().toLocaleLowerCase();
        if (text.length > 0) {
          hg.getGame(id).channel = msg.channel.id;
          hg.getGame(id).author = msg.author.id;
          if (hg.getGame(id).includedNPCs) {
            hg.getGame(id).includedNPCs.sort((a, b) => {
              return b.username.length - a.username.length;
            });
            hg.getGame(id).includedNPCs.forEach((el) => {
              if (text.indexOf(el.username.toLocaleLowerCase()) > -1) {
                // text = text.replace(el.username.toLocaleLowerCase(), '');
                msg.softMentions.users.add(el);
              } else if (text.indexOf(el.id.toLocaleLowerCase()) > -1) {
                text = text.replace(el.id.toLocaleLowerCase(), '');
                msg.softMentions.users.add(el);
              }
            });
          }
          if (hg.getGame(id).excludedNPCs) {
            hg.getGame(id).excludedNPCs.sort((a, b) => {
              return b.username.length - a.username.length;
            });
            hg.getGame(id).excludedNPCs.forEach((el) => {
              if (text.indexOf(el.username.toLocaleLowerCase()) > -1) {
                // text = text.replace(el.username.toLocaleLowerCase(), '');
                msg.softMentions.users.add(el);
              } else if (text.indexOf(el.id.toLocaleLowerCase()) > -1) {
                text = text.replace(el.id.toLocaleLowerCase(), '');
                msg.softMentions.users.add(el);
              }
            });
          }
          /* console.log(
              msg.softNoMatch, msg.softMentions.users.map((el) => el.username));
             */
        }
      }
      cb(msg, id);
    };
  }

  /**
   * Tell a user their chances of winning have not increased.
   *
   * @private
   * @type {commandHandler}
   * @param {Discord~Message} msg Message that triggered command.
   * @listens Command#hg makemelose
   */
  function commandMakeMeWin(msg) {
    self.common.reply(msg, 'Everyone\'s probability of winning has increased!');
  }

  /**
   * Tell a user their chances of losing have not increased.
   *
   * @private
   * @type {commandHandler}
   * @param {Discord~Message} msg Message that triggered command.
   * @listens Command#hg makemelose
   */
  function commandMakeMeLose(msg) {
    self.common.reply(
        msg, 'Your probability of losing has increased by ' + nothing() + '!');
  }

  /**
   * Handler for a Hungry Games command.
   *
   * @callback HungryGames~hgCommandHandler
   * @param {Discord~Message} msg The message sent in Discord that triggered
   * this command.
   * @param {string} id The id of the guild this command was run on for
   * convenience.
   */

  /**
   * @classdesc A player object representing a non-player. It makes sense I
   * promise. This represents a Player in the game, that is not attached to a
   * real account. Serializable.
   * @class
   * @augments Player
   *
   * @param {string} username The username to show for this npc.
   * @param {string} avatarURL The url (or fake url) of the image to use as the
   * player's avatar.
   * @param {string} [id] Id to assign, if a valid id is not provided, a random
   * id will be generated.
   */
  function NPC(username, avatarURL, id) {
    if (typeof id !== 'string' || !NPC.checkID(id)) {
      id = NPC.createID();
    }
    HungryGames.Player.call(this, id, username, avatarURL);
    /**
     * Always true.
     * @public
     * @default
     * @constant
     * @type {boolean}
     */
    this.isNPC = true;
    /**
     * Equivalent to `this.name` for compatibility.
     * @public
     * @type {string}
     */
    this.username = this.name;
  }
  /**
   * Create an NPC from an Object. Similar to copy-constructor.
   *
   * @public
   * @param {Object} data NPC like Object.
   * @returns {HungryGames~NPC} Copied NPC.
   */
  NPC.from = function(data) {
    const npc = new NPC(data.username, data.avatarURL, data.id);
    Object.assign(npc, HungryGames.Player.from(data));
    return npc;
  };
  /**
   * Generate a userID for an NPC.
   *
   * @public
   * @returns {string} Generated ID.
   */
  NPC.createID = function() {
    let id;
    do {
      id = `NPC${crypto.randomBytes(8).toString('hex').toUpperCase()}`;
    } while (fs.existsSync(self.common.userSaveDir + 'avatars/' + id));
    return id;
  };
  /**
   * Check if the given ID is a valid NPC ID.
   *
   * @public
   * @param {string} id The ID to validate.
   * @returns {boolean} True if ID is a valid ID for an NPC.
   */
  NPC.checkID = function(id) {
    return typeof id === 'string' &amp;&amp;
        (id.match(/^NPC[A-F0-9]+$/) &amp;&amp; true || false);
  };
  /**
   * Save an image for an NPC. Does NOT limit download sizes.
   *
   * @public
   * @param {string|Jimp|Buffer} avatar Any image, URL or file path to fetch the
   * avatar from. Anything supported by Jimp.
   * @param {string} id The NPC id to save the avatar to.
   * @returns {?Promise} Promise if successful will have the public URL where
   * the avatar is available. Null if error.
   */
  NPC.saveAvatar = function(avatar, id) {
    if (!NPC.checkID(id)) return null;
    return readImage(avatar).then((image) => {
      if (!image) throw new Error('Failed to fetch NPC avatar.');
      const dir = self.common.userSaveDir + 'avatars/' + id + '/';
      const imgName = Date.now() + '.png';
      const filename = dir + imgName;
      const url = self.common.webURL +
          (self.common.isRelease ? 'avatars/' : 'dev/avatars/') + id + '/' +
          imgName;
      mkdirp(dir, (err) => {
        if (err) {
          self.error('Failed to create NPC directory to cache avatar: ' + dir);
          console.error(err);
          return;
        }
        const fetchSize = HungryGames.UserIconUrl.fetchSize;
        image.resize(fetchSize, fetchSize);
        image.getBuffer(Jimp.MIME_PNG, (err, buffer) => {
          if (err) {
            self.error('Failed to convert image into buffer: ' + avatar);
            console.error(err);
            return;
          }
          fs.writeFile(filename, buffer, (err) => {
            if (err) {
              self.error('Failed to cache NPC avatar: ' + filename);
              console.error(err);
            }
          });
        });
      });
      return url;
    });
  };
  /**
   * @inheritdoc
   * @public
   */
  this.NPC = NPC;

  /**
   * @description Delay a message to send at the given time in milliseconds
   * since epoch.
   *
   * @private
   * @param {Discord~TextChannel} channel The channel to send the message in.
   * @param {
   * Discord~StringResolvable|
   * Discord~MessageOptions|
   * Discord~MessageEmbed|
   * Discord~MessageAttachment|
   * Discord~MessageAttachment[]
   * } one The message to send.
   * @param {
   * Discord~StringResolvable|
   * Discord~MessageOptions|
   * Discord~MessageEmbed|
   * Discord~MessageAttachment|
   * Discord~MessageAttachment[]
   * } two The message to send.
   * @param {number} time The time to send the message in milliseconds since
   * epoch.
   */
  function sendAtTime(channel, one, two, time) {
    if (time &lt;= Date.now()) {
      channel.send(one, two).catch((err) => {
        self.error('Failed to send message to channel: ' + channel.id);
        console.error(err);
      });
    } else {
      self.client.setTimeout(function() {
        sendAtTime(channel, one, two, time);
      }, time - Date.now());
    }
  }

  /**
   * @description Returns an object storing all of the default events for the
   * games.
   *
   * @public
   * @returns {{bloodbath: Object, player: Object, arena: Object}} Object
   * storing default events.
   */
  this.getDefaultEvents = function() {
    return {
      bloodbath: defaultBloodbathEvents,
      player: defaultPlayerEvents,
      weapon: weapons,
      arena: defaultArenaEvents,
    };
  };
  /**
   * @description Returns the object storing all default {@link
   * HungryGames~Battle}s parsed from file.
   *
   * @public
   * @returns {HungryGames~Battle[]} Array of all default battle events.
   */
  this.getDefaultBattles = function() {
    return battles;
  };
  /**
   * @description Returns the object storing all default {@link
   * HungryGames~Weapon}s parsed from file.
   *
   * @public
   * @returns {HungryGames~Weapon[]} Array of all default weapons.
   */
  this.getDefaultWeapons = function() {
    return weapons;
  };

  // Create //
  /**
   * Create a Hungry Games for a guild.
   *
   * @private
   * @type {HungryGames~hgCommandHandler}
   * @param {?Discord~Message} msg The message that lead to this being called.
   * @param {string} id The id of the guild this was triggered from.
   * @param {boolean} [silent=false] Should we suppress replies to message.
   * @param {Function} [cb] Callback that fires once loading is complete. No
   * parameters.
   */
  function createGame(msg, id, silent, cb) {
    if (!msg) {
      silent = true;
      msg = {
        guild: self.client.guilds.get(id),
      };
    }
    if (hg.getGame(id) &amp;&amp; hg.getGame(id).currentGame &amp;&amp;
        hg.getGame(id).currentGame.inProgress) {
      if (!silent) {
        self.common.reply(
            msg,
            'This server already has a Hungry Games in progress. If you wish ' +
                'to create a new one, you must end the current one first ' +
                'with "' + msg.prefix + self.postPrefix + 'end".');
      }
      return;
    } else {
<<<<<<< HEAD
      if (hg.getGame(id)) {
        hg.getGame(id).includedUsers =
            hg.getGame(id).includedUsers.filter((u) => {
              const m = msg.guild.members.get(u);
              if (m &amp;&amp; m.partial) m.fetch();
              return m;
            });
        hg.getGame(id).excludedUsers =
            hg.getGame(id).excludedUsers.filter((u) => {
              const m = msg.guild.members.get(u);
              if (m &amp;&amp; m.partial) m.fetch();
              return m;
            });
        if (!silent) {
          self.common.reply(msg, 'Refreshing current game.');
=======
      if (msg.guild.members.size &lt; msg.guild.memberCount) {
        // Ensure we have all guild members accounted for in future commands
        // since we cant await here.
        msg.guild.members.fetch();
      }
      if (find(id)) {
        find(id).includedUsers = find(id).includedUsers.filter((u) => {
          const m = msg.guild.members.get(u);
          if (m &amp;&amp; m.partial) m.fetch();
          return m;
        });
        find(id).excludedUsers = find(id).excludedUsers.filter((u) => {
          const m = msg.guild.members.get(u);
          if (m &amp;&amp; m.partial) m.fetch();
          return m;
        });
        if (find(id).currentGame) {
          if (!silent) {
            self.common.reply(
                msg, 'Creating a new game with settings from the last game.');
          }
          find(id).currentGame = new Game(
              find(id).currentGame.customName ||
                  (msg.guild.name + '\'s Hungry Games'),
              getAllPlayers(
                  msg.guild.members, find(id).excludedUsers,
                  find(id).options.includeBots, find(id).includedUsers,
                  find(id).options.excludeNewUsers, find(id).includedNPCs),
              find(id).currentGame.teams);
        } else {
          if (!silent) {
            self.common.reply(
                msg, 'Creating a new game with default settings.');
          }
          find(id).currentGame = new Game(
              `${msg.guild.name}'s Hungry Games`,
              getAllPlayers(
                  msg.guild.members, find(id).excludedUsers,
                  find(id).options.includeBots, find(id).includedUsers,
                  find(id).options.excludeNewUsers, find(id).includedNPCs),
              find(id).currentGame.teams);
>>>>>>> a4be7f99
        }
        hg.refresh(msg.guild);
      } else {
        if (!silent) {
          self.common.reply(
              msg,
              'Created a Hungry Games with default settings and all members ' +
                  'included.');
        }
        hg.create(msg.guild);
      }
    }
    hg.getGame(id).formTeams();
    fetchPatreonSettings(
        hg.getGame(id).currentGame.includedUsers, null, null, cb);
  }
  /**
   * Create a Hungry Games for a guild.
   *
   * @public
   * @param {string} id The id of the guild to create the game in.
   */
  this.createGame = function(id) {
    createGame(null, id, true);
  };

  /**
   * Given an array of players, lookup the settings for each and update their
   * data. This is asynchronous.
   *
   * @private
   *
   * @param {HungryGames~Player[]} players The players to lookup and update.
   * @param {?string|number} cId The channel ID to fetch the settings for.
   * @param {?string|number} gId The guild ID to fetch the settings for.
   * @param {Function} [cb] Calls this callback on completion. No parameters.
   */
  function fetchPatreonSettings(players, cId, gId, cb) {
    if (!self.bot.patreon || players.length == 0) {
      if (cb) cb();
      return;
    }
    let permResponses = 0;
    let settingRequests = 0;
    let settingResponses = 0;

    /**
     * After retrieving whether the player is an actual patron (ignores
     * overrides), then fetch permissions from them (uses overrides).
     *
     * @private
     *
     * @param {?string} err Error string or null.
     * @param {?{status: string[], message: string}} info Permission
     * information.
     * @param {number} p Player object to update.
     */
    function onCheckPatron(err, info, p) {
      if (!err) {
        if (info.status) {
          p.settings['isPatron'] = true;
        }
      }
      self.bot.patreon.getAllPerms(p.id, cId, gId, function(err, info) {
        onPermResponse(err, info, p);
      });
    }
    /**
     * After retrieving a player's permissions, fetch their settings for each.
     *
     * @private
     * @param {?string} err Error string or null.
     * @param {?{status: string[], message: string}} info Permission
     * information.
     * @param {number} p Player object to update.
     */
    function onPermResponse(err, info, p) {
      permResponses++;
      if (err) {
        if (permResponses === players.length &amp;&amp;
            settingRequests === settingResponses &amp;&amp; cb) {
          cb();
        }
        return;
      }
      const values = info.status;
      for (let i = 0; i &lt; values.length; i++) {
        if (!patreonSettingKeys.includes(values[i])) continue;
        settingRequests++;
        self.bot.patreon.getSettingValue(
            p.id, cId, gId, values[i], (function(p, v) {
              return function(err, info) {
                onSettingResponse(err, info, p, v);
              };
            })(p, values[i]));
      }
      if (permResponses === players.length &amp;&amp;
          settingRequests === settingResponses &amp;&amp; cb) {
        cb();
      }
    }

    /**
     * After retrieving a player's settings, update their data with the relevant
     * values.
     *
     * @private
     * @param {?string} err Error string or null.
     * @param {?{status: *, message: string}} info Permission information.
     * @param {number} p Player object to update.
     * @param {string} setting The setting name to update.
     */
    function onSettingResponse(err, info, p, setting) {
      settingResponses++;
      if (err) {
        self.error(err);
      } else {
        if (setting == 'hg:bar_color') {
          let color;
          if (info.status.match(/^0x[0-9A-Fa-f]{8}$/)) {
            color = info.status * 1;
          } else if (info.status.match(/^0x[0-9A-Fa-f]{6}$/)) {
            // Color requires alpha value, but given is just rgb. Shift rgb,
            // then set alpha.
            color = ((info.status * 1) &lt;&lt; 8) | 0xFF;
          } else {
            if (p.settings.isPatron) {
              color = patreonColor;
            } else {
              color = 0x0;
            }
          }
          p.settings[setting] = color >>> 0;
        } else {
          p.settings[setting] = info.status;
        }
      }
      if (permResponses === players.length &amp;&amp;
          settingRequests === settingResponses &amp;&amp; cb) {
        cb();
      }
    }

    for (let i = 0; i &lt; players.length; i++) {
      self.bot.patreon.checkPerm(players[i].id, null, (function(p) {
        return function(err, info) {
          onCheckPatron(err, info, p);
        };
      })(players[i]));
    }
  }

  /**
   * Reset data that the user specifies.
   *
   * @private
   * @type {HungryGames~hgCommandHandler}
   * @param {Discord~Message} msg The message that lead to this being called.
   * @param {string} id The id of the guild this was triggered from.
   */
  function resetGame(msg, id) {
    const command = msg.text.trim().split(' ')[0];
    self.common.reply(msg, 'Reset HG', hg.resetGame(id, command));
  }
  /**
   * Send all of the game data about the current server to the chat.
   *
   * @private
   * @type {HungryGames~hgCommandHandler}
   * @param {Discord~Message} msg The message that lead to this being called.
   * @param {string} id The id of the guild this was triggered from.
   */
  function showGameInfo(msg, id) {
    let finalId = id;
    if (msg.author.id == self.common.spikeyId) {
      if (msg.text.trim().split(' ')[0]) {
        finalId = msg.text.trim().split(' ')[0];
      }
    }
    const game = hg.getGame(finalId);
    if (game) {
      const file = new self.Discord.MessageAttachment();
      file.setFile(Buffer.from(JSON.stringify(game.serializable, null, 2)));
      file.setName(`HG-${finalId}.json`);
      msg.channel.send(`HG Data for guild ${finalId}`, file);
    } else {
      self.common.reply(msg, 'No game created', finalId);
    }
  }
  /**
   * Send all event data about the default events to the chat.
   *
   * @private
   * @type {HungryGames~hgCommandHandler}
   * @param {Discord~Message} msg The message that lead to this being called.
   * @param {string} id The id of the guild this was triggered from.
   */
  function showGameEvents(msg, id) {
    let events = defaultBloodbathEvents;
    const game = hg.getGame(id);
    if (game &amp;&amp; game.customEvents.bloodbath) {
      events = events.concat(game.customEvents.bloodbath);
    }
    let file = new self.Discord.MessageAttachment();
    file.setFile(Buffer.from(JSON.stringify(events, null, 2)));
    file.setName('BloodbathEvents.json');
    fetchStats(events);
    msg.channel.send(
        'Bloodbath Events (' + events.length + ') ' +
            Math.round(events.numKill / events.length * 1000) / 10 +
            '% kill, ' +
            Math.round(events.numWound / events.length * 1000) / 10 +
            '% wound, ' +
            Math.round(events.numThrive / events.length * 1000) / 10 +
            '% heal.',
        file);

    events = defaultPlayerEvents;
    if (game &amp;&amp; game.customEvents.player) {
      events = events.concat(game.customEvents.player);
    }
    file = new self.Discord.MessageAttachment();
    file.setFile(Buffer.from(JSON.stringify(events, null, 2)));
    file.setName('PlayerEvents.json');
    fetchStats(events);
    msg.channel.send(
        'Player Events (' + events.length + ') ' +
            Math.round(events.numKill / events.length * 1000) / 10 +
            '% kill, ' +
            Math.round(events.numWound / events.length * 1000) / 10 +
            '% wound, ' +
            Math.round(events.numThrive / events.length * 1000) / 10 +
            '% heal.',
        file);

    events = Object.assign({}, weapons);
    if (game &amp;&amp; game.customEvents.weapon) {
      const keys = Object.keys(game.customEvents.weapon);
      for (let i = 0; i &lt; keys.length; i++) {
        if (events[keys[i]]) {
          events[keys[i]].outcomes = events[keys[i]].outcomes.concat(
              game.customEvents.weapon[keys[i]].outcomes);
        } else {
          events[keys[i]] = game.customEvents.weapon[keys[i]];
        }
      }
    }
    file = new self.Discord.MessageAttachment();
    file.setFile(Buffer.from(JSON.stringify(events, null, 2)));
    file.setName('WeaponEvents.json');
    msg.channel.send(
        'Weapon Events (' + Object.keys(events).length + ' weapons)', file);

    events = defaultArenaEvents;
    if (hg.getGame(id) &amp;&amp; hg.getGame(id).customEvents.arena) {
      events = events.concat(hg.getGame(id).customEvents.arena);
    }
    file = new self.Discord.MessageAttachment();
    file.setFile(Buffer.from(JSON.stringify(events, null, 2)));
    file.setName('ArenaEvents.json');
    msg.channel.send('Arena Events (' + events.length + ')', file);
  }

  // Time Control //
  /**
   * Start the games in the channel this was called from.
   *
   * @private
   * @type {HungryGames~hgCommandHandler}
   * @param {Discord~Message} msg The message that lead to this being called.
   * @param {string} id The id of the guild this was triggered from.
   */
  function startGame(msg, id) {
    const game = hg.getGame(id);
    if (game &amp;&amp; game.currentGame &amp;&amp; game.currentGame.inProgress) {
      self.common.reply(
          msg, 'A game is already in progress! ("' + msg.prefix +
              self.postPrefix + 'next" for next day, or "' + msg.prefix +
              self.postPrefix + 'end" to abort)');
      return;
    }
    const myPerms = msg.channel.permissionsFor(self.client.user.id);
    if (!myPerms || !myPerms.has(self.Discord.Permissions.FLAGS.ATTACH_FILES)) {
      self.common.reply(
          msg, 'Sorry, but I need permission to send images ' +
              'in this channel before I can start the games.\nPlease ensure' +
              ' I have the "Attach Files" permission in this channel.',
          myPerms ? null :
                    'This is probably an error, this should be fixed soon.');
      if (!myPerms) {
        self.error(
            'Failed to fetch perms for myself. ' + (msg.guild.me &amp;&amp; true));
      }
      return;
    } else if (!myPerms.has(self.Discord.Permissions.FLAGS.EMBED_LINKS)) {
      self.common.reply(
          msg, 'Sorry, but I need permission to embed messages ' +
              'in this channel before I can start the games.\nPlease ensure' +
              ' I have the "Embed Links" permission in this channel.');
      return;
    } else if (!myPerms.has(self.Discord.Permissions.FLAGS.SEND_MESSAGES)) {
      return;
    }
    if (game &amp;&amp; game.reactMessage) {
      self.endReactJoinMessage(id, (err, info) => {
        if (err) {
          self.error(`${err}: ${id}`);
          self.common.reply('React Join Failed', err);
        }
        startGame(msg, id);
      });
      return;
    }
    /**
     * Once the game has finished loading all necessary data, start it if
     * autoplay is enabled.
     *
     * @private
     */
    function loadingComplete() {
      self.client.setTimeout(() => {
        if (hg.getGame(id).autoPlay &amp;&amp; !hg.getGame(id).currentGame.isPaused) {
          nextDay(msg, id);
        }
      });
    }

    createGame(msg, id, true, loadingComplete);

    const finalMessage = new self.Discord.MessageEmbed();
    finalMessage.setTitle(hg.messages.get('gameStart'));
    finalMessage.setColor(defaultColor);

    const numUsers = game.currentGame.includedUsers.length;
    if (game.options.teamSize > 0) {
      game.currentGame.includedUsers.sort(function(a, b) {
        const aTeam = game.currentGame.teams.findIndex(function(team) {
          return team.players.findIndex(function(player) {
            return player == a.id;
          }) > -1;
        });
        const bTeam = game.currentGame.teams.findIndex(function(team) {
          return team.players.findIndex(function(player) {
            return player == b.id;
          }) > -1;
        });
        if (aTeam == bTeam) {
          return a.id - b.id;
        } else {
          return aTeam - bTeam;
        }
      });
    }
    let prevTeam = -1;
    const statusList = game.currentGame.includedUsers.map(function(obj) {
      let myTeam = -1;
      if (game.options.teamSize > 0) {
        myTeam = game.currentGame.teams.findIndex(function(team) {
          return team.players.findIndex(function(player) {
            return player == obj.id;
          }) > -1;
        });
      }

      let shortName;
      if (obj.nickname &amp;&amp; game.options.useNicknames) {
        shortName = obj.nickname.substring(0, 16);
        if (shortName != obj.nickname) {
          shortName = shortName.substring(0, 13) + '...';
        }
      } else {
        shortName = obj.name.substring(0, 16);
        if (shortName != obj.name) {
          shortName = shortName.substring(0, 13) + '...';
        }
      }

      let prefix = '';
      if (myTeam != prevTeam) {
        prevTeam = myTeam;
        prefix = `__${game.currentGame.teams[myTeam].name}__\n`;
      }

      return `${prefix}\`${shortName}\``;
    });
    if (game.options.teamSize == 0) {
      statusList.sort((a, b) => {
        a = a.toLocaleLowerCase();
        b = b.toLocaleLowerCase();
        if (a &lt; b) return -1;
        if (a > b) return 1;
        return 0;
      });
    }

    const numCols = calcColNum(statusList.length > 10 ? 3 : 2, statusList);
    if (statusList.length >= 5) {
      const quarterLength = Math.ceil(statusList.length / numCols);
      for (let i = 0; i &lt; numCols - 1; i++) {
        const thisMessage =
            statusList.splice(0, quarterLength).join('\n').substring(0, 1024);
        finalMessage.addField(
            'Included (' + (i * quarterLength + 1) + '-' +
                ((i + 1) * quarterLength) + ')',
            thisMessage, true);
      }
      finalMessage.addField(
          `Included (${(numCols - 1) * quarterLength + 1}-${numUsers})`,
          statusList.join('\n'), true);
    } else {
      finalMessage.addField(
          `Included (${numUsers})`, statusList.join('\n') || 'Nobody', false);
    }
    if (game.excludedUsers.length > 0) {
      let excludedList = '\u200B';
      if (game.excludedUsers.length &lt; 20) {
        excludedList =
            game.excludedUsers.map((obj) => getName(msg.guild, obj)).join(', ');
        const trimmedList = excludedList.substr(0, 512);
        if (excludedList != trimmedList) {
          excludedList = trimmedList.substr(0, 509) + '...';
        } else {
          excludedList = trimmedList;
        }
      }
      finalMessage.addField(
          `Excluded (${game.excludedUsers.length})`, excludedList, false);
    }

    if (!game.autoPlay) {
      finalMessage.setFooter(
          `"${msg.prefix}${self.postPrefix}next" for next day.`);
    }

    let mentions = self.common.mention(msg);
    if (game.options.mentionEveryoneAtStart) {
      mentions += '@everyone';
    }

    msg.channel.send(mentions, finalMessage).catch((err) => {
      self.common.reply(
          msg, 'Game started!',
          'Discord rejected my normal message for some reason...');
      self.error(
          'Failed to send start game message: ' + msg.channel.id + ' (Cols: ' +
          numCols + ')');
      console.error(err);
    });

    game.currentGame.inProgress = true;
  }
  /**
   * Start the games in the given channel and guild by the given user.
   *
   * @public
   * @param {string} uId The id of the user who trigged the games to start.
   * @param {string} gId The id of the guild to run the games in.
   * @param {string} cId The id of the channel to run the games in.
   */
  this.startGame = function(uId, gId, cId) {
    startGame(makeMessage(uId, gId, cId), gId);
  };
  /**
   * Start autoplay in the given channel and guild by the given user.
   *
   * @public
   * @param {string} uId The id of the user who trigged autoplay to start.
   * @param {string} gId The id of the guild to run autoplay in.
   * @param {string} cId The id of the channel to run autoplay in.
   */
  this.startAutoplay = function(uId, gId, cId) {
    startAutoplay(makeMessage(uId, gId, cId), gId);
  };
  /**
   * End the games in the given guild as the given user.
   *
   * @public
   * @param {string|Discord~Message} uId The id of the user who trigged the
   * games to end, or a Discord message sent by the user who triggered this.
   * @param {string} gId The id of the guild to end the games in.
   */
  this.endGame = function(uId, gId) {
    if (typeof uId === 'object') {
      endGame(uId, gId);
    } else {
      endGame(makeMessage(uId, gId, null), gId, true);
    }
  };
  /**
   * Pause autoplay in the given guild as the given user.
   *
   * @public
   * @param {string} uId The id of the user who trigged autoplay to end.
   * @param {string} gId The id of the guild to end autoplay.
   */
  this.pauseAutoplay = function(uId, gId) {
    pauseAutoplay(makeMessage(uId, gId, null), gId);
  };
  /**
   * Forms a Discord~Message similar object from given IDs.
   *
   * @private
   * @param {string} uId The id of the user who wrote this message.
   * @param {string} gId The id of the guild this message is in.
   * @param {?string} cId The id of the channel this message was 'sent' in.
   * @param {?string} msg The message content.
   * @returns {
   *   {
   *     author: Discord~Member,
   *     guild: Discord~Guild,
   *     channel: Discord~GuildChannel
   *   }
   * } The created message-like object.
   */
  function makeMessage(uId, gId, cId, msg) {
    const g = self.client.guilds.get(gId);
    if (!g) return null;
    if (!cId &amp;&amp; hg.getGame(gId)) cId = hg.getGame(gId).channel;
    return {
      author: self.client.users.get(uId),
      client: self.client,
      member: g.members.get(uId),
      guild: g,
      channel: g.channels.get(cId),
      text: msg,
      content: msg,
      prefix: self.bot.getPrefix(gId),
      softMentions: {
        members: new self.Discord.Collection(),
        users: new self.Discord.Collection(),
        roles: new self.Discord.Collection(),
      },
      mentions: {
        channels: new self.Discord.Collection(),
        members: new self.Discord.Collection(),
        roles: new self.Discord.Collection(),
        users: new self.Discord.Collection(),
      },
    };
  }
  /**
   * Stop autoplaying.
   *
   * @private
   * @type {HungryGames~hgCommandHandler}
   * @param {Discord~Message} msg The message that lead to this being called.
   * @param {string} id The id of the guild this was triggered from.
   */
  function pauseAutoplay(msg, id) {
    if (!hg.getGame(id)) {
      self.common.reply(
          msg, 'Not autoplaying. If you wish to autoplay, type "' + msg.prefix +
              self.postPrefix + 'autoplay".');
      return;
    }
    if (hg.getGame(id).autoPlay) {
      if (msg &amp;&amp; msg.channel) {
        msg.channel.send(
            '&lt;@' + msg.author.id +
            '> `Autoplay will stop at the end of the current day.`');
      }
      hg.getGame(id).autoPlay = false;
    } else {
      if (msg &amp;&amp; msg.channel) {
        self.common.reply(
            msg, 'Not autoplaying. If you wish to autoplay, type "' +
                msg.prefix + self.postPrefix + 'autoplay".');
      }
    }
  }
  /**
   * Start autoplaying.
   *
   * @private
   * @type {HungryGames~hgCommandHandler}
   * @param {Discord~Message} msg The message that lead to this being called.
   * @param {string} id The id of the guild this was triggered from.
   */
  function startAutoplay(msg, id) {
    if (!hg.getGame(id) || !hg.getGame(id).currentGame) {
      createGame(msg, id);
    }
    if (hg.getGame(id).autoPlay &amp;&amp; hg.getGame(id).currentGame.inProgress) {
      if (hg.getGame(id).currentGame.isPaused) {
        self.common.reply(
            msg, 'Autoplay is already enabled.', 'To resume the game, use `' +
                msg.prefix + self.postPrefix + 'resume`.');
      } else {
        pauseAutoplay(msg, id);
      }
    } else {
      hg.getGame(id).autoPlay = true;
      if (hg.getGame(id).currentGame.inProgress &amp;&amp;
          hg.getGame(id).currentGame.day.state === 0) {
        if (self.command.validate(msg.prefix + 'hg next', msg)) {
          self.common.reply(
              msg,
              'Sorry, but you don\'t have permission to start the next day ' +
                  'in the games.');
          return;
        }
        msg.channel.send(
            '&lt;@' + msg.author.id +
            '> `Enabling Autoplay! Starting the next day!`');
        nextDay(msg, id);
      } else if (!hg.getGame(id).currentGame.inProgress) {
        if (self.command.validate(msg.prefix + 'hg start', msg)) {
          self.common.reply(
              msg, 'Sorry, but you don\'t have permission to start the games.',
              'hg start');
          return;
        }
        msg.channel.send(
            '&lt;@' + msg.author.id +
            '> `Autoplay is enabled. Starting the games!`');
        startGame(msg, id);
      } else if (hg.getGame(id).currentGame.isPaused) {
        self.common.reply(
            msg, 'Enabling Autoplay',
            'Resume game with `' + msg.prefix + self.postPrefix + 'resume`.');
      } else {
        msg.channel.send('&lt;@' + msg.author.id + '> `Enabling autoplay!`');
      }
    }
  }

  /**
   * Pause the game in by clearing the current interval.
   *
   * @public
   * @param {string} id The id of the guild to pause in.
   * @returns {string} User information of the outcome of this command.
   */
  this.pauseGame = function(id) {
    if (!hg.getGame(id) || !hg.getGame(id).currentGame ||
        !hg.getGame(id).currentGame.inProgress) {
      return 'Failed: There isn\'t currently a game in progress.';
    }
    if (hg.getGame(id).currentGame.isPaused) {
      return 'Failed: Game is already paused.';
    }
    if (!dayEventIntervals[id]) {
      return 'Failed: Unable to pause game for unknown reason.';
    }
    self.client.clearInterval(dayEventIntervals[id]);
    delete dayEventIntervals[id];
    hg.getGame(id).currentGame.isPaused = true;
    return 'Success';
  };

  /**
   * Stop the game in the middle of the day until resumed. Just clears the
   * interval for the game.
   *
   * @private
   * @type {HungryGames~hgCommandHandler}
   * @param {Discord~Message} msg The message that lead to this being called.
   * @param {string} id The id of the guild this was triggered from.
   */
  function pauseGame(msg, id) {
    self.common.reply(msg, 'Game Pausing', self.pauseGame(id));
  }

  /**
   * Start the next day of the game in the given channel and guild by the given
   * user.
   *
   * @public
   * @param {string} uId The id of the user who trigged autoplay to start.
   * @param {string} gId The id of the guild to run autoplay in.
   * @param {string} cId The id of the channel to run autoplay in.
   */
  this.nextDay = function(uId, gId, cId) {
    nextDay(makeMessage(uId, gId, cId), gId);
  };
  /**
   * Simulate a single day then show events to users.
   *
   * @private
   * @type {HungryGames~hgCommandHandler}
   * @param {Discord~Message} msg The message that lead to this being called.
   * @param {string} id The id of the guild this was triggered from.
   * @param {boolean} [retry=true] If we hit an error, should we retry before
   * giving up.
   */
  function nextDay(msg, id, retry = true) {
    const game = hg.getGame(id);
    if (!game || !game.currentGame ||
        !game.currentGame.inProgress) {
      self.common
          .reply(
              msg, 'You must start a game first! Use "' + msg.prefix +
                  self.postPrefix + 'start" to start a game!')
          .catch((err) => {
            self.error('Failed to tell user to start game: ' + err.message);
            if (err.message != 'No Perms') console.error(err);
          });
      return;
    }
    if (game.currentGame.day.state !== 0) {
      if (dayEventIntervals[id]) {
        self.common.reply(msg, 'Already simulating day.');
      } else if (game.currentGame.day.state == 1) {
        self.common
            .reply(
                msg,
                'I think I\'m already simulating... if this isn\'t true this ' +
                    'game has crashed and you must end the game.')
            .catch((err) => {
              self.error(
                  'Failed to tell user day is already in progress: ' +
                  err.message);
              if (err.message != 'No Perms') console.error(err);
            });
      } else {
        game.currentGame.isPaused = false;
        printEvent(msg, id);
        game.createInterval(dayStateModified);
      }
      return;
    }
    const myPerms = msg.channel.permissionsFor(self.client.user.id);
    if (!myPerms ||
        (!myPerms.has(self.Discord.Permissions.FLAGS.ATTACH_FILES) &amp;&amp;
         !myPerms.has(self.Discord.Permissions.FLAGS.ADMINISTRATOR))) {
      self.common.reply(
          msg, 'Sorry, but I need permission to send images ' +
              'in this channel before I can start the games.\nPlease ensure' +
              ' I have the "Attach Files" permission in this channel.',
          myPerms ? null :
                    'This is probably a bug, this should be fixed soon.');
      if (!myPerms) {
        self.error(
            'Failed to fetch perms for myself. ' + (msg.guild.me &amp;&amp; true));
<<<<<<< HEAD
=======
      }
      return;
    } else if (
      !myPerms.has(self.Discord.Permissions.FLAGS.EMBED_LINKS) &amp;&amp;
        !myPerms.has(self.Discord.Permissions.FLAGS.ADMINISTRATOR)) {
      self.common.reply(
          msg, 'Sorry, but I need permission to embed messages ' +
              'in this channel before I can start the games.\nPlease ensure' +
              ' I have the "Embed Links" permission in this channel.');
      return;
    }
    find(id).currentGame.day.state = 1;
    find(id).currentGame.day.num++;
    find(id).currentGame.day.events = [];

    const userPool = find(id).currentGame.includedUsers.filter(function(obj) {
      return obj.living;
    });
    const startingAlive = userPool.length;
    let userEventPool;
    let doArenaEvent = false;
    let arenaEvent;

    if (find(id).currentGame.day.num === 0) {
      userEventPool =
          defaultBloodbathEvents.concat(find(id).customEvents.bloodbath);
      if (find(id).disabledEvents &amp;&amp; find(id).disabledEvents.bloodbath) {
        userEventPool = userEventPool.filter((el) => {
          return !find(id).disabledEvents.bloodbath.find((d) => {
            return self.eventsEqual(d, el);
          });
        });
      }
      if (userEventPool.length == 0) {
        self.common.reply(
            msg, 'All bloodbath events have been disabled! Please enable ' +
                'events so that something can happen in the games!');
        endGame(msg, id);
        return;
      }
    } else {
      doArenaEvent = startingAlive > 2 &amp;&amp; find(id).options.arenaEvents &amp;&amp;
          Math.random() &lt; find(id).options.probabilityOfArenaEvent;
      if (doArenaEvent) {
        const arenaEventPool =
            defaultArenaEvents.concat(find(id).customEvents.arena);
        do {
          const index = Math.floor(Math.random() * arenaEventPool.length);
          arenaEvent = arenaEventPool[index];
          userEventPool = arenaEvent.outcomes;
          if (find(id).disabledEvents &amp;&amp; find(id).disabledEvents.arena &amp;&amp;
              find(id).disabledEvents.arena[arenaEvent.message]) {
            userEventPool = userEventPool.filter((el) => {
              return !find(id).disabledEvents.arena[arenaEvent.message].find(
                  (d) => {
                    return self.eventsEqual(d, el);
                  });
            });
          }
          if (userEventPool.length == 0) {
            arenaEventPool.splice(index, 1);
          } else {
            find(id).currentGame.day.events.push(
                makeMessageEvent(getMessage('eventStart'), id));
            find(id).currentGame.day.events.push(
                makeMessageEvent('**___' + arenaEvent.message + '___**', id));
            break;
          }
        } while (arenaEventPool.length > 0);
        if (arenaEventPool.length == 0) doArenaEvent = false;
      }
      if (!doArenaEvent) {
        userEventPool =
            defaultPlayerEvents.concat(find(id).customEvents.player);
        if (find(id).disabledEvents &amp;&amp; find(id).disabledEvents.player) {
          userEventPool = userEventPool.filter((el) => {
            return !find(id).disabledEvents.player.find((d) => {
              return self.eventsEqual(d, el);
            });
          });
        }
        if (userEventPool.length == 0) {
          self.common.reply(
              msg,
              'All player events have been disabled! Please enable events' +
                  ' so that something can happen in the games!');
          endGame(msg, id);
          return;
        }
      }
    }

    const weaponEventPool = Object.assign({}, weapons);
    if (find(id).customEvents.weapon) {
      const entries = Object.entries(find(id).customEvents.weapon);
      for (let i = 0; i &lt; entries.length; i++) {
        if (weaponEventPool[entries[i][0]]) {
          weaponEventPool[entries[i][0]].outcomes =
              weaponEventPool[entries[i][0]].outcomes.concat(
                  entries[i][1].outcomes);
        } else {
          weaponEventPool[entries[i][0]] = entries[i][1];
        }

        if (find(id).disabledEvents &amp;&amp; find(id).disabledEvents.weapon &amp;&amp;
            find(id).disabledEvents.weapon[entries[i][0]]) {
          weaponEventPool[entries[i][0]].outcomes =
              weaponEventPool[entries[i][0]].outcomes.filter((el) => {
                return !find(id).disabledEvents.weapon[entries[i][0]].find(
                    (d) => {
                      return self.eventsEqual(d, el);
                    });
              });
        }
      }
    }

    const probOpts = find(id).currentGame.day.num === 0 ?
        find(id).options.bloodbathOutcomeProbs :
        (doArenaEvent ?
             (arenaEvent.outcomeProbs || find(id).options.arenaOutcomeProbs) :
             find(id).options.playerOutcomeProbs);

    const nameFormat = find(id).options.useNicknames ? 'nickname' : 'username';

    while (userPool.length > 0) {
      let eventTry;
      let affectedUsers;
      let numAttacker;
      let numVictim;

      let subMessage = '';

      const deadPool = find(id).currentGame.includedUsers.filter(function(obj) {
        return !obj.living;
      });

      let userWithWeapon = null;
      if (!doArenaEvent) {
        const usersWithWeapon = [];
        for (let i = 0; i &lt; userPool.length; i++) {
          if (userPool[i].weapons &amp;&amp;
              Object.keys(userPool[i].weapons).length > 0) {
            usersWithWeapon.push(userPool[i]);
          }
        }
        if (usersWithWeapon.length > 0) {
          userWithWeapon = usersWithWeapon[Math.floor(
              Math.random() * usersWithWeapon.length)];
        }
      }
      let useWeapon = userWithWeapon &amp;&amp;
          Math.random() &lt; find(id).options.probabilityOfUseWeapon;
      if (useWeapon) {
        const userWeapons = Object.keys(userWithWeapon.weapons);
        const chosenWeapon =
            userWeapons[Math.floor(Math.random() * userWeapons.length)];

        if (!weaponEventPool[chosenWeapon]) {
          useWeapon = false;
          // console.log('No event pool with weapon', chosenWeapon);
        } else {
          eventTry = pickEvent(
              userPool, weaponEventPool[chosenWeapon].outcomes,
              find(id).options, find(id).currentGame.numAlive,
              find(id).currentGame.includedUsers.length,
              find(id).currentGame.teams, probOpts, userWithWeapon);
          if (!eventTry) {
            useWeapon = false;
            /* self.error(
                'No event with weapon "' + chosenWeapon +
                '" for available players ' + id); */
          } else {
            numAttacker = eventTry.attacker.count;
            numVictim = eventTry.victim.count;
            affectedUsers = pickAffectedPlayers(
                numVictim, numAttacker, eventTry.victim.outcome,
                eventTry.attacker.outcome, find(id).options, userPool, deadPool,
                find(id).currentGame.teams, userWithWeapon);

            let consumed = eventTry.consumes;
            if (consumed == 'V') consumed = numVictim;
            else if (consumed == 'A') consumed = numAttacker;
            userWithWeapon.weapons[chosenWeapon] -= consumed;
            if (userWithWeapon.weapons[chosenWeapon] &lt;= 0) {
              delete userWithWeapon.weapons[chosenWeapon];

              const weaponName = chosenWeapon;
              let consumableName = weaponName;
              if (weapons[weaponName]) {
                if (weapons[weaponName].consumable) {
                  consumableName = weapons[weaponName].consumable.replace(
                      /\[C([^|]*)\|([^\]]*)\]/g, '$2');
                } else if (weapons[weaponName].name) {
                  consumableName = weapons[weaponName].name.replace(
                      /\[C([^|]*)\|([^\]]*)\]/g, '$2');
                } else {
                  consumableName += 's';
                }
              } else {
                consumableName += 's';
              }
              subMessage += formatMultiNames([userWithWeapon], nameFormat) +
                  ' runs out of ' + consumableName + '.';
            } else if (consumed != 0) {
              const weaponName = chosenWeapon;
              let consumableName = weaponName;
              const count = consumed;
              if (weapons[weaponName].consumable) {
                consumableName = weapons[weaponName].consumable.replace(
                    /\[C([^|]*)\|([^\]]*)\]/g, (count == 1 ? '$1' : '$2'));
              } else if (weapons[weaponName].name) {
                consumableName = weapons[weaponName].name.replace(
                    /\[C([^|]*)\|([^\]]*)\]/g, (count == 1 ? '$1' : '$2'));
              } else if (count != 1) {
                consumableName += 's';
              }
              subMessage += formatMultiNames([userWithWeapon], nameFormat) +
                  ' lost ' + count + ' ' + consumableName + '.';
            }

            let owner = 'their';
            if (numAttacker > 1 ||
                (numAttacker == 1 &amp;&amp;
                 affectedUsers[numVictim].id != userWithWeapon.id)) {
              owner = formatMultiNames([userWithWeapon], nameFormat) + '\'s';
            }
            if (!eventTry.message) {
              const weaponName =
                  weaponEventPool[chosenWeapon].name || chosenWeapon;
              eventTry.message =
                  weapons.message
                      .replaceAll('{weapon}', owner + ' ' + weaponName)
                      .replaceAll('{action}', eventTry.action)
                      .replace(
                          /\[C([^|]*)\|([^\]]*)\]/g,
                          (consumed == 1 ? '$1' : '$2'));
            } else {
              eventTry.message = eventTry.message.replaceAll('{owner}', owner);
            }
          }
        }
      }

      const doBattle =
          ((!useWeapon &amp;&amp; !doArenaEvent) || !eventTry) &amp;&amp; userPool.length > 1 &amp;&amp;
          (Math.random() &lt; find(id).options.probabilityOfBattle ||
           find(id).currentGame.numAlive == 2) &amp;&amp;
          !validateEventRequirements(
              1, 1, userPool, find(id).currentGame.numAlive,
              find(id).currentGame.teams, find(id).options, true, false);
      if (doBattle) {
        do {
          numAttacker = weightedUserRand();
          numVictim = weightedUserRand();
        } while (validateEventRequirements(
            numVictim, numAttacker, userPool, find(id).currentGame.numAlive,
            find(id).currentGame.teams, find(id).options, true, false));
        affectedUsers = pickAffectedPlayers(
            numVictim, numAttacker, 'dies', 'nothing', find(id).options,
            userPool, deadPool, find(id).currentGame.teams, null);
        eventTry = makeBattleEvent(
            affectedUsers, numVictim, numAttacker, find(id).options.mentionAll,
            id);
      } else if (!useWeapon || !eventTry) {
        eventTry = pickEvent(
            userPool, userEventPool, find(id).options,
            find(id).currentGame.numAlive,
            find(id).currentGame.includedUsers.length,
            find(id).currentGame.teams, probOpts);
        if (!eventTry) {
          self.error(
              'No event for ' + userPool.length + ' from ' +
              userEventPool.length + ' events. No weapon, Arena Event: ' +
              (doArenaEvent ? arenaEvent.message : 'No') + ', Day: ' +
              find(id).currentGame.day.num + ' Guild: ' + id + ' Retrying: ' +
              retry);
          find(id).currentGame.day.state = 0;
          find(id).currentGame.day.num--;
          if (retry) {
            nextDay(msg, id, false);
          } else {
            self.common.reply(
                msg, 'Oops! I wasn\'t able to find a valid event for the ' +
                    'remaining players.\nThis is usually because too many ' +
                    'events are disabled.\nIf you think this is a bug, ' +
                    'please tell SpikeyRobot#0971',
                'Try again with `' + msg.prefix + self.postPrefix +
                    'next`.\n(Failed to find valid event for \'' +
                    (doArenaEvent ? arenaEvent.message : 'player events') +
                    '\' suitable for ' + userPool.length +
                    ' remaining players)');
          }
          return;
        }

        numAttacker = eventTry.attacker.count;
        numVictim = eventTry.victim.count;
        affectedUsers = pickAffectedPlayers(
            numVictim, numAttacker, eventTry.victim.outcome,
            eventTry.attacker.outcome, find(id).options, userPool, deadPool,
            find(id).currentGame.teams, null);
      }

      let numKilled = 0;
      let weapon = eventTry.victim.weapon;
      if (weapon &amp;&amp; !weaponEventPool[weapon.name]) {
        weapon = null;
        eventTry.victim.weapon = null;
      }
      for (let i = 0; i &lt; numVictim; i++) {
        let numKills = 0;
        if (eventTry.victim.killer) numKills = numAttacker;
        const affected = affectedUsers[i];
        switch (eventTry.victim.outcome) {
          case 'dies':
            numKilled++;
            killUser(id, affected, numKills, weapon);
            break;
          case 'wounded':
            woundUser(id, affected, numKills, weapon);
            break;
          case 'thrives':
            restoreUser(id, affected, numKills, weapon);
            break;
          case 'revived':
            reviveUser(id, affected, numKills, weapon);
            break;
          default:
            effectUser(id, affected, numKills, weapon);
            break;
        }
        if (affected.state == 'wounded') {
          affected.bleeding++;
        } else {
          affected.bleeding = 0;
        }
      }
      weapon = eventTry.attacker.weapon;
      if (weapon &amp;&amp; !weaponEventPool[weapon.name]) {
        weapon = null;
        eventTry.attacker.weapon = null;
      }
      for (let i = numVictim; i &lt; numVictim + numAttacker; i++) {
        let numKills = 0;
        if (eventTry.attacker.killer) numKills = numVictim;
        const affected = affectedUsers[i];
        switch (eventTry.attacker.outcome) {
          case 'dies':
            numKilled++;
            killUser(id, affected, numKills, weapon);
            break;
          case 'wounded':
            woundUser(id, affected, numKills, weapon);
            break;
          case 'thrives':
            restoreUser(id, affected, numKills, weapon);
            break;
          case 'revived':
            reviveUser(id, affected, numKills, weapon);
            break;
          default:
            effectUser(id, affected, numKills, weapon);
            break;
        }
        if (affected.state == 'wounded') {
          affected.bleeding++;
        } else {
          affected.bleeding = 0;
        }
      }

      let finalEvent = eventTry;

      if (eventTry.attacker.weapon) {
        for (let i = 0; i &lt; numAttacker; i++) {
          const user = affectedUsers[numVictim + i];
          const consumableList =
              Object
                  .entries(user.weapons || {[eventTry.attacker.weapon.name]: 0})
                  .map(function(el) {
                    const weaponName = el[0];
                    let consumableName = weaponName;
                    const count = el[1];
                    if (!weapons[weaponName]) {
                      self.error('Failed to find weapon: ' + weaponName);
                      return '(Unknown weapon ' + weaponName +
                          '. This is a bug.)';
                    }
                    if (weapons[weaponName].consumable) {
                      consumableName = weapons[weaponName].consumable.replace(
                          /\[C([^|]*)\|([^\]]*)\]/g,
                          '$' + (count == 1 ? '1' : '2'));
                    } else if (count != 1) {
                      consumableName += 's';
                    }
                    return (count || 0) + ' ' + consumableName;
                  })
                  .join(', ');
          subMessage += '\n' + formatMultiNames([user], nameFormat) +
              ' now has ' + consumableList + '.';
        }
      }
      if (eventTry.victim.weapon) {
        for (let i = 0; i &lt; numVictim; i++) {
          const user = affectedUsers[i];
          const consumableList =
              Object
                  .entries(user.weapons || {[eventTry.attacker.weapon.name]: 0})
                  .map(function(el) {
                    const weaponName = el[0];
                    let consumableName = weaponName;
                    const count = el[1];
                    if (!weapons[weaponName]) {
                      self.error('Failed to find weapon: ' + weaponName);
                      return '(Unknown weapon ' + weaponName +
                          '. This is a bug.)';
                    }
                    if (weapons[weaponName].consumable) {
                      consumableName = weapons[weaponName].consumable.replace(
                          /\[C([^|]*)\|([^\]]*)\]/g,
                          '$' + (count == 1 ? '1' : '2'));
                    } else if (count != 1) {
                      consumableName += 's';
                    }
                    return (count || 0) + ' ' + consumableName;
                  })
                  .join(', ');
          subMessage += '\n' + formatMultiNames([user], nameFormat) +
              ' now has ' + consumableList + '.';
        }
      }

      if (doBattle) {
        affectedUsers = [];
      } else {
        finalEvent = makeSingleEvent(
            eventTry.message, affectedUsers, numVictim, numAttacker,
            find(id).options.mentionAll, id, eventTry.victim.outcome,
            eventTry.attacker.outcome, find(id).options.useNicknames);
        finalEvent.subMessage = subMessage;
      }
      /* if (eventTry.attacker.killer &amp;&amp; eventTry.victim.killer) {
        finalEvent.icons.splice(numVictim, 0, {url: fistBoth});
      } else if (eventTry.attacker.killer) {
        finalEvent.icons.splice(numVictim, 0, {url: fistRight});
      } else if (eventTry.victim.killer) {
        finalEvent.icons.splice(numVictim, 0, {url: fistLeft});
      } */
      find(id).currentGame.day.events.push(finalEvent);

      if (affectedUsers.length !== 0) {
        console.log('Affected users remain! ' + affectedUsers.length);
      }

      if (numKilled > 4) {
        find(id).currentGame.day.events.push(
            makeMessageEvent(getMessage('slaughter'), id));
      }
    }

    if (doArenaEvent) {
      find(id).currentGame.day.events.push(
          makeMessageEvent(getMessage('eventEnd'), id));
    }
    if (!find(id).currentGame.forcedOutcomes) {
      find(id).currentGame.forcedOutcomes = [];
    } else {
      find(id).currentGame.forcedOutcomes =
          find(id).currentGame.forcedOutcomes.filter((el) => {
            self.forcePlayerState(el);
            return el.persists;
          });
    }
    const usersBleeding = [];
    const usersRecovered = [];
    find(id).currentGame.includedUsers.forEach(function(obj) {
      if (obj.bleeding > 0 &amp;&amp; obj.bleeding >= find(id).options.bleedDays &amp;&amp;
          obj.living) {
        if (Math.random() &lt; find(id).options.probabilityOfBleedToDeath &amp;&amp;
            (find(id).options.allowNoVictors ||
             find(id).currentGame.numAlive > 1)) {
          usersBleeding.push(obj);
          obj.living = false;
          obj.bleeding = 0;
          obj.state = 'dead';
          obj.rank = find(id).currentGame.numAlive--;
          obj.dayOfDeath = find(id).currentGame.day.num;
          if (find(id).options.teamSize > 0) {
            const team = find(id).currentGame.teams.find(function(team) {
              return team.players.findIndex(function(player) {
                return obj.id == player;
              }) > -1;
            });
            team.numAlive--;
            if (team.numAlive === 0) {
              let teamsLeft = 0;
              find(id).currentGame.teams.forEach(function(obj) {
                if (obj.numAlive > 0) teamsLeft++;
              });
              team.rank = teamsLeft + 1;
            }
          }
        } else {
          usersRecovered.push(obj);
          obj.bleeding = 0;
          obj.state = 'normal';
        }
      }
    });
    if (usersRecovered.length > 0) {
      find(id).currentGame.day.events.push(
          makeSingleEvent(
              getMessage('patchWounds'), usersRecovered, usersRecovered.length,
              0, find(id).options.mentionAll, id, 'thrives', 'nothing',
              find(id).options.useNicknames));
    }
    if (usersBleeding.length > 0) {
      find(id).currentGame.day.events.push(
          makeSingleEvent(
              getMessage('bleedOut'), usersBleeding, usersBleeding.length, 0,
              find(id).options.mentionAll, id,
              'dies', 'nothing', find(id).options.useNicknames));
    }

    const deathPercentage = 1 - (find(id).currentGame.numAlive / startingAlive);
    if (deathPercentage > lotsOfDeathRate) {
      find(id).currentGame.day.events.splice(
          0, 0, makeMessageEvent(getMessage('lotsOfDeath'), id));
    } else if (deathPercentage === 0) {
      find(id).currentGame.day.events.push(
          makeMessageEvent(getMessage('noDeath'), id));
    } else if (deathPercentage &lt; littleDeathRate) {
      find(id).currentGame.day.events.splice(
          0, 0, makeMessageEvent(getMessage('littleDeath'), id));
    }

    // Signal ready to display events.
    fire('dayStateChange', id);
    find(id).currentGame.day.state = 2;
    const embed = new self.Discord.MessageEmbed();
    if (find(id).currentGame.day.num === 0) {
      embed.setTitle(getMessage('bloodbathStart'));
    } else {
      embed.setTitle(
          getMessage('dayStart')
              .replaceAll('{}', find(id).currentGame.day.num));
    }
    if (!find(id).autoPlay &amp;&amp; find(id).currentGame.day.num &lt; 2) {
      embed.setFooter(
          'Tip: Use "' + msg.prefix + self.postPrefix +
          'autoplay" to automate the games.');
    }
    embed.setColor(defaultColor);
    if (!find(id) || !find(id).options.disableOutput) {
      msg.channel.send(embed);
    }
    find(id).outputChannel = msg.channel.id;
    find(id).currentGame.isPaused = false;
    dayEventIntervals[id] = self.client.setInterval(function() {
      fire('dayStateChange', id);
      printEvent(msg, id);
    }, find(id).options.disableOutput ? 10 : find(id).options.delayEvents);
  }

  /**
   * Base of all actions to perform on a player.
   * @private
   *
   * @param {string} id The guild id of the game.
   * @param {HungryGames~Player} affected The player to affect.
   * @param {number} kills The number of kills the player gets in this action.
   * @param {HungryGames~Weapon[]} [weapon] The weapon being used if any.
   */
  function effectUser(id, affected, kills, weapon) {
    if (weapon) {
      if (typeof affected.weapons[weapon.name] === 'number') {
        affected.weapons[weapon.name] += weapon.count;
      } else {
        affected.weapons[weapon.name] = weapon.count;
      }
      if (affected.weapons[weapon.name] === 0) {
        delete affected.weapons[weapon.name];
      }
    }
    affected.kills += kills;
  }

  /**
   * Kill the given player in the given guild game.
   * @private
   *
   * @param {string} id The guild id of the game.
   * @param {HungryGames~Player} a The player to affect.
   * @param {number} k The number of kills the player gets in this action.
   * @param {HungryGames~Weapon[]} [w] The weapon being used if any.
   */
  function killUser(id, a, k, w) {
    effectUser(id, a, k, w);
    a.living = false;
    a.bleeding = 0;
    a.state = 'dead';
    a.weapons = {};
    a.rank = find(id).currentGame.numAlive--;
    a.dayOfDeath = find(id).currentGame.day.num;
    if (find(id).options.teamSize > 0) {
      const team = find(id).currentGame.teams.find(function(team) {
        return team.players.findIndex(function(obj) {
          return a.id == obj;
        }) > -1;
      });
      if (!team) {
        console.log('FAILED TO FIND ADEQUATE TEAM FOR USER', a.id);
      } else {
        team.numAlive--;
        if (team.numAlive === 0) {
          let teamsLeft = 0;
          find(id).currentGame.teams.forEach(function(obj) {
            if (obj.numAlive > 0) teamsLeft++;
          });
          team.rank = teamsLeft + 1;
        }
      }
    }
  }

  /**
   * Wound the given player in the given guild game.
   * @private
   *
   * @param {string} id The guild id of the game.
   * @param {HungryGames~Player} a The player to affect.
   * @param {number} k The number of kills the player gets in this action.
   * @param {HungryGames~Weapon[]} [w] The weapon being used if any.
   */
  function woundUser(id, a, k, w) {
    effectUser(id, a, k, w);
    a.state = 'wounded';
  }
  /**
   * Heal the given player in the given guild game.
   * @private
   *
   * @param {string} id The guild id of the game.
   * @param {HungryGames~Player} a The player to affect.
   * @param {number} k The number of kills the player gets in this action.
   * @param {HungryGames~Weapon[]} [w] The weapon being used if any.
   */
  function restoreUser(id, a, k, w) {
    effectUser(id, a, k, w);
    a.state = 'normal';
    a.bleeding = 0;
  }
  /**
   * Revive the given player in the given guild game.
   * @private
   *
   * @param {string} id The guild id of the game.
   * @param {HungryGames~Player} a The player to affect.
   * @param {number} k The number of kills the player gets in this action.
   * @param {HungryGames~Weapon[]} [w] The weapon being used if any.
   */
  function reviveUser(id, a, k, w) {
    effectUser(id, a, k, w);
    find(id).currentGame.numAlive++;
    find(id).currentGame.includedUsers.forEach(function(obj) {
      if (!obj.living &amp;&amp; obj.rank &lt; a.rank) obj.rank++;
    });
    if (find(id).options.teamSize > 0) {
      const team = find(id).currentGame.teams.find(function(obj) {
        return obj.players.findIndex(function(obj) {
          return a.id == obj;
        }) > -1;
      });
      team.numAlive++;
      find(id).currentGame.teams.forEach(function(obj) {
        if (obj.numAlive === 0 &amp;&amp; obj.rank &lt; team.rank) obj.rank++;
      });
      team.rank = 1;
    }
    a.state = 'zombie';
    a.living = true;
    a.bleeding = 0;
    a.rank = 1;
  }

  /**
   * Pick event that satisfies all requirements and settings.
   *
   * @private
   * @param {HungryGames~Player[]} userPool Pool of players left to chose from
   * in this day.
   * @param {HungryGames~Event[]} eventPool Pool of all events available to
   * choose at this time.
   * @param {Object} options The options set in the current game.
   * @param {number} numAlive Number of players in the game still alive.
   * @param {number} numTotal Number of players in the game total.
   * @param {HungryGames~Team[]} teams Array of teams in this game.
   * @param {HungryGames~OutcomeProbabilities} probOpts Death rate weights.
   * @param {?Player} weaponWielder A player that is using a weapon in this
   * event, or null if no player is using a weapon.
   * @return {?HungryGames~Event} The chosen event that satisfies all
   * requirements, or null if something went wrong.
   */
  function pickEvent(
      userPool, eventPool, options, numAlive, numTotal, teams, probOpts,
      weaponWielder) {
    const fails = [];
    let loop = 0;
    while (loop &lt; 100) {
      loop++;
      if (eventPool) eventPool = eventPool.filter((el) => el);
      if (!eventPool || eventPool.length == 0) {
        fails.push('No Events');
        break;
      }
      const eventIndex =
          probabilityEvent(eventPool, probOpts, options.customEventWeight);
      const eventTry = eventPool[eventIndex];
      if (!eventTry) {
        if (fails.length &lt; 3) {
          console.error('Invalid Event:', eventTry);
        }
        fails.push('Invalid Event');
        eventPool.splice(eventIndex, 1);
        continue;
      }

      let numAttacker = eventTry.attacker.count * 1;
      let numVictim = eventTry.victim.count * 1;

      const victimRevived = eventTry.victim.outcome === 'revived';
      const attackerRevived = eventTry.attacker.outcome === 'revived';

      let eventEffectsNumMin = 0;
      let eventRevivesNumMin = 0;
      victimRevived ? (eventRevivesNumMin += Math.abs(numVictim)) :
                      (eventEffectsNumMin += Math.abs(numVictim));
      attackerRevived ? (eventRevivesNumMin += Math.abs(numAttacker)) :
                        (eventEffectsNumMin += Math.abs(numAttacker));

      // If the chosen event requires more players than there are remaining,
      // pick a new event.
      if (eventEffectsNumMin > userPool.length) {
        fails.push(
            'Event too large (' + eventEffectsNumMin + ' > ' + userPool.length +
            '): ' + eventIndex + ' V:' + eventTry.victim.count + ' A:' +
            eventTry.attacker.count + ' M:' + eventTry.message);
        continue;
      } else if (eventRevivesNumMin > numTotal - numAlive) {
        fails.push(
            'Event too large (' + eventRevivesNumMin + ' > ' +
            (numTotal - numAlive) + '): ' + eventIndex + ' V:' +
            eventTry.victim.count + ' A:' + eventTry.attacker.count + ' M:' +
            eventTry.message);
        continue;
      }

      const multiAttacker = numAttacker &lt; 0;
      const multiVictim = numVictim &lt; 0;
      const attackerMin = -numAttacker;
      const victimMin = -numVictim;
      if (multiAttacker || multiVictim) {
        while (true) {
          if (multiAttacker) {
            numAttacker = weightedUserRand() + (attackerMin - 1);
          }
          if (multiVictim) {
            numVictim = weightedUserRand() + (victimMin - 1);
          }
          if (victimRevived &amp;&amp; attackerRevived) {
            if (numAttacker + numVictim &lt;= numTotal - numAlive) break;
          } else if (victimRevived) {
            if (numAttacker &lt;= userPool.length &amp;&amp;
                numVictim &lt;= numTotal - numAlive) {
              break;
            }
          } else if (attackerRevived) {
            if (numAttacker &lt;= numTotal - numAlive &amp;&amp;
                numVictim &lt;= userPool.length) {
              break;
            }
          } else if (numAttacker + numVictim &lt;= userPool.length) {
            break;
          }
        }
      }

      const failReason = validateEventRequirements(
          victimRevived ? 0 : numVictim, attackerRevived ? 0 : numAttacker,
          userPool, numAlive, teams, options, eventTry.victim.outcome == 'dies',
          eventTry.attacker.outcome == 'dies', weaponWielder);
      if (failReason) {
        fails.push(
            'Fails event requirement validation: ' + eventIndex + ' ' +
            failReason);
        continue;
      }

      const finalEvent = JSON.parse(JSON.stringify(eventPool[eventIndex]));

      finalEvent.attacker.count = numAttacker;
      finalEvent.victim.count = numVictim;

      return finalEvent;
    }
    self.error(
        'Failed to find suitable event for ' + userPool.length +
        ' players, from ' + eventPool.length + ' events with ' + numAlive +
        ' alive.');
    // console.error(fails);
    return null;
  }
  /**
   * Ensure teammates don't attack each other.
   *
   * @private
   * @param {number} numVictim The number of victims in the event.
   * @param {number} numAttacker The number of attackers in the event.
   * @param {HungryGames~Player[]} userPool Pool of all remaining players to put
   * into an event.
   * @param {HungryGames~Team[]} teams All teams in this game.
   * @param {Object} options Options for this game.
   * @param {boolean} victimsDie Do the victims die in this event?
   * @param {boolean} attackersDie Do the attackers die in this event?
   * @param {?Player} weaponWielder A player that is using a weapon in this
   * event, or null if no player is using a weapon.
   * @return {?string} String describing failing check, or null of pass.
   */
  function validateEventTeamConstraint(
      numVictim, numAttacker, userPool, teams, options, victimsDie,
      attackersDie, weaponWielder) {
    let numTeams = 0;
    teams.forEach((el) => {
      if (el.numAlive > 0) numTeams++;
    });
    const collab = options.teammatesCollaborate == 'always' ||
        (options.teammatesCollaborate == 'untilend' &amp;&amp; numTeams > 1);
    if (collab &amp;&amp; options.teamSize > 0) {
      if (weaponWielder) {
        let numTeams = 0;
        for (let i = 0; i &lt; teams.length; i++) {
          const team = teams[i];
          let numPool = 0;

          team.players.forEach(function(player) {
            if (userPool.findIndex(function(pool) {
              return pool.id == player &amp;&amp; pool.living;
            }) > -1) {
              numPool++;
            }
          });

          team.numPool = numPool;
          if (numPool > 0) numTeams++;
        }
        if (numTeams &lt; 2) {
          if (attackersDie || victimsDie) {
            return 'TEAM_WEAPON_NO_OPPONENT';
          }
        }
        const attackerTeam = teams.find(function(team) {
          return team.players.findIndex(function(p) {
            return p === weaponWielder.id;
          }) > -1;
        });
        if (!attackerTeam) {
          self.error(weaponWielder.id + ' not on any team');
          return 'TEAM_WEAPON_NO_TEAM';
        }
        return !(numAttacker &lt;= attackerTeam.numPool &amp;&amp;
                 numVictim &lt;= userPool.length - attackerTeam.numPool) &amp;&amp;
            'TEAM_WEAPON_TOO_LARGE' ||
            null;
      } else {
        let largestTeam = {index: 0, size: 0};
        let numTeams = 0;
        for (let i = 0; i &lt; teams.length; i++) {
          const team = teams[i];
          let numPool = 0;

          team.players.forEach(function(player) {
            if (userPool.findIndex(function(pool) {
              return pool.id == player &amp;&amp; pool.living;
            }) > -1) {
              numPool++;
            }
          });

          team.numPool = numPool;
          if (numPool > largestTeam.size) {
            largestTeam = {index: i, size: numPool};
          }
          if (numPool > 0) numTeams++;
        }
        if (numTeams &lt; 2) {
          if (attackersDie || victimsDie) {
            return 'TEAM_NO_OPPONENT';
          }
        }
        return !((numAttacker &lt;= largestTeam.size &amp;&amp;
                  numVictim &lt;= userPool.length - largestTeam.size) ||
                 (numVictim &lt;= largestTeam.size &amp;&amp;
                  numAttacker &lt;= userPool.length - largestTeam.size)) &amp;&amp;
            'TEAM_TOO_LARGE' ||
            null;
      }
    }
    return null;
  }
  /**
   * Ensure the event we choose will not force all players to be dead.
   *
   * @private
   * @param {number} numVictim Number of victims in this event.
   * @param {number} numAttacker Number of attackers in this event.
   * @param {number} numAlive Total number of living players left in the game.
   * @param {Object} options The options set for this game.
   * @param {boolean} victimsDie Do the victims die in this event?
   * @param {boolean} attackersDie Do the attackers die in this event?
   * @return {boolean} Will this event follow current options set about number
   * of victors required.
   */
  function validateEventVictorConstraint(
      numVictim, numAttacker, numAlive, options, victimsDie, attackersDie) {
    if (!options.allowNoVictors) {
      let numRemaining = numAlive;
      if (victimsDie) numRemaining -= numVictim;
      if (attackersDie) numRemaining -= numAttacker;
      return numRemaining >= 1;
    }
    return true;
  }
  /**
   * Ensure the number of users in an event is mathematically possible.
   *
   * @private
   * @param {number} numVictim Number of victims in this event.
   * @param {number} numAttacker Number of attackers in this event.
   * @param {HungryGames~Player[]} userPool Pool of all remaining players to put
   * into an event.
   * @param {number} numAlive Total number of living players left in the game.
   * @return {boolean} If the event requires a number of players that is valid
   * from the number of players left to choose from.
   */
  function validateEventNumConstraint(
      numVictim, numAttacker, userPool, numAlive) {
    return numVictim + numAttacker &lt;= userPool.length &amp;&amp;
        numVictim + numAttacker &lt;= numAlive;
  }
  /**
   * Ensure the event chosen meets all requirements for actually being used in
   * the current game.
   *
   * @private
   * @param {number} numVictim Number of victims in this event.
   * @param {number} numAttacker Number of attackers in this event.
   * @param {HungryGames~Player[]} userPool Pool of all remaining players to put
   * into an event.
   * @param {number} numAlive Total number of living players left in the game.
   * @param {HungryGames~Team[]} teams All teams in this game.
   * @param {Object} options The options set for this game.
   * @param {boolean} victimsDie Do the victims die in this event?
   * @param {boolean} attackersDie Do the attackers die in this event?
   * @param {?Player} weaponWielder A player that is using a weapon in this
   * event, or null if no player is using a weapon.
   * @return {?string} String of failing constraint check, or null if passes.
   */
  function validateEventRequirements(
      numVictim, numAttacker, userPool, numAlive, teams, options, victimsDie,
      attackersDie, weaponWielder) {
    if (!validateEventNumConstraint(
        numVictim, numAttacker, userPool, numAlive)) {
      return 'NUM_CONSTRAINT';
    }
    const failReason = validateEventTeamConstraint(
        numVictim, numAttacker, userPool, teams, options, victimsDie,
        attackersDie, weaponWielder);
    if (failReason) {
      return 'TEAM_CONSTRAINT-' + failReason;
    }
    if (!validateEventVictorConstraint(
        numVictim, numAttacker, numAlive, options, victimsDie,
        attackersDie)) {
      return 'VICTOR_CONSTRAINT';
    }
    return null;
  }
  /**
   * Pick the players to put into an event.
   *
   * @private
   * @param {number} numVictim Number of victims in this event.
   * @param {number} numAttacker Number of attackers in this event.
   * @param {string} victimOutcome Outcome of victims. If "revived", uses
   * deadPool instead of uesrPool.
   * @param {string} attackerOutcome Outcome of attackers. If "revived", uses
   * deadPool instead of uesrPool.
   * @param {Object} options Options for this game.
   * @param {HungryGames~Player[]} userPool Pool of all remaining players to put
   * into an event.
   * @param {HungryGames~Player[]} deadPool Pool of all dead players that can be
   * revived.
   * @param {HungryGames~Team[]} teams All teams in this game.
   * @param {?Player} weaponWielder A player that is using a weapon in this
   * event, or null if no player is using a weapon.
   * @return {HungryGames~Player[]} Array of all players that will be affected
   * by this event.
   */
  function pickAffectedPlayers(
      numVictim, numAttacker, victimOutcome, attackerOutcome, options, userPool,
      deadPool, teams, weaponWielder) {
    const affectedUsers = [];
    const victimRevived = victimOutcome === 'revived';
    const attackerRevived = attackerOutcome === 'revived';

    let numTeams = 0;
    teams.forEach((el) => {
      if (el.numAlive > 0) numTeams++;
    });
    const collab = options.teammatesCollaborate == 'always' ||
        (options.teammatesCollaborate == 'untilend' &amp;&amp; numTeams > 1);

    if (collab &amp;&amp; options.teamSize > 0) {
      let isAttacker = false;
      const validTeam = teams.findIndex(function(team) {
        if (weaponWielder) {
          isAttacker = options.useEnemyWeapon ? (Math.random() > 0.5) : true;
          return team.players.findIndex(function(p) {
            return p === weaponWielder.id;
          }) > -1;
        }

        let canBeVictim = false;
        if (attackerRevived) {
          if (numAttacker &lt;= team.players.length - team.numAlive &amp;&amp;
              numVictim &lt;=
                  (victimRevived ?
                       deadPool.length - (team.players.length - team.numAlive) :
                       userPool.length - team.numPool)) {
            isAttacker = true;
          }
        } else if (
          numAttacker &lt;= team.numPool &amp;&amp;
            numVictim &lt;=
                (victimRevived ?
                     deadPool.length - (team.players.length - team.numAlive) :
                     userPool.length - team.numPool)) {
          isAttacker = true;
        }
        if (victimRevived) {
          if (numVictim &lt;= team.players.length - team.numAlive &amp;&amp;
              numAttacker &lt;=
                  (attackerRevived ?
                       deadPool.length - (team.players.length - team.numAlive) :
                       userPool.length - team.numPool)) {
            canBeVictim = true;
          }
        } else if (
          numVictim &lt;= team.numPool &amp;&amp;
            numAttacker &lt;=
                (attackerRevived ?
                     deadPool.length - (team.players.length - team.numAlive) :
                     userPool.length - team.numPool)) {
          canBeVictim = true;
        }
        if (!isAttacker &amp;&amp; !canBeVictim) {
          return false;
        }
        if (isAttacker &amp;&amp; canBeVictim) {
          isAttacker = Math.random() > 0.5;
        }
        return true;
      });
      const findMatching = function(match, mainPool) {
        return mainPool.findIndex(function(pool) {
          const teamId = teams.findIndex(function(team) {
            return team.players.findIndex(function(player) {
              return player == pool.id;
            }) > -1;
          });
          return match ? (teamId == validTeam) : (teamId != validTeam);
        });
      };
      for (let i = 0; i &lt; numAttacker + numVictim; i++) {
        if (victimRevived &amp;&amp; i &lt; numVictim) {
          const userIndex = findMatching(!isAttacker, deadPool);
          affectedUsers.push(deadPool.splice(userIndex, 1)[0]);
        } else if (attackerRevived &amp;&amp; i >= numVictim) {
          const userIndex = findMatching(isAttacker, deadPool);
          affectedUsers.push(deadPool.splice(userIndex, 1)[0]);
        } else {
          const userIndex = findMatching(
              (i &lt; numVictim &amp;&amp; !isAttacker) || (i >= numVictim &amp;&amp; isAttacker),
              userPool);
          affectedUsers.push(userPool.splice(userIndex, 1)[0]);
        }
        if (!affectedUsers[i]) {
          console.error(
              'AFFECTED USER IS INVALID:', victimRevived, attackerRevived, i,
              '/', numVictim, numAttacker, 'Pool:', userPool.length,
              deadPool.length,
              teams[validTeam].players.length - teams[validTeam].numAlive);
        }
      }
    } else {
      let i = weaponWielder ? 1 : 0;
      for (i; i &lt; numAttacker + numVictim; i++) {
        if (i &lt; numVictim &amp;&amp; victimRevived) {
          const userIndex = Math.floor(Math.random() * deadPool.length);
          affectedUsers.push(deadPool.splice(userIndex, 1)[0]);
        } else if (i >= numVictim &amp;&amp; attackerRevived) {
          const userIndex = Math.floor(Math.random() * deadPool.length);
          affectedUsers.push(deadPool.splice(userIndex, 1)[0]);
        } else {
          const userIndex = Math.floor(Math.random() * userPool.length);
          if (weaponWielder &amp;&amp; weaponWielder.id == userPool[userIndex].id) {
            i--;
            continue;
          }
          affectedUsers.push(userPool.splice(userIndex, 1)[0]);
        }
      }
      if (weaponWielder) {
        const wielderIndex = userPool.findIndex(function(u) {
          return u.id == weaponWielder.id;
        });
        affectedUsers.push(userPool.splice(wielderIndex, 1)[0]);
      }
    }
    return affectedUsers;
  }
  /**
   * Make an event that contains a battle between players before the main event
   * message.
   *
   * @private
   * @param {HungryGames~Player[]} affectedUsers All of the players involved in
   * the event.
   * @param {number} numVictim The number of victims in this event.
   * @param {number} numAttacker The number of attackers in this event.
   * @param {boolean} mention Should every player be mentioned when their name
   * comes up?
   * @param {string} id The id of the guild that triggered this initially.
   * @param {boolean} [useNicknames=false] Should we use guild nicknames instead
   * of usernames?
   * @return {HungryGames~Event} The event that was created.
   */
  function makeBattleEvent(
      affectedUsers, numVictim, numAttacker, mention, id, useNicknames) {
    const outcomeMessage =
        battles.outcomes[Math.floor(Math.random() * battles.outcomes.length)];
    const finalEvent = makeSingleEvent(
        outcomeMessage, affectedUsers.slice(0), numVictim, numAttacker, mention,
        id, 'dies', 'nothing', useNicknames);
    finalEvent.attacker.killer = true;
    finalEvent.battle = true;
    finalEvent.state = 0;
    finalEvent.attacks = [];

    const userHealth = new Array(affectedUsers.length).fill(0);
    const maxHealth = find(id).options.battleHealth * 1;
    let numAlive = numVictim;
    let duplicateCount = 0;
    let lastAttack = {index: 0, attacker: 0, victim: 0, flipRoles: false};

    const startMessage =
        battles.starts[Math.floor(Math.random() * battles.starts.length)];
    const battleString = '**A battle has broken out!**';
    let healthText =
        affectedUsers
            .map(function(obj, index) {
              return '`' +
                  (useNicknames ? (obj.nickname || obj.name) : obj.name) +
                  '`: ' + Math.max((maxHealth - userHealth[index]), 0) + 'HP';
            })
            .sort(function(a, b) {
              return a.id - b.id;
            })
            .join(', ');
    finalEvent.attacks.push(
        makeSingleEvent(
            battleString + '\n' + startMessage + '\n' + healthText,
            affectedUsers.slice(0), numVictim, numAttacker, false, id,
            'nothing', 'nothing', useNicknames));

    let loop = 0;
    do {
      loop++;
      if (loop > 1000) {
        throw new Error('INFINITE LOOP');
      }
      const eventIndex = Math.floor(Math.random() * battles.attacks.length);
      const eventTry = battles.attacks[eventIndex];
      const attackerEventDamage = eventTry.attacker.damage * 1;
      const victimEventDamage = eventTry.victim.damage * 1;

      const flipRoles = Math.random() > 0.5;
      const attackerIndex = Math.floor(Math.random() * numAttacker) + numVictim;

      if (loop == 999) {
        console.log(
            'Failed to find valid event for battle!\n', eventTry, flipRoles,
            userHealth, '\nAttacker:', attackerIndex, '\nUsers:',
            affectedUsers.length, '\nAlive:', numAlive, '\nFINAL:', finalEvent);
      }

      if ((!flipRoles &amp;&amp;
           userHealth[attackerIndex] + attackerEventDamage >= maxHealth) ||
          (flipRoles &amp;&amp;
           userHealth[attackerIndex] + victimEventDamage >= maxHealth)) {
        continue;
      }

      let victimIndex = Math.floor(Math.random() * numAlive);

      let count = 0;
      for (let i = 0; i &lt; numVictim; i++) {
        if (userHealth[i] &lt; maxHealth) count++;
        if (count == victimIndex + 1) {
          victimIndex = i;
          break;
        }
      }

      const victimDamage =
          (flipRoles ? attackerEventDamage : victimEventDamage);
      const attackerDamage =
          (!flipRoles ? attackerEventDamage : victimEventDamage);

      userHealth[victimIndex] += victimDamage;
      userHealth[attackerIndex] += attackerDamage;

      if (userHealth[victimIndex] >= maxHealth) {
        numAlive--;
      }

      if (lastAttack.index == eventIndex &amp;&amp;
          lastAttack.attacker == attackerIndex &amp;&amp;
          lastAttack.victim == victimIndex &amp;&amp;
          lastAttack.flipRoles == flipRoles) {
        duplicateCount++;
      } else {
        duplicateCount = 0;
      }
      lastAttack = {
        index: eventIndex,
        attacker: attackerIndex,
        victim: victimIndex,
        flipRoles: flipRoles,
      };

      healthText = affectedUsers
          .map(function(obj, index) {
            const health =
                             Math.max((maxHealth - userHealth[index]), 0);
            const prePost = health === 0 ? '~~' : '';
            return prePost + '`' +
                             (useNicknames ? (obj.nickname || obj.name) :
                                             obj.name) +
                             '`: ' + health + 'HP' + prePost;
          })
          .sort(function(a, b) {
            return a.id - b.id;
          })
          .join(', ');
      let messageText = eventTry.message;
      if (duplicateCount > 0) {
        messageText += ' x' + (duplicateCount + 1);
      }

      const newEvent = makeSingleEvent(
          battleString + '\n' + messageText + '\n' + healthText,
          [
            affectedUsers[flipRoles ? attackerIndex : victimIndex],
            affectedUsers[flipRoles ? victimIndex : attackerIndex],
          ],
          1, 1, false, id,
          !flipRoles &amp;&amp; userHealth[victimIndex] >= maxHealth ? 'dies' :
                                                               'nothing',
          flipRoles &amp;&amp; userHealth[victimIndex] >= maxHealth ? 'dies' :
                                                              'nothing',
          useNicknames);

      if (victimDamage &amp;&amp; attackerDamage) {
        newEvent.icons.splice(1, 0, {url: fistBoth});
      } else if (attackerDamage) {
        newEvent.icons.splice(1, 0, {url: flipRoles ? fistLeft : fistRight});
      } else if (victimDamage) {
        newEvent.icons.splice(1, 0, {url: flipRoles ? fistRight : fistLeft});
      }

      finalEvent.attacks.push(newEvent);
    } while (numAlive > 0);
    return finalEvent;
  }
  /**
   * Produce a random number that is weighted by multiEventUserDistribution.
   * @see {@link HungryGames~multiEventUserDistribution}
   *
   * @private
   * @return {number} The weighted number outcome.
   */
  function weightedUserRand() {
    let sum = 0;
    const r = Math.random();
    for (const i in multiEventUserDistribution) {
      if (typeof multiEventUserDistribution[i] !== 'number') {
        throw new Error(
            'Invalid value for multiEventUserDistribution:' +
            multiEventUserDistribution[i]);
      } else {
        sum += multiEventUserDistribution[i];
        if (r &lt;= sum) return i * 1;
      }
    }
  }

  /**
   * Produce a random event that using probabilities set in options.
   *
   * @private
   * @param {HungryGames~Event[]} eventPool The pool of all events to consider.
   * @param {{kill: number, wound: number, thrive: number, nothing: number}}
   * probabilityOpts The probabilities of each type of event being used.
   * @param {number} [customWeight=1] The weight of custom events.
   * @param {number} [recurse=0] The current recursive depth.
   * @return {number} The index of the event that was chosen.
   */
  function probabilityEvent(
      eventPool, probabilityOpts, customWeight = 1, recurse = 0) {
    let probTotal = 0;
    if (typeof probabilityOpts.kill === 'number') {
      probTotal += probabilityOpts.kill;
    }
    if (typeof probabilityOpts.nothing === 'number') {
      probTotal += probabilityOpts.nothing;
    }
    if (typeof probabilityOpts.revive === 'number') {
      probTotal += probabilityOpts.revive;
    }
    if (typeof probabilityOpts.thrive === 'number') {
      probTotal += probabilityOpts.thrive;
    }
    if (typeof probabilityOpts.wound === 'number') {
      probTotal += probabilityOpts.wound;
    }

    const value = Math.random() * probTotal;

    let type;
    if (value > (probTotal -= probabilityOpts.nothing)) type = null;
    else if (value > (probTotal -= probabilityOpts.revive)) type = 'revived';
    else if (value > (probTotal -= probabilityOpts.thrive)) type = 'thrives';
    else if (value > (probTotal -= probabilityOpts.wound)) type = 'wounded';
    else type = 'dies';

    const finalPool = [];

    for (let i = 0; i &lt; eventPool.length; i++) {
      if (type &amp;&amp; (eventPool[i].attacker.outcome == type ||
                   eventPool[i].victim.outcome == type)) {
        finalPool.push(i);
      } else if (
        !type &amp;&amp; eventPool[i].attacker.outcome == 'nothing' &amp;&amp;
          eventPool[i].victim.outcome == 'nothing') {
        finalPool.push(i);
      }
    }
    if (finalPool.length == 0) {
      if (recurse &lt; 10) {
        return probabilityEvent(
            eventPool, probabilityOpts, customWeight, recurse + 1);
      } else {
        self.error(
            'Failed to find event with probabilities: ' +
            JSON.stringify(probabilityOpts) + ' from ' + eventPool.length +
            ' events.');
        return Math.floor(Math.random() * eventPool.length);
      }
    } else {
      let total = finalPool.length;
      if (customWeight != 1) {
        finalPool.forEach((el) => {
          if (eventPool[el].custom) total += customWeight - 1;
        });
>>>>>>> a4be7f99
      }
      return;
    } else if (
      !myPerms.has(self.Discord.Permissions.FLAGS.EMBED_LINKS) &amp;&amp;
        !myPerms.has(self.Discord.Permissions.FLAGS.ADMINISTRATOR)) {
      self.common.reply(
          msg, 'Sorry, but I need permission to embed messages ' +
              'in this channel before I can start the games.\nPlease ensure' +
              ' I have the "Embed Links" permission in this channel.');
      return;
    }
    const sim = new HungryGames.Simulator(game, hg, msg);
    sim.go((err) => {
      // Signal ready to display events.
      fire('dayStateChange', id);
      const embed = new self.Discord.MessageEmbed();
      if (game.currentGame.day.num === 0) {
        embed.setTitle(hg.messages.get('bloodbathStart'));
      } else {
        embed.setTitle(
            hg.messages.get('dayStart')
                .replaceAll('{}', game.currentGame.day.num));
      }
      if (!game.autoPlay &amp;&amp; game.currentGame.day.num &lt; 2) {
        embed.setFooter(
            'Tip: Use "' + msg.prefix + self.postPrefix +
            'autoplay" to automate the games.');
      }
      embed.setColor(defaultColor);
      if (!game || !game.options.disableOutput) {
        msg.channel.send(embed);
      }
      game.outputChannel = msg.channel.id;
      game.currentGame.isPaused = false;
      game.createInterval(dayStateModified);
    });
    /**
     * @description Callback for every time the game state is modified.
     * @private
     * @type {HungryGames~GuildGame~StateUpdateCB}
     * @param {boolean} dayComplete Has the day ended.
     * @param {boolean} doSim If next day should be simulated and started.
     */
    function dayStateModified(dayComplete, doSim) {
      if (doSim) {
        nextDay(msg, id);
      } else if (dayComplete) {
        printDay(msg, id);
        if (!hg.getGame(id).options.disableOutput) {
          self.client.setTimeout(() => {
            msg.channel.send('`Autoplaying...`')
                .then((msg) => {
                  msg.delete({
                    timeout: hg.getGame(id).options.delayDays - 1250,
                    reason: 'I can do whatever I want!',
                  })
                      .catch(() => {});
                })
                .catch(() => {});
          }, (hg.getGame(id).options.delayDays > 2000 ? 1200 : 100));
        }
      } else {
        fire('dayStateChange', id);
        printEvent(msg, id);
      }
    }
  }

  /**
   * Print an event string to the channel and add images, or if no events
   * remain, trigger end of day.
   *
   * @private
   * @param {Discord~Message} msg The message that lead to this being called.
   * @param {string} id The id of the guild this was triggered from.
   */
  function printEvent(msg, id) {
    const index = hg.getGame(id).currentGame.day.state - 2;
    const events = hg.getGame(id).currentGame.day.events;
    if (index >= events.length) {
      printDay(msg, id);
    } else if (!events[index]) {
      /* self.warn(
          'Failed to find event for index ' + index + '/' + events.length +
          ' even though it should exist: ' + id); */
    } else if (
      events[index].battle &amp;&amp;
        events[index].state &lt; events[index].attacks.length) {
      const battleState = events[index].state;
      const embed = new self.Discord.MessageEmbed();
      const message = events[index].attacks[battleState].message.split('\n');
      embed.addField(message[1], message[2]);
      embed.setColor([50, 0, 0]);

      const avatarSizes = hg.getGame(id).options.battleAvatarSizes;
      const battleIconSize = avatarSizes.avatar;
      if (battleIconSize === 0 ||
          events[index].attacks[battleState].icons.length === 0) {
        // Send without image.
        if (!battleMessage[id]) {
          if (!hg.getGame(id).options.disableOutput) {
            msg.channel.send(message[0], embed)
                .then((msg_) => {
                  battleMessage[id] = msg_;
                })
                .catch((err) => {
                  self.error(
                      'Failed to send battle event message without image: ' +
                      msg.channel.id);
                  console.error(err);
                });
          }
        } else {
          battleMessage[id].edit(message[0], embed);
        }
      } else {
        const iconGap = avatarSizes.gap;
        const underlineSize = avatarSizes.underline;

        // Create image, then send.
        const finalImage = new Jimp(
            events[index].attacks[battleState].icons.length *
                    (battleIconSize + iconGap) -
                iconGap,
            battleIconSize + underlineSize * 2);
        let responses = 0;
        const newImage = function(image, outcome, placement, barColor) {
          try {
            if (battleIconSize > 0) {
              image.resize(battleIconSize, battleIconSize);
              if (underlineSize > 0) {
                if (typeof barColor === 'number') {
                  finalImage.blit(
                      new Jimp(battleIconSize, underlineSize, barColor),
                      placement * (battleIconSize + iconGap), 0);
                }
                if (outcome == 'dies') {
                  finalImage.blit(
                      new Jimp(battleIconSize, underlineSize, 0xFF0000FF),
                      placement * (battleIconSize + iconGap),
                      battleIconSize + underlineSize);
                } else if (outcome == 'wounded') {
                  finalImage.blit(
                      new Jimp(battleIconSize, underlineSize, 0xFFFF00FF),
                      placement * (battleIconSize + iconGap),
                      battleIconSize + underlineSize);
                }
              }
              finalImage.blit(
                  image, placement * (battleIconSize + iconGap), underlineSize);
            }
          } catch (err) {
            console.error(err);
          }
          responses++;
          if (responses == events[index].attacks[battleState].icons.length) {
            finalImage.getBuffer(Jimp.MIME_PNG, function(err, out) {
              // Attach file, then send.
              embed.attachFiles(
                  [new self.Discord.MessageAttachment(out, 'hgBattle.png')]);
              if (!hg.getGame(id).options.disableOutput) {
                msg.channel.send(message[0], embed)
                    .then((msg_) => {
                      battleMessage[id] = msg_;
                    })
                    .catch((err) => {
                      self.error(
                          'Failed to send battle event message with image: ' +
                          msg.channel.id);
                      console.error(err);
                    });
              }
            });
          }
        };
        let numNonUser = 0;
        for (let i = 0; i &lt; events[index].attacks[battleState].icons.length;
          i++) {
          let outcome = events[index].attacks[battleState].victim.outcome;
          if (!events[index].attacks[battleState].icons[i].id) {
            numNonUser++;
            outcome = 'nothing';
          } else if (
            i >= events[index].attacks[battleState].numVictim + numNonUser) {
            outcome = events[index].attacks[battleState].attacker.outcome;
          }
          readImage(events[index].attacks[battleState].icons[i].url)
              .then(
                  function(outcome, placement, settings) {
                    return function(image) {
                      newImage(
                          image, outcome, placement,
                          settings &amp;&amp; settings['hg:bar_color']);
                    };
                  }(outcome, i,
                      events[index].attacks[battleState].icons[i].settings))
              .catch(function(err) {
                self.error('Failed to read image');
                console.log(err);
                responses++;
              });
        }
      }
      events[index].state++;
    } else {
      // delete battleMessage[id];
      const avatarSizes = hg.getGame(id).options.eventAvatarSizes;
      const iconSize = avatarSizes.avatar;
      if (iconSize == 0 || events[index].icons.length === 0) {
<<<<<<< HEAD
        if (!hg.getGame(id).options.disableOutput) {
=======
        if (!find(id).options.disableOutput &amp;&amp; msg.channel) {
>>>>>>> a4be7f99
          msg.channel
              .send(
                  (events[index].mentionString || '') + events[index].message +
                  '\n' + (events[index].subMessage || ''))
              .catch((err) => {
                self.error(
                    'Failed to send message without image: ' + msg.channel.id);
                console.error(err);
              });
        }
      } else {
        const iconGap = avatarSizes.gap;
        const underlineSize = avatarSizes.underline;
        const embed = new self.Discord.MessageEmbed();
        if (events[index].subMessage) {
          // embed.addField('\u200B', events[index].subMessage, false);
          embed.setDescription(
              events[index].message + '\n' + events[index].subMessage);
        } else {
          embed.setDescription(events[index].message);
        }
        embed.setColor([125, 0, 0]);
        const finalImage = new Jimp(
            events[index].icons.length * (iconSize + iconGap) - iconGap,
            iconSize + underlineSize * 2);
        let responses = 0;
        const newImage = function(image, outcome, placement, barColor) {
          try {
            if (iconSize > 0) {
              image.resize(iconSize, iconSize);
              if (underlineSize > 0) {
                if (typeof barColor === 'number') {
                  finalImage.blit(
                      new Jimp(iconSize, underlineSize, barColor),
                      placement * (iconSize + iconGap), 0);
                }
                if (outcome == 'dies') {
                  finalImage.blit(
                      new Jimp(iconSize, underlineSize, 0xFF0000FF),
                      placement * (iconSize + iconGap),
                      iconSize + underlineSize);
                } else if (outcome == 'wounded') {
                  finalImage.blit(
                      new Jimp(iconSize, underlineSize, 0xFFFF00FF),
                      placement * (iconSize + iconGap),
                      iconSize + underlineSize);
                } else if (outcome == 'thrives') {
                  finalImage.blit(
                      new Jimp(iconSize, underlineSize, 0x00FF00FF),
                      placement * (iconSize + iconGap),
                      iconSize + underlineSize);
                } else if (outcome == 'revived') {
                  finalImage.blit(
                      new Jimp(iconSize, underlineSize, 0x00FFFFFF),
                      placement * (iconSize + iconGap),
                      iconSize + underlineSize);
                }
              }
              finalImage.blit(
                  image, placement * (iconSize + iconGap), underlineSize);
            }
          } catch (err) {
            console.error(err);
          }
          responses++;
          if (responses == events[index].icons.length) {
            finalImage.getBuffer(Jimp.MIME_PNG, function(err, out) {
              embed.attachFiles(
                  [new self.Discord.MessageAttachment(out, 'hgEvent.png')]);
<<<<<<< HEAD
              if (!hg.getGame(id).options.disableOutput) {
=======
              if (!find(id).options.disableOutput &amp;&amp; msg.channel) {
>>>>>>> a4be7f99
                msg.channel.send(events[index].mentionString, embed)
                    .catch((err) => {
                      self.error(
                          'Failed to send message with image: ' +
                          msg.channel.id);
                      console.error(err);
                    });
              }
            });
          }
        };
        let numNonUser = 0;
        for (let i = 0; i &lt; events[index].icons.length; i++) {
          let outcome = events[index].victim.outcome;
          if (!events[index].icons[i].id) {
            numNonUser++;
            outcome = 'nothing';
          } else if (i >= events[index].numVictim + numNonUser) {
            outcome = events[index].attacker.outcome;
          }
          readImage(events[index].icons[i].url)
              .then(
                  function(outcome, placement, settings) {
                    return function(image) {
                      newImage(
                          image, outcome, placement,
                          settings &amp;&amp; settings['hg:bar_color']);
                    };
                  }(outcome, events[index].icons.length - i - 1,
                      events[index].icons[i].settings))
              .catch(function(err) {
                self.error('Failed to read image');
                console.log(err);
                responses++;
              });
        }
      }
      hg.getGame(id).currentGame.day.state++;
    }
  }
  /**
   * Trigger the end of a day and print summary/outcome at the end of the day.
   *
   * @private
   * @param {Discord~Message} msg The message that lead to this being called.
   * @param {string} id The id of the guild this was triggered from.
   */
  function printDay(msg, id) {
    let numAlive = 0;
    let lastIndex = 0;
    let lastId = 0;
    let numTeams = 0;
    let lastTeam = 0;
    let numWholeTeams = 0;
    let lastWholeTeam = 0;
    const game = hg.getGame(id);
    const current = game.currentGame;
    current.includedUsers.forEach((el, i) => {
      if (el.living) {
        numAlive++;
        lastIndex = i;
        lastId = el.id;
      }
    });
    if (game.options.teamSize > 0) {
      current.teams.forEach(function(team, index) {
        if (team.numAlive > 0) {
          numTeams++;
          lastTeam = index;
        }
        if (team.numAlive > 1 &amp;&amp; team.numAlive == team.players.length) {
          numWholeTeams++;
          lastWholeTeam = index;
        }
      });
    }

    if (current.numAlive != numAlive) {
      self.warn(
          'Realtime alive count is incorrect! ' + current.numAlive + ' vs ' +
          numAlive);
    }

    const finalMessage = new self.Discord.MessageEmbed();
    finalMessage.setColor(defaultColor);

    const collab = game.options.teammatesCollaborate == 'always' ||
        (game.options.teammatesCollaborate == 'untilend' &amp;&amp;
         numTeams > 1);
    if (collab &amp;&amp; numTeams == 1) {
      const teamName = current.teams[lastTeam].name;
      finalMessage.setTitle(`${teamName} has won ${current.name}!`);
      let teamPlayerList = current.teams[lastTeam]
          .players
          .map((player) => {
            const p = current.includedUsers.find((user) => {
              return user.id == player;
            });
            if (game.options.useNicknames) {
              return p.nickname || p.name;
            } else {
              return p.name;
            }
          })
          .join(', ');
      if (teamPlayerList.length > 1024) {
        teamPlayerList = `${teamPlayerList.substring(0, 1021)}...`;
      }
      finalMessage.setDescription(teamPlayerList);
      current.inProgress = false;
      current.ended = true;
      game.autoPlay = false;
    } else if (numAlive == 1) {
      const p = current.includedUsers[lastIndex];
      const winnerName =
          game.options.useNicknames ? (p.nickname || p.name) : p.name;
      let teamName = '';
      if (game.options.teamSize > 0) {
        teamName = `(${current.teams[lastTeam].name}) `;
      }
      finalMessage.setTitle(
          `\`${winnerName}${teamName}\` has won ${current.name}!`);
      finalMessage.setThumbnail(current.includedUsers[lastIndex].avatarURL);
      current.inProgress = false;
      current.ended = true;
      game.autoPlay = false;
    } else if (numAlive &lt; 1) {
      finalMessage.setTitle(
          `Everyone has died in ${current.name}!\nThere are no winners!`);
      current.inProgress = false;
      current.ended = true;
      game.autoPlay = false;
    } else {
      if (game.options.teamSize > 0) {
        current.includedUsers.sort((a, b) => {
          const aTeam = current.teams.findIndex((team) => {
            return team.players.findIndex((player) => {
              return player == a.id;
            }) > -1;
          });
          const bTeam = current.teams.findIndex((team) => {
            return team.players.findIndex((player) => {
              return player == b.id;
            }) > -1;
          });
          if (aTeam == bTeam) {
            return a.id - b.id;
          } else {
            return aTeam - bTeam;
          }
        });
      }
      let prevTeam = -1;
      let playersToShow = current.includedUsers;
      if (game.options.numDaysShowDeath >= 0 ||
          !game.options.showLivingPlayers) {
        playersToShow = playersToShow.filter((el) => {
          if (!game.options.showLivingPlayers &amp;&amp; el.living) {
            return false;
          }
          return el.living || el.state == 'wounded' ||
              (game.options.numDaysShowDeath >= 0 &amp;&amp;
               current.day.num - el.dayOfDeath &lt; game.options.numDaysShowDeath);
        });
      }
      const showDead = playersToShow.find((el) => !el.living);
      const showWounded = playersToShow.find((el) => el.state == 'wounded');
      finalMessage.setAuthor(
          emoji.red_heart + 'Alive' +
          (showWounded ? (`, ${emoji.yellow_heart}Wounded`) : '') +
          (showDead ? (`, ${emoji.skull}Dead`) : ''));
      let showKills = false;
      const statusList = playersToShow.map(function(obj) {
        let myTeam = -1;
        if (game.options.teamSize > 0) {
          myTeam = current.teams.findIndex((team) => {
            return team.players.findIndex((player) => {
              return player == obj.id;
            }) > -1;
          });
        }
        let symbol = emoji.heart;
        if (!obj.living) {
          symbol = emoji.skull;
        } else if (obj.state == 'wounded') {
          symbol = emoji.yellow_heart;
          /* } else if (obj.state == 'zombie') {
            symbol = emoji.broken_heart; */
        }

        let shortName;
        if (obj.nickname &amp;&amp; game.options.useNicknames) {
          shortName = obj.nickname.substring(0, 16);
          if (shortName != obj.nickname) {
            shortName = `${shortName.substring(0, 13)}...`;
          }
        } else {
          shortName = obj.name.substring(0, 16);
          if (shortName != obj.name) {
            shortName = `${shortName.substring(0, 13)}...`;
          }
        }

        let prefix = '';
        if (myTeam != prevTeam) {
          prevTeam = myTeam;
          prefix = `__${current.teams[myTeam].name}__\n`;
        }

        showKills = showKills || obj.kills > 0;

        return prefix + symbol + '`' + shortName + '`' +
            (obj.kills > 0 ? '(' + obj.kills + ')' : '');
      });
      finalMessage.setTitle(`Status update!${showKills ? ' (kills)' : ''}`);
      if (game.options.teamSize == 0) {
        statusList.sort((a, b) => {
          if (a.startsWith(emoji.skull)) {
            if (!b.startsWith(emoji.skull)) {
              return 1;
            }
          } else if (b.startsWith(emoji.skull)) {
            if (!a.startsWith(emoji.skull)) {
              return -1;
            }
          }
          if (a &lt; b) return -1;
          if (a > b) return 1;
          return 0;
        });
      }
      if (statusList.length >= 5) {
        const numCols = calcColNum(statusList.length > 10 ? 3 : 2, statusList);

        const numTotal = statusList.length;
        const quarterLength = Math.ceil(numTotal / numCols);
        for (let i = 0; i &lt; numCols - 1; i++) {
          const thisMessage =
              statusList.splice(0, quarterLength).join('\n').slice(0, 1025);
          finalMessage.addField(
              `${i * quarterLength + 1}-${(i + 1) * quarterLength}`,
              thisMessage, true);
        }
        finalMessage.addField(
            `${(numCols - 1) * quarterLength + 1}-${numTotal}`,
            statusList.join('\n').slice(0, 1025), true);
      } else {
        finalMessage.setDescription(statusList.join('\n') || '...');
      }
      if (numWholeTeams == 1) {
        finalMessage.setFooter(
            hg.messages.get('teamRemaining')
                .replaceAll('{}', current.teams[lastWholeTeam].name));
      }
    }
    if (!current.ended) {
      const embed = new self.Discord.MessageEmbed();
      if (current.day.num == 0) {
        embed.setTitle(hg.messages.get('bloodbathEnd'));
      } else {
        embed.setTitle(
            hg.messages.get('dayEnd')
                .replaceAll('{day}', current.day.num)
                .replaceAll('{alive}', numAlive));
      }
      if (!game.autoPlay) {
        embed.setFooter(`"${msg.prefix}${self.postPrefix}next" for next day.`);
      }
      embed.setColor(defaultColor);
<<<<<<< HEAD
      if (!game.options.disableOutput) msg.channel.send(embed);
=======
      if (!find(id).options.disableOutput &amp;&amp; msg.channel) {
        msg.channel.send(embed);
      }
>>>>>>> a4be7f99
    }

    if (collab &amp;&amp; numTeams == 1) {
      const sendTime = Date.now() + (game.options.delayDays > 2000 ? 1000 : 0);
      let winnerTag = '';
      if (game.options.mentionVictor) {
        winnerTag = current.teams[lastTeam]
            .players.filter((player) => !player.startsWith('NPC'))
            .map((player) => `&lt;@${player}>`).join(' ');
      }
      const avatarSizes = game.options.victorAvatarSizes;
      const victorIconSize = avatarSizes.avatar;
      if (victorIconSize === 0) {
        sendAtTime(msg.channel, winnerTag, finalMessage, sendTime);
      } else {
        const iconGap = avatarSizes.gap;
        const underlineSize = avatarSizes.underline;
        const finalImage = new Jimp(
            current.teams[lastTeam].players.length *
                    (victorIconSize + iconGap) -
                iconGap,
            victorIconSize + underlineSize);
        let responses = 0;
        const newImage = function(image, userId) {
          try {
            if (victorIconSize > 0) {
              image.resize(victorIconSize, victorIconSize);
              if (underlineSize > 0) {
                const user =
                    current.includedUsers.find((obj) => obj.id == userId);
                let color = 0x0;
                if (user &amp;&amp; !user.living) {
                  color = 0xFF0000FF;
                } else if (user &amp;&amp; user.state == 'wounded') {
                  color = 0xFFFF00FF;
                } else if (user) {
                  color = 0x00FF00FF;
                }
                if (user &amp;&amp; user.settings &amp;&amp;
                    typeof user.settings['hg:bar_color'] === 'number') {
                  finalImage.blit(
                      new Jimp(
                          victorIconSize, underlineSize,
                          user.settings['hg:bar_color']),
                      responses * (victorIconSize + iconGap), 0);
                }
                finalImage.blit(
                    new Jimp(victorIconSize, underlineSize, color),
                    responses * (victorIconSize + iconGap), victorIconSize);
              }
              finalImage.blit(
                  image, responses * (victorIconSize + iconGap), underlineSize);
            }
          } catch (err) {
            self.warn('Failed to blit victor image');
            console.error(err);
          }
          responses++;
          if (responses == current.teams[lastTeam].players.length) {
            finalImage.getBuffer(Jimp.MIME_PNG, function(err, out) {
              finalMessage.attachFiles([new self.Discord.MessageAttachment(
                  out, 'hgTeamVictor.png')]);
              sendAtTime(msg.channel, winnerTag, finalMessage, sendTime);
            });
          }
        };
        current.teams[lastTeam].players.forEach(
            (player) => {
              const p = current.includedUsers.find((obj) => obj.id == player);
              const icon = p.avatarURL;
              const userId = p.id;
              readImage(icon)
                  .then(function(userId) {
                    return function(image) {
                      newImage(image, userId);
                    };
                  }(userId))
                  .catch((err) => {
                    self.error('Failed to read image');
                    console.log(err);
                    responses++;
                  });
            });
      }
    } else {
      self.client.setTimeout(() => {
        let winnerTag = '';
        if (numAlive == 1) {
          if (hg.getGame(id).options.mentionVictor &amp;&amp;
              !lastId.startsWith('NPC')) {
            winnerTag = `&lt;@${lastId}>`;
          }
<<<<<<< HEAD
          if (hg.getGame(id).options.disableOutput) return;
=======
          if (find(id).options.disableOutput || !msg.channel) return;
>>>>>>> a4be7f99
          msg.channel.send(winnerTag, finalMessage).catch((err) => {
            self.error('Failed to send solo winner message: ' + msg.channel.id);
            console.error(err);
          });
        } else {
<<<<<<< HEAD
          if (hg.getGame(id).options.disableOutput) return;
=======
          if (find(id).options.disableOutput || !msg.channel) return;
>>>>>>> a4be7f99
          msg.channel.send(winnerTag, finalMessage).catch((err) => {
            self.error('Failed to send winner message: ' + msg.channel.id);
            console.error(err);
          });
        }
      }, (game.options.delayDays > 2000 ? 1000 : 0));
    }

    if (current.ended) {
      const rankEmbed = new self.Discord.MessageEmbed();
      rankEmbed.setTitle('Final Ranks (kills)');
      const rankList =
          current.includedUsers.sort((a, b) => a.rank - b.rank).map((obj) => {
            let shortName;
            if (obj.nickname &amp;&amp; game.options.useNicknames) {
              shortName = obj.nickname.substring(0, 16);
              if (shortName != obj.nickname) {
                shortName = `${shortName.substring(0, 13)}...`;
              }
            } else {
              shortName = obj.name.substring(0, 16);
              if (shortName != obj.name) {
                shortName = `${shortName.substring(0, 13)}...`;
              }
            }
            return obj.rank + ') ' + shortName +
                (obj.kills > 0 ? ' (' + obj.kills + ')' : '');
          });
      if (rankList.length &lt;= 20) {
        rankEmbed.setDescription(rankList.join('\n'));
      } else {
        const thirdLength = Math.floor(rankList.length / 3);
        for (let i = 0; i &lt; 2; i++) {
          const thisMessage =
              rankList.splice(0, thirdLength).join('\n').slice(0, 1025);
          rankEmbed.addField(i + 1, thisMessage, true);
        }
        rankEmbed.addField(3, rankList.join('\n').slice(0, 1025), true);
      }
      rankEmbed.setColor(defaultColor);
<<<<<<< HEAD
      if (!game.options.disableOutput) {
=======
      if (!find(id).options.disableOutput &amp;&amp; !msg.channel) {
>>>>>>> a4be7f99
        self.client.setTimeout(function() {
          msg.channel.send(rankEmbed).catch((err) => {
            self.error(`Failed to send ranks message: ${msg.channel.id}`);
            console.error(err);
          });
        }, 5000);
      }
      if (game.options.teamSize > 0) {
        const teamRankEmbed = new self.Discord.MessageEmbed();
        teamRankEmbed.setTitle('Final Team Ranks');
        current.includedUsers.sort((a, b) => {
          const aTeam = current.teams.find((team) => {
            return team.players.findIndex((player) => {
              return player == a.id;
            }) > -1;
          });
          const bTeam = current.teams.find((team) => {
            return team.players.findIndex((player) => {
              return player == b.id;
            }) > -1;
          });
          if (aTeam.id == bTeam.id) {
            return a.rank - b.rank;
          } else {
            return aTeam.rank - bTeam.rank;
          }
        });
        let prevTeam = -1;
        const statusList =
            current.includedUsers.map((obj) => {
              let myTeam = -1;
              myTeam = current.teams.findIndex((team) => {
                return team.players.findIndex((player) => {
                  return player == obj.id;
                }) > -1;
              });
              let shortName;
              if (obj.nickname &amp;&amp; game.options.useNicknames) {
                shortName = obj.nickname.substring(0, 16);
                if (shortName != obj.nickname) {
                  shortName = shortName.substring(0, 13) + '...';
                }
              } else {
                shortName = obj.name.substring(0, 16);
                if (shortName != obj.name) {
                  shortName = shortName.substring(0, 13) + '...';
                }
              }

              let prefix = '';
              if (myTeam != prevTeam) {
                prevTeam = myTeam;
                prefix = current.teams[myTeam].rank + ') __' +
                    current.teams[myTeam].name + '__\n';
              }

              return `${prefix}\`${shortName}\``;
            });
        if (statusList.length >= 5) {
          const numCols =
              calcColNum(statusList.length > 10 ? 3 : 2, statusList);

          const quarterLength = Math.ceil(statusList.length / numCols);
          for (let i = 0; i &lt; numCols - 1; i++) {
            const thisMessage = statusList.splice(0, quarterLength).join('\n');
            teamRankEmbed.addField(i + 1, thisMessage, true);
          }
          teamRankEmbed.addField(numCols, statusList.join('\n'), true);
        } else {
          teamRankEmbed.setDescription(statusList.join('\n'));
        }
        teamRankEmbed.setColor(defaultColor);
        if (!game.options.disableOutput) {
          self.client.setTimeout(() => {
            msg.channel.send(teamRankEmbed).catch((err) => {
              self.error('Failed to send final team ranks: ' + msg.channel.id);
              console.error(err);
            });
          }, 8000);
        }
      }
    }
<<<<<<< HEAD
=======

    find(id).currentGame.day.state = 0;
    // find(id).currentGame.day.events = [];

    if (find(id).autoPlay &amp;&amp; !find(id).currentGame.isPaused) {
      if (!find(id).options.disableOutput) {
        self.client.setTimeout(function() {
          msg.channel.send('`Autoplaying...`')
              .then((msg) => {
                msg.delete({
                  timeout: find(id).options.delayDays - 1250,
                  reason: 'I can do whatever I want!',
                })
                    .catch(() => {});
              })
              .catch(() => {});
        }, (find(id).options.delayDays > 2000 ? 1200 : 100));
        autoPlayTimeout[id] = self.client.setTimeout(function() {
          delete autoPlayTimeout[id];
          nextDay(msg, id);
        }, find(id).options.delayDays);
      } else {
        nextDay(msg, id);
      }
    }
>>>>>>> a4be7f99
  }
  /**
   * End a game early.
   *
   * @private
   * @type {HungryGames~hgCommandHandler}
   * @param {Discord~Message} msg The message that lead to this being called.
   * @param {string} id The id of the guild this was triggered from.
   * @param {boolean} [silent=false] Prevent sending messages.
   */
  function endGame(msg, id, silent = false) {
    const game = hg.getGame(id);
    if (!game || !game.currentGame.inProgress) {
      if (!silent) self.common.reply(msg, 'There isn\'t a game in progress.');
    } else {
      game.end();
      if (!silent) self.common.reply(msg, 'The game has ended!');
    }
  }

  // User Management //
  /**
   * Remove a user from users to be in next game.
   *
   * @private
   * @type {HungryGames~hgCommandHandler}
   * @param {Discord~Message} msg The message that lead to this being called.
   * @param {string} id The id of the guild this was triggered from.
   */
  function excludeUser(msg, id) {
    if (!hg.getGame(id) || !hg.getGame(id).currentGame) {
      createGame(msg, id);
    }
    let firstWord = msg.text.trim().split(' ')[0];
    if (firstWord) firstWord = firstWord.toLowerCase();
    const specialWords = {
      everyone: ['everyone', '@everyone', 'all'],
      online: ['online', 'here'],
      offline: ['offline'],
      idle: ['idle', 'away', 'snooze', 'snoozed'],
      dnd: ['dnd', 'busy'],
      bots: ['bot', 'bots'],
      npcs: ['npc', 'npcs', 'ai', 'ais'],
    };
    let resPrefix = '';
    let resPostfix = ' have been removed from the games.';
    let response;
    if (hg.getGame(id).currentGame.inProgress) {
      resPostfix = ' will be removed from the next game.';
    }
    if (specialWords.everyone.includes(firstWord)) {
      response = self.excludeUsers('everyone', id);
      resPrefix = 'All users';
    } else if (specialWords.online.includes(firstWord)) {
      response = self.excludeUsers('online', id);
      resPrefix = 'All online users';
    } else if (specialWords.offline.includes(firstWord)) {
      response = self.excludeUsers('offline', id);
      resPrefix = 'All offline users';
    } else if (specialWords.idle.includes(firstWord)) {
      response = self.excludeUsers('idle', id);
      resPrefix = 'All idle users';
    } else if (specialWords.dnd.includes(firstWord)) {
      response = self.excludeUsers('dnd', id);
      resPrefix = 'All DND users';
    } else if (specialWords.npcs.includes(firstWord)) {
      response = self.excludeUsers(hg.getGame(id).includedNPCs.slice(0), id);
      resPrefix = 'All NPCs';
    } else if (specialWords.bots.includes(firstWord)) {
      response = self.setOption(id, 'includeBots', false);
      resPrefix = 'Bots';
      resPostfix = ' are now blocked from the games.';
    } else if (
      msg.mentions.users.size + msg.softMentions.users.size +
            msg.mentions.roles.size + msg.softMentions.roles.size ==
        0) {
      self.common.reply(
          msg,
          'You must specify who you wish for me to exclude from the next ' +
              'game.');
      return;
    } else {
      const mentionedRoleUsers = new self.Discord.UserStore(
          self.client,
          ...msg.mentions.roles.map((r) => r.members.map((m) => m.user)));
      const softRoleUsers = new self.Discord.UserStore(
          self.client,
          ...msg.softMentions.roles.map((r) => r.members.map((m) => m.user)));
      const mentions = msg.mentions.users.concat(msg.softMentions.users)
          .concat(mentionedRoleUsers.concat(softRoleUsers));
      self.common.reply(msg, self.excludeUsers(mentions, id));
      return;
    }

    self.common.reply(msg, resPrefix + resPostfix, response);
  }

  /**
   * Removes users from a games of a given guild.
   *
   * @public
   * @param {string|string[]|Discord~User[]} users The users to exclude, or
   * 'everyone' to exclude everyone.
   * @param {string} id The guild id to remove the users from.
   * @returns {string} A string with the outcomes of each user. May have
   * multiple lines for a single user.
   */
  this.excludeUsers = function(users, id) {
    let response = '';
    if (!hg.getGame(id)) {
      return 'No game';
    }
    if (!hg.getGame(id).excludedNPCs) hg.getGame(id).excludedNPCs = [];
    if (!hg.getGame(id).includedNPCs) hg.getGame(id).includedNPCs = [];
    switch (users) {
      case 'everyone':
        users = hg.getGame(id).includedUsers.slice(0).concat(
            hg.getGame(id).includedNPCs.slice(0));
        break;
      case 'online':
      case 'offline':
      case 'idle':
      case 'dnd':
        users = hg.getGame(id)
            .includedUsers
            .map((u) => {
              return self.client.users.get(u);
            })
            .filter((u) => {
              if (!u) return false;
              return u.presence.status === users;
            });
        break;
      default:
        if (typeof users === 'string') return 'Invalid users';
        break;
    }
    if (!Array.isArray(users)) {
      users = users.array();
    }
    users = users.filter((el) => el);
    const onlyError = users.length > 2;
    users.forEach(function(obj) {
      if (typeof obj === 'string') {
        if (obj.startsWith('NPC')) {
          obj = hg.getGame(id).includedNPCs.find((el) => el.id == obj);
          if (!obj &amp;&amp; hg.getGame(id).excludedNPCs.find((el) => el.id == obj)) {
            response += obj.name + ' is already excluded.\n';
            return;
          }
        } else {
          obj = self.client.users.get(obj);
        }
        if (!obj) {
          response += obj + ' is not a valid id.\n';
          return;
        }
      }
      if (hg.getGame(id).excludedUsers.includes(obj.id)) {
        if (!onlyError) {
          response += obj.username +
              ' is already excluded. Create a new game to reset players.\n';
        }
      } else {
        if (obj.isNPC) {
          hg.getGame(id).excludedNPCs.push(obj);
          if (!onlyError) {
            response += obj.username + ' added to blacklist.\n';
          }
          const includeIndex =
              hg.getGame(id).includedNPCs.findIndex((el) => el.id == obj.id);
          if (includeIndex >= 0) {
            /* if (!onlyError) {
              response += obj.username + ' removed from whitelist.\n';
            } */
            hg.getGame(id).includedNPCs.splice(includeIndex, 1);
          }
        } else {
          hg.getGame(id).excludedUsers.push(obj.id);
          if (!onlyError) {
            response += obj.username + ' added to blacklist.\n';
          }
          if (!hg.getGame(id).includedUsers) hg.getGame(id).includedUsers = [];
          const includeIndex = hg.getGame(id).includedUsers.indexOf(obj.id);
          if (includeIndex >= 0) {
            /* if (!onlyError) {
              response += obj.username + ' removed from whitelist.\n';
            } */
            hg.getGame(id).includedUsers.splice(includeIndex, 1);
          }
        }
        if (!hg.getGame(id).currentGame.inProgress) {
          const index =
              hg.getGame(id).currentGame.includedUsers.findIndex(function(el) {
                return el.id == obj.id;
              });
          if (index >= 0) {
            hg.getGame(id).currentGame.includedUsers.splice(index, 1);
            /* if (!onlyError) {
              response += obj.username + ' removed from included players.\n';
            } */
            hg.getGame(id).formTeams(id);
          } else if (!hg.getGame(id).options.includeBots &amp;&amp; obj.bot) {
            // Bots are already excluded.
          } else {
            response +=
                'Failed to remove ' + obj.username + ' for an unknown reason.';
            self.error(
                'Failed to remove player from included list. (' + obj.id + ')');
          }
        }
      }
    });
    return response ||
        ('Succeeded without errors (' + users.length + ' excluded)');
  };

  /**
   * Add a user back into the next game.
   *
   * @private
   * @type {HungryGames~hgCommandHandler}
   * @param {Discord~Message} msg The message that lead to this being called.
   * @param {string} id The id of the guild this was triggered from.
   */
  function includeUser(msg, id) {
    if (!hg.getGame(id) || !hg.getGame(id).currentGame) {
      createGame(msg, id);
    }
    let firstWord = msg.text.trim().split(' ')[0];
    if (firstWord) firstWord = firstWord.toLowerCase();
    const specialWords = {
      everyone: ['everyone', '@everyone', 'all'],
      online: ['online', 'here'],
      offline: ['offline'],
      idle: ['idle', 'away', 'snooze', 'snoozed'],
      dnd: ['dnd', 'busy'],
      bots: ['bot', 'bots'],
      npcs: ['npc', 'npcs', 'ai', 'ais'],
    };
    let resPrefix = '';
    let resPostfix = ' have been added to the games.';
    let response;
    if (hg.getGame(id).currentGame.inProgress) {
      resPostfix = ' will be added into the next game.';
    }
    if (specialWords.everyone.includes(firstWord)) {
      response = self.includeUsers('everyone', id);
      resPrefix = 'All users';
    } else if (specialWords.online.includes(firstWord)) {
      response = self.includeUsers('online', id);
      resPrefix = 'All online users';
    } else if (specialWords.offline.includes(firstWord)) {
      response = self.includeUsers('offline', id);
      resPrefix = 'All offline users';
    } else if (specialWords.idle.includes(firstWord)) {
      response = self.includeUsers('idle', id);
      resPrefix = 'All idle users';
    } else if (specialWords.dnd.includes(firstWord)) {
      response = self.includeUsers('dnd', id);
      resPrefix = 'All DND users';
    } else if (specialWords.npcs.includes(firstWord)) {
      response = self.includeUsers(hg.getGame(id).excludedNPCs.slice(0), id);
      resPrefix = 'All NCPs';
    } else if (specialWords.bots.includes(firstWord)) {
      response = self.setOption(id, 'includeBots', true);
      resPrefix = 'Bots';
      resPostfix = ' can now be added to the games.';
    } else if (
      msg.mentions.users.size + msg.softMentions.users.size +
            msg.mentions.roles.size + msg.softMentions.roles.size ==
        0) {
      self.common.reply(
          msg,
          'You must specify who you wish for me to include in the next game.');
      return;
    } else {
      const mentionedRoleUsers = new self.Discord.UserStore(
          self.client,
          ...msg.mentions.roles.map((r) => r.members.map((m) => m.user)));
      const softRoleUsers = new self.Discord.UserStore(
          self.client,
          ...msg.softMentions.roles.map((r) => r.members.map((m) => m.user)));
      const mentions = msg.mentions.users.concat(msg.softMentions.users)
          .concat(mentionedRoleUsers.concat(softRoleUsers));
      self.common.reply(msg, self.includeUsers(mentions, id));
      return;
    }

    self.common.reply(msg, resPrefix + resPostfix, response);
  }

  /**
   * Adds a user back into the next game.
   *
   * @public
   * @param {string|string[]|Discord~User[]} users The users to include,
   * 'everyone' to include all users, 'online' to include online users,
   * 'offline', 'idle', or 'dnd' for respective users.
   * @param {string} id The guild id to add the users to.
   * @returns {string} A string with the outcomes of each user. May have
   * multiple lines for a single user.
   */
  this.includeUsers = function(users, id) {
    let response = '';
    if (!hg.getGame(id)) {
      return 'No game';
    }
    if (!hg.getGame(id).excludedNPCs) hg.getGame(id).excludedNPCs = [];
    if (!hg.getGame(id).includedNPCs) hg.getGame(id).includedNPCs = [];
    switch (users) {
      case 'everyone':
        users = hg.getGame(id).excludedUsers.slice(0).concat(
            hg.getGame(id).excludedNPCs.slice(0));
        break;
      case 'online':
      case 'offline':
      case 'idle':
      case 'dnd':
        users = hg.getGame(id)
            .excludedUsers
            .map((u) => {
              return self.client.users.get(u);
            })
            .filter((u) => {
              if (!u) return false;
              return u.presence.status === users;
            });
        break;
      default:
        if (typeof users === 'string') return 'Invalid users';
        break;
    }
    if (!Array.isArray(users)) {
      users = users.array();
    }
    users = users.filter((el) => el);
    const onlyError = users.length > 2;
    users.forEach(function(obj) {
      if (typeof obj === 'string') {
        if (obj.startsWith('NPC')) {
          obj = hg.getGame(id).excludedNPCs.find((el) => el.id == obj);
          if (!obj &amp;&amp; hg.getGame(id).includedNPCs.find((el) => el.id == obj)) {
            response += obj.username + ' is already included.\n';
            return;
          }
        } else {
          obj = self.client.users.get(obj);
        }
        if (!obj) {
          response += obj + ' is not a valid id.\n';
          return;
        }
      }
      if (!hg.getGame(id).options.includeBots &amp;&amp; obj.bot) {
        response += obj.username + ' is a bot, but bots are disabled.\n';
        return;
      }
      if (obj.isNPC) {
        const excludeIndex =
            hg.getGame(id).excludedNPCs.findIndex((el) => el.id == obj.id);
        if (excludeIndex >= 0) {
          /* if (!onlyError) {
            response += obj.username + ' removed from blacklist.\n';
          } */
          hg.getGame(id).excludedNPCs.splice(excludeIndex, 1);
        }
        if (!hg.getGame(id).includedNPCs.find((el) => el.id == obj.id)) {
          hg.getGame(id).includedNPCs.push(obj);
          if (!onlyError) {
            response += obj.username + ' added to whitelist.\n';
          }
        }
      } else {
        const excludeIndex = hg.getGame(id).excludedUsers.indexOf(obj.id);
        if (excludeIndex >= 0) {
          /* if (!onlyError) {
            response += obj.username + ' removed from blacklist.\n';
          } */
          hg.getGame(id).excludedUsers.splice(excludeIndex, 1);
        }
        if (!hg.getGame(id).includedUsers.includes(obj.id)) {
          hg.getGame(id).includedUsers.push(obj.id);
          if (!onlyError) {
            response += obj.username + ' added to whitelist.\n';
          }
        }
      }
      if (hg.getGame(id).currentGame.inProgress) {
        if (!onlyError) {
          response += obj.username + ' skipped.\n';
        }
      } else if (!hg.getGame(id).currentGame.includedUsers.find((u) => {
        return u.id === obj.id;
      })) {
        if (obj.isNPC) {
          hg.getGame(id).currentGame.includedUsers.push(
              new NPC(obj.name, obj.avatarURL, obj.id));
        } else {
          hg.getGame(id).currentGame.includedUsers.push(
              new HungryGames.Player(
                  obj.id, obj.username,
                  obj.avatarURL || obj.displayAvatarURL({format: 'png'}),
                  obj.nickname));
        }
        /* if (!onlyError) {
          response += obj.username + ' added to included players.\n';
        } */
        hg.getGame(id).formTeams(id);
      } else {
        if (!onlyError) {
          response += obj.username + ' is already included.\n';
        }
      }
    });
    if (hg.getGame(id).currentGame.inProgress) {
      response +=
          'Players were skipped because a game is currently in progress. ' +
          'Players cannot be added to a game while it\'s in progress.';
    }
    return response ||
        ('Succeeded without errors (' + users.length + ' included)');
  };

  /**
   * Show a formatted message of all users and teams in current server.
   *
   * @private
   * @type {HungryGames~hgCommandHandler}
   * @param {Discord~Message} msg The message that lead to this being called.
   * @param {string} id The id of the guild this was triggered from.
   */
  function listPlayers(msg, id) {
    const finalMessage = new self.Discord.MessageEmbed();
    finalMessage.setTitle('List of players');
    finalMessage.setDescription(
        'To refresh: ' + msg.prefix + self.postPrefix + 'create');
    finalMessage.setColor(defaultColor);
    if (!hg.getGame(id)) {
      createGame(msg, id);
    }
    if (hg.getGame(id) &amp;&amp; hg.getGame(id).currentGame &amp;&amp;
        hg.getGame(id).currentGame.includedUsers) {
      const iUsers = hg.getGame(id).currentGame.includedUsers;
      const numUsers = iUsers.length;
      if (hg.getGame(id).options.teamSize > 0) {
        iUsers.sort(function(a, b) {
          const aTeam =
              hg.getGame(id).currentGame.teams.findIndex(function(team) {
                return team.players.findIndex(function(player) {
                  return player == a.id;
                }) > -1;
              });
          const bTeam =
              hg.getGame(id).currentGame.teams.findIndex(function(team) {
                return team.players.findIndex(function(player) {
                  return player == b.id;
                }) > -1;
              });
          if (aTeam == bTeam) {
            return a.id - b.id;
          } else {
            return aTeam - bTeam;
          }
        });
      }
      let prevTeam = -1;
      const statusList = iUsers.map(function(obj) {
        let myTeam = -1;
        if (hg.getGame(id).options.teamSize > 0) {
          myTeam = hg.getGame(id).currentGame.teams.findIndex(function(team) {
            return team.players.findIndex(function(player) {
              return player == obj.id;
            }) > -1;
          });
        }

        let shortName;
        if (obj.nickname &amp;&amp; hg.getGame(id).options.useNicknames) {
          shortName = obj.nickname.substring(0, 16);
          if (shortName != obj.nickname) {
            shortName = shortName.substring(0, 13) + '...';
          }
        } else {
          shortName = obj.name.substring(0, 16);
          if (shortName != obj.name) {
            shortName = shortName.substring(0, 13) + '...';
          }
        }

        let prefix = '';
        if (myTeam != prevTeam) {
          prevTeam = myTeam;
          const t = hg.getGame(id).currentGame.teams[myTeam];
          if (t.name != 'Team ' + (t.id + 1)) {
            prefix = (t.id + 1) + ' __' + t.name + '__\n';
          } else {
            prefix = '__' + t.name + '__\n';
          }
        }
        if (obj.isNPC) {
          prefix += '*';
        }

        return prefix + '`' + shortName + '`';
      });
      if (hg.getGame(id).options.teamSize == 0) {
        statusList.sort((a, b) => {
          a = a.toLocaleLowerCase();
          b = b.toLocaleLowerCase();
          if (a &lt; b) return -1;
          if (a > b) return 1;
          return 0;
        });
      }
      if (statusList.length >= 5) {
        const numCols = calcColNum(statusList.length > 10 ? 3 : 2, statusList);

        const quarterLength = Math.ceil(statusList.length / numCols);
        for (let i = 0; i &lt; numCols - 1; i++) {
          const thisMessage =
              statusList.splice(0, quarterLength).join('\n').substr(0, 1024);
          finalMessage.addField(
              'Included (' + (i * quarterLength + 1) + '-' +
                  ((i + 1) * quarterLength) + ')',
              thisMessage, true);
        }
        finalMessage.addField(
            'Included (' + ((numCols - 1) * quarterLength + 1) + '-' +
                numUsers + ')',
            statusList.join('\n').substr(0, 1024), true);
      } else {
        finalMessage.addField(
            'Included (' + numUsers + ')', statusList.join('\n') || 'Nobody...',
            false);
      }
    }
    if (hg.getGame(id) &amp;&amp; hg.getGame(id).excludedUsers &amp;&amp;
        hg.getGame(id).excludedUsers.length > 0) {
      const eUsers =
          hg.getGame(id).excludedUsers.concat(hg.getGame(id).excludedNPCs);
      let excludedList = '\u200B';
      if (eUsers.length &lt; 20) {
        excludedList = eUsers
            .map(function(obj) {
              return getName(msg.guild, obj);
            })
            .join(', ');
        const trimmedList = excludedList.substr(0, 512);
        if (excludedList != trimmedList) {
          excludedList = trimmedList.substr(0, 509) + '...';
        } else {
          excludedList = trimmedList;
        }
      }
      finalMessage.addField(
          'Excluded (' + eUsers.length + ')', excludedList, false);
    }
    msg.channel.send(self.common.mention(msg), finalMessage).catch((err) => {
      self.common.reply(
          msg, 'Oops, Discord rejected my message for some reason...',
          'This is possibly because there are too many people in the games ' +
              'to show in this list.');
      self.error('Failed to send list of players message: ' + msg.channel.id);
      console.error(err);
    });
  }

  /**
   * Get the username of a user id if available, or their id if they couldn't be
   * found.
   *
   * @private
   * @param {Discord~Guild} guild The guild to look for the user in.
   * @param {string} user The id of the user to find the name of.
   * @returns {string} The user's name or id if name was unable to be found.
   */
  function getName(guild, user) {
    let name = '';
    if (guild.members.get(user)) {
      name = guild.members.get(user).user.username;
    } else {
      name = user;
    }
    return name;
  }

  /**
   * Change an option to a value that the user specifies.
   *
   * @private
   * @type {HungryGames~hgCommandHandler}
   * @param {Discord~Message} msg The message that lead to this being called.
   * @param {string} id The id of the guild this was triggered from.
   */
  function toggleOpt(msg, id) {
    msg.text = msg.text.trim();
    const option = msg.text.split(' ')[0];
    const value = msg.text.split(' ')[1];
    const output = self.setOption(id, option, value, msg.text);
    if (!output) {
      showOpts(msg, hg.getGame(id).options);
    } else {
      self.common.reply(msg, output);
    }
  }
  /**
   * Change an option to a value for the given guild.
   *
   * @public
   * @param {string} id The guild id to change the option in.
   * @param {?string} option The option key to change.
   * @param {?string|boolean|number} value The value to change the option to.
   * @param {string} [text=''] The original message sent without the command
   * prefix in the case we are changing the value of an object and require all
   * user inputted data.
   * @returns {string} A message saying what happened, or null if we should show
   * the user the list of options instead.
   */
  this.setOption = function(id, option, value, text = '') {
    if (!hg.getGame(id) || !hg.getGame(id).currentGame) {
      this.createGame(id);
    }
    if (typeof option === 'undefined' || option.length == 0) {
      return null;
    } else if (
      option[0] === '_' || typeof defaultOptions[option] === 'undefined') {
      const searchedOption = defaultOptSearcher.search(option);
      if (typeof defaultOptions[searchedOption] === 'undefined') {
        return 'That is not a valid option to change! (' + option + ')\nUse `' +
            self.bot.getPrefix(id) + self.postPrefix +
            'options` to see all changeable options.';
      }
      option = searchedOption;
    }
    return changeObjectValue(
        hg.getGame(id).options, defaultOptions, option, value, text.split(' '),
        id);
  };

  /**
   * Recurse through an object to change a certain child value based off a given
   * array of words.
   *
   * @private
   * @param {HungryGames~GuildGame.options} obj The object with the values to
   * change.
   * @param {HungryGames~defaultOptions} defaultObj The default template object
   * to base changes off of.
   * @param {string} option The first value to check.
   * @param {number|boolean|string} value The value to change to, or the next
   * option key to check if we have not found an end to a branch yet.
   * @param {Array.&lt;string|boolean|number>} values All keys leading to the final
   * value, as well as the final value.
   * @param {string} id The id of the guild this was triggered for.
   * @param {{min: number, max: number}} [range] Allowable range for values that
   * are numbers.
   * @returns {string} Message saying what happened. Can be an error message.
   */
  function changeObjectValue(
      obj, defaultObj, option, value, values, id, range) {
    let type = typeof defaultObj[option];
    if (type !== 'undefined' &amp;&amp;
        typeof defaultObj[option].value !== 'undefined') {
      type = typeof defaultObj[option].value;
      range = range || defaultObj[option].range;
    }
    if (hg.getGame(id).currentGame &amp;&amp; hg.getGame(id).currentGame.inProgress) {
      if (option == 'teamSize' || option == 'includeBots') {
        return 'Teams and included players cannot be modified during a game.' +
            '\nYou must end the current game first to do this.';
      }
    }
    if (type === 'number') {
      value = Number(value);
      if (typeof value !== 'number' || isNaN(value)) {
        return 'That is not a valid value for ' + option +
            ', which requires a number. (Currently ' + obj[option] + ')';
      } else {
        if (range) {
          if (value &lt; range.min) value = range.min;
          if (value > range.max) value = range.max;
        }
        /* if ((option == 'delayDays' || option == 'delayEvents') &amp;&amp; value &lt;
        500) {
          value = 1000;
        } */

        const old = obj[option];
        obj[option] = value;
        if (option == 'teamSize' &amp;&amp; value != 0) {
          return 'Set ' + option + ' to ' + obj[option] + ' from ' + old +
              '\nTo reset teams to the correct size, type "' +
              self.bot.getPrefix() + self.postPrefix +
              'teams reset".\nThis will delete all teams, and create ' +
              'new ones.';
        } else {
          return 'Set ' + option + ' to ' + obj[option] + ' from ' + old;
        }
      }
    } else if (type === 'boolean') {
      if (typeof value === 'string') value = value.toLowerCase();
      if (value === 'true' || value === 'false') value = value === 'true';
      if (typeof value !== 'boolean') {
        return 'That is not a valid value for ' + option +
            ', which requires true or false. (Currently ' + obj[option] + ')';
      } else {
        const old = obj[option];
        obj[option] = value;
        if (option == 'includeBots') {
          createGame(null, id, true);
          // createGame(msg, id, true);
        }
        return 'Set ' + option + ' to ' + obj[option] + ' from ' + old;
      }
    } else if (type === 'string') {
      value = value.toLowerCase();
      if (defaultObj[option].values.lastIndexOf(value) &lt; 0) {
        return 'That is not a valid value for ' + option +
            ', which requires one of the following: ' +
            JSON.stringify(defaultObj[option].values) + '. (Currently ' +
            obj[option] + ')';
      } else {
        const old = obj[option];
        obj[option] = value;
        return 'Set ' + option + ' to ' + obj[option] + ' from ' + old;
      }
    } else if (type === 'object') {
      if (typeof defaultObj[option].value[value] === 'undefined') {
        return '`' + value + '` is not a valid option to change!' +
            JSON.stringify(obj[option], null, 1);
      } else {
        return changeObjectValue(
            obj[option], defaultObj[option].value || defaultObj[option],
            values[1], values[2], values.slice(3), id, range);
      }
    } else {
      return 'Changing the value of this option does not work yet. (' + option +
          ': ' + type + ')\n' + JSON.stringify(defaultObj) + '(' + value + ')' +
          JSON.stringify(values);
    }
  }

  /**
   * Format the options for the games and show them to the user.
   *
   * @private
   * @param {Discord~Message} msg The message that lead to this being called.
   * @param {Object} options The options to format.
   */
  function showOpts(msg, options) {
    const entries = Object.entries(options);

    const bodyList = entries.map(function(obj) {
      const key = obj[0];
      const val = obj[1];

      return key + ': ' + JSON.stringify(val) + ' (default: ' +
          JSON.stringify(defaultOptions[key].value) + ')\n' +
          '/* ' + defaultOptions[key].comment + ' */';
    });

    let totalLength = 0;
    const bodyFields = [[]];
    let fieldIndex = 0;
    for (let i = 0; i &lt; bodyList.length; i++) {
      if (bodyList[i].length + totalLength > 1500) {
        fieldIndex++;
        totalLength = 0;
        bodyFields.push([]);
      }
      totalLength += bodyList[i].length;
      bodyFields[fieldIndex].push(bodyList[i]);
    }

    let page = 0;
    if (msg.optId) page = msg.optId;
    if (page &lt; 0) page = 0;
    if (page >= bodyFields.length) page = bodyFields.length - 1;

    const embed = new self.Discord.MessageEmbed();
    embed.setTitle('Current Options');
    embed.setFooter('Page ' + (page + 1) + ' of ' + (bodyFields.length));
    embed.setDescription('```js\n' + bodyFields[page].join('\n\n') + '```');
    embed.addField(
        'Simple Example',
        msg.prefix + self.postPrefix + 'options includeBots true', true);
    embed.addField(
        'Change Object Example',
        msg.prefix + self.postPrefix + 'options playerOutcomeProbs kill 23',
        true);

    if (optionMessages[msg.id]) {
      msg.edit(embed).then((msg_) => {
        optChangeListener(msg, options, page);
      });
    } else {
      msg.channel.send(embed).then((msg_) => {
        msg_.origAuth = msg.author.id;
        msg_.prefix = self.bot.getPrefix(msg.guild);
        optChangeListener(msg_, options, page);
      });
    }
  }

  /**
   * The callback for when the user chooses to change page of the options.
   *
   * @private
   * @param {Discord~Message} msg_ The message we sent showing the options.
   * @param {Object} options The options to show in the message.
   * @param {number} index The page index to show.
   */
  function optChangeListener(msg_, options, index) {
    msg_.optId = index;
    optionMessages[msg_.id] = msg_;
    msg_.react(emoji.arrow_left).then(() => {
      msg_.react(emoji.arrow_right);
    });
    newReact(maxReactAwaitTime);
    msg_.awaitReactions(function(reaction, user) {
      if (user.id != self.client.user.id) {
        reaction.users.remove(user).catch(() => {});
      }
      return (reaction.emoji.name == emoji.arrow_right ||
                  reaction.emoji.name == emoji.arrow_left) /* &amp;&amp;
            user.id == msg_.origAuth*/ &amp;&amp;
              user.id != self.client.user.id;
    }, {max: 1, time: maxReactAwaitTime}).then(function(reactions) {
      if (reactions.size == 0) {
        msg_.reactions.removeAll().catch(() => {});
        delete optionMessages[msg_.id];
        return;
      }
      const name = reactions.first().emoji.name;
      if (name == emoji.arrow_right) {
        msg_.optId++;
      } else if (name == emoji.arrow_left) {
        msg_.optId--;
      }
      showOpts(msg_, options);
    });
  }

  // Team Management //
  /**
   * Entry for all team commands.
   *
   * @private
   * @type {HungryGames~hgCommandHandler}
   * @param {Discord~Message} msg The message that lead to this being called.
   * @param {string} id The id of the guild this was triggered from.
   * @param {boolean} [silent=false] Should we disable replying to the given
   * message?
   * @returns {?string} Error message or null if no error.
   */
  function editTeam(msg, id, silent) {
    const split = msg.text.trim().split(' ');
    if (!hg.getGame(id) || !hg.getGame(id).currentGame) {
      const message = 'There isn\'t currently any game to edit.' +
          ' Please create one first.';
      if (!silent) {
        msg.channel.send(self.common.mention(msg) + ' `' + message + '`');
      }
      return message;
    }
    if (hg.getGame(id).currentGame.inProgress) {
      switch (split[0]) {
        case 'rename':
          break;
        default: {
          const message = 'You must end the current game before editing teams.';
          if (!silent) {
            msg.channel.send(self.common.mention(msg) + ' `' + message + '`');
          }
          return message;
        }
      }
    }
    if (hg.getGame(id).options.teamSize == 0) {
      const message =
          'There are no teams to edit. If you wish to have teams, you can ' +
          'set teamSize to the size of teams you wish to have.';
      if (!silent) {
        self.common.reply(
            msg, message, msg.prefix + self.postPrefix + 'opt teamSize 2');
      }
      return message;
    }
    switch (split[0]) {
      case 'swap':
        swapTeamUsers(msg, id);
        break;
      case 'move':
        moveTeamUser(msg, id);
        break;
      case 'rename':
        renameTeam(msg, id, silent);
        break;
      case 'reset':
        if (!silent) self.common.reply(msg, 'Resetting ALL teams!');
        hg.getGame(id).currentGame.teams = [];
        hg.getGame(id).formTeams(id);
        break;
      case 'randomize':
      case 'shuffle':
        randomizeTeams(msg, id, silent);
        break;
      default:
        listPlayers(msg, id);
        break;
    }
  }
  /**
   * @description Allows editing teams. Entry for all team actions.
   *
   * @public
   * @param {string} uId The id of the user is running the action.
   * @param {string} gId The id of the guild to run this in.
   * @param {string} cmd The command to run on the teams.
   * @param {string} one The id of the user to swap, or the new name of the team
   * if we're renaming a team.
   * @param {string} two The id of the user to swap, or the team id if we're
   * moving a player to a team.
   * @returns {?string} Error message or null if no error.
   */
  this.editTeam = function(uId, gId, cmd, one, two) {
    if (!hg.getGame(gId) || !hg.getGame(gId).currentGame) {
      createGame(null, gId, true);
    }
    if (hg.getGame(gId).currentGame.inProgress) {
      switch (cmd) {
        case 'swap':
        case 'move':
          return;
      }
    }
    switch (cmd) {
      case 'swap': {
        let p1 = -1;
        const team1 = hg.getGame(gId).currentGame.teams.find((t) => {
          return t.players.find((p, i) => {
            if (p == one) {
              p1 = i;
              return true;
            }
            return false;
          });
        });
        let p2 = -1;
        const team2 = hg.getGame(gId).currentGame.teams.find((t) => {
          return t.players.find((p, i) => {
            if (p == two) {
              p2 = i;
              return true;
            }
            return false;
          });
        });
        if (!team1 || !team2) break;
        const tmp = team1.players.splice(p1, 1)[0];
        team1.players.push(team2.players.splice(p2, 1)[0]);
        team2.players.push(tmp);
        break;
      }
      case 'move': {
        let pId = -1;
        let tId = -1;
        const teamS = hg.getGame(gId).currentGame.teams.find((t, i) => {
          if (t.players.find((p, j) => {
            if (p == one) {
              pId = j;
              return true;
            }
            return false;
          })) {
            tId = i;
            return true;
          }
          return false;
        });
        let teamD = hg.getGame(gId).currentGame.teams.find((t) => {
          return t.id == two;
        });
        if (!teamS) break;
        if (!teamD) {
          const current = hg.getGame(gId).currentGame;
          teamD =
              current.teams[current.teams.push(
                  new HungryGames.Team(
                      current.teams.length,
                      'Team ' + (current.teams.length + 1), [])) -
                            1];
        }
        teamD.players.push(teamS.players.splice(pId, 1)[0]);
        if (teamS.players.length === 0) {
          hg.getGame(gId).currentGame.teams.splice(tId, 1);
        }
        break;
      }
      default:
        return editTeam(
            makeMessage(
                uId, gId, null, cmd + ' ' + (one || '') + ' ' + (two || '')),
            gId, true);
    }
  };
  /**
   * Swap two users from one team to the other.
   *
   * @private
   * @param {Discord~Message} msg The message that lead to this being called.
   * @param {string} id The id of the guild this was triggered from.
   */
  function swapTeamUsers(msg, id) {
    if (msg.mentions.users.size + msg.softMentions.users.size != 2) {
      self.common.reply(
          msg, 'Swapping requires mentioning 2 users to swap teams with ' +
              'eachother.');
      return;
    }
    if (!hg.getGame(id) || !hg.getGame(id).currentGame) {
      createGame(null, id, true);
    }
    const mentions = msg.mentions.users.concat(msg.softMentions.users);
    const user1 = mentions.first().id;
    const user2 = mentions.first(2)[1].id;
    let teamId1 = 0;
    let playerId1 = 0;
    let teamId2 = 0;
    let playerId2 = 0;
    teamId1 = hg.getGame(id).currentGame.teams.findIndex(function(team) {
      const index = team.players.findIndex(function(player) {
        return player == user1;
      });
      if (index > -1) playerId1 = index;
      return index > -1;
    });
    teamId2 = hg.getGame(id).currentGame.teams.findIndex(function(team) {
      const index = team.players.findIndex(function(player) {
        return player == user2;
      });
      if (index > -1) playerId2 = index;
      return index > -1;
    });
    if (teamId1 &lt; 0 || teamId2 &lt; 0) {
      self.common.reply(msg, 'Please ensure both users are on a team.');
      return;
    }
    const intVal = hg.getGame(id).currentGame.teams[teamId1].players[playerId1];
    hg.getGame(id).currentGame.teams[teamId1].players[playerId1] =
        hg.getGame(id).currentGame.teams[teamId2].players[playerId2];

    hg.getGame(id).currentGame.teams[teamId2].players[playerId2] = intVal;

    self.common.reply(msg, 'Swapped players!');
  }
  /**
   * Move a single user to another team.
   *
   * @private
   * @param {Discord~Message} msg The message that lead to this being called.
   * @param {string} id The id of the guild this was triggered from.
   */
  function moveTeamUser(msg, id) {
    const mentions = msg.mentions.users.concat(msg.softMentions.users);
    if (mentions.size &lt; 1) {
      self.common.reply(msg, 'You must at least mention one user to move.');
      return;
    }
    if (!hg.getGame(id) || !hg.getGame(id).currentGame) {
      createGame(null, id, true);
    }
    let user1 = mentions.first().id;
    let teamId1 = 0;
    let playerId1 = 0;

    let user2 = 0;
    if (mentions.size >= 2) {
      user2 = mentions.first(2)[1].id;

      if (msg.text.indexOf(user2) &lt; msg.text.indexOf(user1)) {
        const intVal = user1;
        user1 = user2;
        user2 = intVal;
      }
    }

    let teamId2 = 0;
    teamId1 = hg.getGame(id).currentGame.teams.findIndex(function(team) {
      const index = team.players.findIndex(function(player) {
        return player == user1;
      });
      if (index > -1) playerId1 = index;
      return index > -1;
    });
    if (user2 > 0) {
      teamId2 = hg.getGame(id).currentGame.teams.findIndex(function(team) {
        return team.players.findIndex(function(player) {
          return player == user2;
        }) > -1;
      });
    } else {
      teamId2 = msg.text.trim().split(' ')[1] - 1;
    }
    if (teamId1 &lt; 0 || teamId2 &lt; 0 || isNaN(teamId2)) {
      let extra = null;
      if (user2 > 0 &amp;&amp; teamId2 &lt; 0) {
        extra = 'Is ' + self.client.users.get(user2).username + ' on a team?';
      } else if (user1 > 0 &amp;&amp; teamId1 &lt; 0) {
        extra = 'Is ' + self.client.users.get(user1).username + ' on a team?';
      }
      self.common.reply(
          msg, 'Please ensure the first option is the user, and the second ' +
              'is the destination (either a mention or a team id).',
          extra);
      return;
    }
    if (teamId2 >= hg.getGame(id).currentGame.teams.length) {
      hg.getGame(id).currentGame.teams.push(
          new HungryGames.Team(
              hg.getGame(id).currentGame.teams.length,
              'Team ' + (hg.getGame(id).currentGame.teams.length + 1), []));
      teamId2 = hg.getGame(id).currentGame.teams.length - 1;
    }
    self.common.reply(
        msg, 'Moving `' + self.client.users.get(user1).username + '` from ' +
            hg.getGame(id).currentGame.teams[teamId1].name + ' to ' +
            hg.getGame(id).currentGame.teams[teamId2].name);

    hg.getGame(id).currentGame.teams[teamId2].players.push(
        hg.getGame(id).currentGame.teams[teamId1].players.splice(
            playerId1, 1)[0]);

    if (hg.getGame(id).currentGame.teams[teamId1].players.length == 0) {
      hg.getGame(id).currentGame.teams.splice(teamId1, 1);
    }
  }
  /**
   * Rename a team.
   *
   * @private
   * @param {Discord~Message} msg The message that lead to this being called.
   * @param {string} id The id of the guild this was triggered from.
   * @param {boolean} [silent=false] Disable replying to message.
   */
  function renameTeam(msg, id, silent) {
    const split = msg.text.trim().split(' ').slice(1);
    let message = split.slice(1).join(' ');
    const search = Number(split[0]);
    const mentions = msg.mentions.users.concat(msg.softMentions.users);
    if (isNaN(search) &amp;&amp; (mentions.size == 0)) {
      if (!silent) {
        self.common.reply(
            msg, 'Please specify a team id, or mention someone on a team, in ' +
                'order to rename their team.');
      }
      return;
    }
    let teamId = search - 1;
    if (!hg.getGame(id) || !hg.getGame(id).currentGame) {
      createGame(null, id, true);
    }
    if (isNaN(search)) {
      teamId = hg.getGame(id).currentGame.teams.findIndex(function(team) {
        return team.players.findIndex(function(player) {
          return player == mentions.first().id;
        }) > -1;
      });
    }
    if (teamId &lt; 0 || teamId >= hg.getGame(id).currentGame.teams.length) {
      if (!silent) {
        self.common.reply(
            msg, 'Please specify a valid team id. (0 - ' +
                (hg.getGame(id).currentGame.teams.length - 1) + ')');
      }
      return;
    }
    message = message.slice(0, 101);
    if (!silent) {
      self.common.reply(
          msg, 'Renaming "' + hg.getGame(id).currentGame.teams[teamId].name +
              '" to "' + message + '"');
    }
    hg.getGame(id).currentGame.teams[teamId].name = message;
  }

  /**
   * Swap random users between teams.
   *
   * @private
   * @param {Discord~Message} msg The message that lead to this being called.
   * @param {string} id The id of the guild this was triggered from.
   * @param {boolean} [silent=false] If true, this will not attempt to send
   * messages to the channel where the msg was sent..
   */
  function randomizeTeams(msg, id, silent) {
    if (!hg.getGame(id) || !hg.getGame(id).currentGame) {
      createGame(null, id, true);
    }
    if (hg.getGame(id).currentGame.inProgress) {
      if (!silent) {
        self.common.reply(msg, 'Please end the current game to modify teams.');
      }
      return;
    }
    const current = hg.getGame(id).currentGame;
    if (current.teams.length == 0) {
      if (!silent) self.common.reply(msg, 'There are no teams to randomize.');
      return;
    }
    for (let i = 0; i &lt; current.includedUsers.length; i++) {
      const teamId1 = Math.floor(Math.random() * current.teams.length);
      const playerId1 =
          Math.floor(Math.random() * current.teams[teamId1].players.length);
      const teamId2 = Math.floor(Math.random() * current.teams.length);
      const playerId2 =
          Math.floor(Math.random() * current.teams[teamId2].players.length);

      const intVal = current.teams[teamId1].players[playerId1];
      current.teams[teamId1].players[playerId1] =
          current.teams[teamId2].players[playerId2];
      current.teams[teamId2].players[playerId2] = intVal;
    }
    if (!silent) self.common.reply(msg, 'Teams have been randomized!');
  }

  // Game Events //
  /**
   * Create a custom event for a guild.
   *
   * @private
   * @type {HungryGames~hgCommandHandler}
   * @param {Discord~Message} msg The message that lead to this being called.
   * @param {string} id The id of the guild this was triggered from.
   */
  function createEvent(msg, id) {
    if (!hg.getGame(id)) {
      createGame(msg, id);
    }
    newEventMessages[msg.id] = msg;
    const authId = msg.author.id;
    msg.channel.send('`Loading...`').then((msg_) => {
      newEventMessages[msg.id].myResponse = msg_;
      newReact(maxReactAwaitTime);
      msg_.awaitReactions(function(reaction, user) {
        return (reaction.emoji.name == emoji.red_circle ||
                    reaction.emoji.name == emoji.trophy) &amp;&amp;
                user.id == authId;
      }, {max: 1, time: maxReactAwaitTime}).then(function(reactions) {
        if (reactions.size == 0) {
          msg_.reactions.removeAll().catch(() => {});
          delete newEventMessages[msg.id];
          return;
        }
        let eventType = 'player';
        if (reactions.first().emoji.name == emoji.red_circle) {
          eventType = 'bloodbath';
        }
        const message = newEventMessages[msg.id].text;
        msg_.delete().catch(() => {});
        msg.channel.send('`Loading...`')
            .then(function(msg_) {
              let numVictim = 0;
              let numAttacker = 0;
              let victimOutcome = 'nothing';
              let attackerOutcome = 'nothing';
              let victimKiller = false;
              let attackerKiller = false;
              const getAttackNum = function() {
                createEventNums(
                    msg_, authId,
                    '`How many attackers may be in this event? (-1 means at ' +
                        'least 1, -2 at least 2)`',
                    (num) => {
                      numAttacker = num;
                      // msg_.reactions.removeAll();
                      msg_.channel.send('Loading...').then((msg) => {
                        msg_ = msg;
                        getVictimNum();
                      });
                      msg_.delete().catch(() => {});
                    });
              };
              const getVictimNum = function() {
                createEventNums(
                    msg_, authId,
                    '`How many victims may be in this event? (-1 means at ' +
                        'least 1, -2 at least 2)`',
                    (num) => {
                      numVictim = num;
                      // msg_.reactions.removeAll();
                      msg_.channel.send('Loading...')
                          .then((msg) => {
                            msg_ = msg;
                            getAttackOutcome();
                          })
                          .catch((err) => {
                            self.error(
                                'Failed to send message to create event: ' +
                                msg_.channel.id);
                            console.error(err);
                          });
                      msg_.delete().catch(() => {});
                    });
              };
              const getAttackOutcome = function() {
                if (numAttacker == 0) {
                  getVictimOutcome();
                } else {
                  createEventOutcome(
                      msg_, authId, '`What is the outcome of the attackers?`',
                      function(outcome) {
                        attackerOutcome = outcome;
                        // msg_.reactions.removeAll();
                        msg_.channel.send('Loading...')
                            .then((msg) => {
                              msg_ = msg;
                              getVictimOutcome();
                            })
                            .catch((err) => {
                              self.error(
                                  'Failed to send message to create event: ' +
                                  msg_.channel.id);
                              console.error(err);
                            });
                        msg_.delete().catch(() => {});
                      });
                }
              };
              const getVictimOutcome = function() {
                if (numVictim == 0) {
                  getIsAttackerKiller();
                } else {
                  createEventOutcome(
                      msg_, authId, '`What is the outcome of the victims?`',
                      function(outcome) {
                        victimOutcome = outcome;
                        // msg_.reactions.removeAll();
                        msg_.channel.send('Loading...')
                            .then((msg) => {
                              msg_ = msg;
                              getIsAttackerKiller();
                            })
                            .catch((err) => {
                              self.error(
                                  'Failed to send message to create event: ' +
                                  msg_.channel.id);
                              console.error(err);
                            });
                        msg_.delete().catch(() => {});
                      });
                }
              };
              const getIsAttackerKiller = function() {
                if (numAttacker == 0) {
                  getIsVictimKiller();
                } else {
                  createEventAttacker(
                      msg_, authId,
                      '`Do the attacker(s) kill someone in this event?`',
                      function(outcome) {
                        attackerKiller = outcome;
                        // msg_.reactions.removeAll();
                        msg_.channel.send('Loading...')
                            .then((msg) => {
                              msg_ = msg;
                              getIsVictimKiller();
                            })
                            .catch((err) => {
                              self.error(
                                  'Failed to send message to create event: ' +
                                  msg_.channel.id);
                              console.error(err);
                            });
                        msg_.delete().catch(() => {});
                      });
                }
              };
              const getIsVictimKiller = function() {
                if (numVictim == 0) {
                  finish();
                } else {
                  createEventAttacker(
                      msg_, authId,
                      '`Do the victim(s) kill someone in this event?`',
                      function(outcome) {
                        victimKiller = outcome;
                        finish();
                      });
                }
              };
              const finish = function() {
                msg_.delete().catch(() => {});
                const error = self.makeAndAddEvent(
                    id, eventType, message, numVictim, numAttacker,
                    victimOutcome, attackerOutcome, victimKiller,
                    attackerKiller);
                if (error) {
                  msg.channel
                      .send(
                          '`Failed to create event!`\n' + eventType +
                          ' event\n' + error)
                      .catch(
                          (err) => {
                            self.error(
                                'Failed to send message to create event: ' +
                                msg_.channel.id);
                            console.error(err);
                          });
                } else {
                  msg.channel
                      .send(
                          '`Event created!`\n' +
                          formatEventString(
                              new HungryGames.Event(
                                  message, numVictim, numAttacker,
                                  victimOutcome, attackerOutcome, victimKiller,
                                  attackerKiller)) +
                          '\n' + eventType + ' event')
                      .catch(
                          (err) => {
                            self.error(
                                'Failed to send message to create event: ' +
                                msg_.channel.id);
                            console.error(err);
                          });
                }
              };

              getAttackNum();
            })
            .catch((err) => {
              self.error(
                  'Failed to send message to create events: ' + msg.channel.id);
              console.error(err);
            });
        delete newEventMessages[msg.id];
      });
      msg_.react(emoji.red_circle)
          .then(() => {
            msg_.react(emoji.trophy);
          })
          .catch((err) => {
            self.error(
                'Failed to add reactions to create events: ' + msg_.channel.id);
            console.error(err);
          });
      updateEventPreview(newEventMessages[msg.id]);
    }).catch(() => {});
  }

  /**
   * Creates an event and adds it to the custom events for the given guild.
   *
   * @public
   * @param {string} id The guild id to add the event to.
   * @param {string} type The type of event this is. Either 'player' or
   * 'bloodbath'.
   * @param {string} message The event message.
   * @param {number} numVictim The number of victims in the event.
   * @param {number} numAttacker The number of attackers in the event.
   * @param {string} victimOutcome The outcome of the victims due to this event.
   * @param {string} attackerOutcome The outcome of the attackers due to this
   * event.
   * @param {boolean} victimKiller Do the victims kill anyone.
   * @param {boolean} attackerKiller Do the attackers kill anyone.
   * @param {{name: string, count: number}} vWeapon The weapon information to
   * give the victim.
   * @param {{name: string, count: number}} aWeapon The weapon information to
   * give the attacker.
   * @returns {?string} Error message or null if no error.
   */
  this.makeAndAddEvent = function(
      id, type, message, numVictim, numAttacker, victimOutcome, attackerOutcome,
      victimKiller, attackerKiller, vWeapon = null, aWeapon = null) {
    if (type !== 'player' &amp;&amp; type !== 'bloodbath') return 'Invalid Type';
    if (!hg.getGame(id) || !hg.getGame(id).customEvents) {
      return 'Invalid ID or no game.';
    }
    const newEvent = new HungryGames.Event(
        message, numVictim, numAttacker, victimOutcome, attackerOutcome,
        victimKiller, attackerKiller);
    if (vWeapon) {
      newEvent.victim.weapon = vWeapon;
    }
    if (aWeapon) {
      newEvent.attacker.weapon = aWeapon;
    }
    return self.addEvent(id, type, newEvent);
  };
  /**
   * Adds a given event to the given guild's custom events.
   *
   * @public
   * @param {string} id The id of the guild to add the event to.
   * @param {string} type The type of event this is.
   * @param {HungryGames~Event} event The event to add.
   * @returns {?string} Error message or null if no error.
   */
  this.addEvent = function(id, type, event) {
    if (type !== 'bloodbath' &amp;&amp; type !== 'player') return 'Invalid Type';
    if (!hg.getGame(id) || !hg.getGame(id).customEvents) {
      return 'Invalid ID or no game.';
    }
    if (typeof event.message !== 'string' || event.message.length == 0) {
      return 'Event must have a message.';
    }
    for (let i = 0; i &lt; hg.getGame(id).customEvents[type].length; i++) {
      if (HungryGames.Event.equal(
          event, hg.getGame(id).customEvents[type][i])) {
        return 'Event already exists!';
      }
    }
    hg.getGame(id).customEvents[type].push(event);
    return null;
  };

  /**
   * Creates an event and adds it to the custom events for the given guild. Or
   * edits an existing event by appending new events to the major event.
   *
   * @public
   * @param {string} id The guild id to add the event to.
   * @param {string} type The type of event this is. Either 'arena' or 'weapon'.
   * @param {HungryGames~ArenaEvent|HungryGames~WeaponEvent} data The event
   * data.
   * @param {string} [name] The internal name of the weapon being added.
   * @returns {?string} Error message or null if no error.
   */
  this.addMajorEvent = function(id, type, data, name) {
    if (type !== 'arena' &amp;&amp; type !== 'weapon') return 'Invalid Type';
    if (!hg.getGame(id) || !hg.getGame(id).customEvents) {
      return 'Invalid ID or no game.';
    }
    if (type === 'arena') {
      if (!data.message || data.message.length == 0) {
        return 'Event must have a message.';
      }
      for (let i = 0; i &lt; hg.getGame(id).customEvents[type].length; i++) {
        if (hg.getGame(id).customEvents[type][i].message === data.message) {
          hg.getGame(id).customEvents[type][i] =
              Object.assign(hg.getGame(id).customEvents[type][i], data);
          return null;
        }
      }
      hg.getGame(id).customEvents[type].push(data);
      return null;
    } else if (type === 'weapon') {
      if (hg.getGame(id).customEvents[type][name]) {
        if (data.name) hg.getGame(id).customEvents[type][name].name = data.name;
        if (data.consumable) {
          hg.getGame(id).customEvents[type][name].consumable = data.consumable;
        }
        for (let i = 0; i &lt; data.outcomes.length; i++) {
          let exists = false;
          const dEl = data.outcomes[i];
          for (let j = 0;
            j &lt; hg.getGame(id).customEvents[type][name].outcomes.length; j++) {
            const el = hg.getGame(id).customEvents[type][name].outcomes[j];
            if (HungryGames.Event.eventsEqual(el, dEl)) {
              exists = true;
              break;
            }
          }
          if (exists) continue;
          hg.getGame(id).customEvents[type][name].outcomes.push(
              data.outcomes[i]);
        }
      } else {
        hg.getGame(id).customEvents[type][name] = data;
      }
      return null;
    }
    return 'Invalid Type';
  };

  /**
   * Searches custom events for the given one, then edits it with the given
   * data. If the data is null besides required data for finding the major
   * event, the major event gets deleted. (Arena or Weapon events).
   *
   * @public
   * @param {string} id The id of the guild to remove the event from.
   * @param {string} type The type of event this is.
   * @param {HungryGames~ArenaEvent|HungryGames~WeaponEvent} search The event
   * data to use to search for.
   * @param {?HungryGames~ArenaEvent|HungryGames~WeaponEvent} data The event
   * data to set the matched search to. If this is null, the event is deleted.
   * @param {string} [name] The name of the weapon to look for or the message of
   * the arena event to edit.
   * @param {string} [newName] The new name of the weapon that was found with
   * `name`.
   * @returns {?string} Error message or null if no error.
   */
  this.editMajorEvent = function(id, type, search, data, name, newName) {
    if (type !== 'arena' &amp;&amp; type !== 'weapon') return 'Invalid Type';
    if (!hg.getGame(id) || !hg.getGame(id).customEvents) {
      return 'Invalid ID or no game.';
    }
    const list = hg.getGame(id).customEvents[type];
    if (type === 'arena') {
      let match;
      let matchId = -1;
      for (let i = 0; i &lt; list.length; i++) {
        if (list[i].message == search.message) {
          match = list[i];
          matchId = i;
          break;
        }
      }
      if (!match) return 'Failed to find event to edit.';

      if (!data) {
        hg.getGame(id).customEvents[type].splice(matchId, 1);
        return null;
      }
      if (search.message) match.message = data.message;
      if (search.outcomeProbs) match.outcomeProbs = data.outcomeProbs;
      if (!search.outcomes || search.outcomes.length == 0) return null;
      for (let i = 0; i &lt; match.outcomes.length; i++) {
        let one = match.outcomes[i];
        for (let j = 0; j &lt; search.outcomes.length; j++) {
          const two = search.outcomes[j];
          if (HungryGames.Event.eventsEqual(one, two)) {
            if (data.outcomes &amp;&amp; data.outcomes[j]) {
              one = data.outcomes[j];
            } else {
              match.outcomes.splice(i, 1);
              i--;
            }
            break;
          }
        }
      }
      if (match.outcomes.length == 0) {
        hg.getGame(id).customEvents[type].splice(matchId, 1);
      }
      return null;
    } else if (type === 'weapon') {
      let match = hg.getGame(id).customEvents[type][name];
      if (!match) return 'Failed to find weapon to edit.';
      if (newName) {
        match = hg.getGame(id).customEvents[type][newName] =
            Object.assign({}, match);
        delete hg.getGame(id).customEvents[type][name];
      }
      if (!search) return null;
      if (!data) {
        delete hg.getGame(id).customEvents[type][newName || name];
        return null;
      }
      if (search.name) match.name = data.name;
      if (search.consumable) match.consumable = data.consumable;
      if (!search.outcomes || search.outcomes.length == 0) return null;
      for (let i = 0; i &lt; search.outcomes.length; i++) {
        for (let j = 0; j &lt; match.outcomes.length; j++) {
          if (HungryGames.Event.eventsEqual(
              search.outcomes[i], match.outcomes[j])) {
            if (!data.outcomes || !data.outcomes[i]) {
              match.outcomes.splice(j, 1);
            } else {
              match.outcomes[j] = data.outcomes[i];
            }
            break;
          }
        }
      }
      if (match.outcomes.length == 0) {
        delete hg.getGame(id).customEvents[type][newName || name];
      }
      return null;
    }

    return 'Failed to find event to edit.';
  };

  /**
   * Searches custom events for the given one, then removes it from the custom
   * events. (Bloodbath or Player events).
   *
   * @public
   * @param {string} id The id of the guild to remove the event from.
   * @param {string} type The type of event this is.
   * @param {HungryGames~Event} event The event to search for.
   * @returns {?string} Error message or null if no error.
   */
  this.removeEvent = function(id, type, event) {
    if (type !== 'bloodbath' &amp;&amp; type !== 'player') return 'Invalid Type';
    if (!hg.getGame(id) || !hg.getGame(id).customEvents) {
      return 'Invalid ID or no game.';
    }
    const list = hg.getGame(id).customEvents[type];
    for (let i = 0; i &lt; list.length; i++) {
      if (HungryGames.Event.eventsEqual(list[i], event)) {
        list.splice(i, 1);
        return null;
      }
    }
    return 'Failed to find event to remove.';
  };

  /**
   * Toggle events in the games.
   *
   * @todo Write this. This is not implemented yet.
   * @type {HungryGames~hgCommandHandler}
   * @param {Discord~Message} msg The message that lead to this being called.
   * @param {string} id The id of the guild this was triggered from.
   */
  function commandToggleEvent(msg, id) {
    self.common.reply(
        msg, 'Sorry, this feature is only available on the website.',
        'https://www.spikeybot.com/hg/');
    // let error = self.toggleEvent(id, type, subCat, event, value);
  }

  /**
   * Enable or disable an event without deleting it completely.
   *
   * @public
   * @param {number|string} id The guild id that the event shall be toggled in.
   * @param {string} type The type of event. 'bloodbath', 'player', 'weapon', or
   * 'arena'.
   * @param {?string} subCat The sub-category name of the event if there is one
   * (Such as the weapon name, or arena event message).
   * @param {
   * HungryGames~Event|
   * HungryGames~ArenaEvent|
   * HungryGames~WeaponEvent
   * } event The event to toggle.
   * @param {boolean} [value] Set enabled to a value instead of toggling.
   * @returns {?string} Error message or null if no error.
   */
  this.toggleEvent = function(id, type, subCat, event, value) {
    if (!['bloodbath', 'arena', 'player', 'weapon'].includes(type)) {
      return 'Invalid Type';
    }
    if (!hg.getGame(id)) return 'Invalid ID or no game';
    if (!hg.getGame(id).disabledEvents) {
      hg.getGame(id).disabledEvents =
          {bloodbath: [], player: [], arena: {}, weapon: {}};
    }
    let allEvents;
    switch (type) {
      case 'bloodbath':
        allEvents = defaultBloodbathEvents.concat(
            hg.getGame(id).customEvents.bloodbath);
        break;
      case 'player':
        allEvents =
            defaultPlayerEvents.concat(hg.getGame(id).customEvents.player);
        break;
      case 'arena':
        allEvents =
            defaultArenaEvents.concat(hg.getGame(id).customEvents.arena);
        break;
      case 'weapon': {
        allEvents = Object.assign({}, weapons);
        const entries = Object.entries(hg.getGame(id).customEvents.weapon);
        for (let i = 0; i &lt; entries.length; i++) {
          if (allEvents[entries[i][0]]) {
            allEvents[entries[i][0]].outcomes =
                allEvents[entries[i][0]].outcomes.concat(
                    entries[i][1].outcomes);
          } else {
            allEvents[entries[i][0]] = entries[i][1];
          }
        }
        break;
      }
    }

    let allDisabled = hg.getGame(id).disabledEvents[type];

    if (['weapon', 'arena'].includes(type)) {
      if (!subCat) return 'Invalid Category';
      if (type === 'weapon') allEvents = allEvents[subCat];
      if (type === 'arena') {
        allEvents = allEvents.find((el) => el.message === subCat);
      }
      if (!allEvents) return 'Invalid Category';
      allEvents = allEvents.outcomes;
      if (!allDisabled[subCat]) allDisabled[subCat] = [];
      allDisabled = allDisabled[subCat];
    }

    let isValid = false;
    let isDisabled = false;
    let index;
    for (let i = 0; i &lt; allDisabled.length; i++) {
      if (HungryGames.Event.eventsEqual(allDisabled[i], event)) {
        if (typeof value === 'undefined') value = true;
        if (value) isValid = true;
        isDisabled = true;
        index = i;
        break;
      }
    }
    if (!isDisabled &amp;&amp; !value) {
      value = false;
      isValid = true;
    }
    if (!isValid) return 'Already ' + (value ? 'Enabled' : 'Disabled');

    if (!value) {
      isValid = false;
      for (let i = 0; i &lt; allEvents.length; i++) {
        if (HungryGames.Event.eventsEqual(allEvents[i], event)) {
          isValid = true;
          break;
        }
      }
      if (!isValid) return 'Invalid Event';
      allDisabled.push(event);
    } else {
      allDisabled.splice(index, 1);
    }
    return null;
  };

  /**
   * The callback after receiving a number from user input.
   *
   * @callback HungryGames~createEventNumCallback
   * @param {number} num The number received from the user.
   */

  /**
   * Let the user choose how many of something will be in this event being
   * created.
   *
   * @private
   * @param {Discord~Message} msg The message that lead to this being called.
   * @param {string} id The id of the guild this was triggered from.
   * @param {string} show The message to show explaining the number.
   * @param {HungryGames~createEventNumCallback} cb The callback after the user
   * has chosen a number.
   */
  function createEventNums(msg, id, show, cb) {
    msg.edit(show + '\nNo people');

    let num = 0;
    const regLis = function() {
      newReact(maxReactAwaitTime);
      msg.awaitReactions(function(reaction, user) {
        if (user.id != self.client.user.id) {
          reaction.users.remove(user).catch(() => {});
        }
        return (reaction.emoji.name == emoji.arrow_up ||
                   reaction.emoji.name == emoji.arrow_down ||
                   reaction.emoji.name == emoji.white_check_mark) &amp;&amp;
               user.id == id;
      }, {max: 1, time: maxReactAwaitTime}).then(function(reactions) {
        if (reactions.size == 0) {
          msg.reactions.removeAll().catch(() => {});
          return;
        }
        const name = reactions.first().emoji.name;
        if (name == emoji.arrow_up) {
          num++;
        } else if (name == emoji.arrow_down) {
          num--;
        } else if (name == emoji.white_check_mark) {
          cb(num);
          return;
        }
        let message = 'No people.';
        if (num &lt; 0) {
          message = 'At least ' + num * -1 + ' people.';
        } else if (num > 0) {
          message = num + ' people exactly.';
        }
        msg.edit(show + '\n' + message);
        regLis();
      });
    };

    regLis();

    msg.react(emoji.white_check_mark).then(() => {
      msg.react(emoji.arrow_up).then(() => {
        msg.react(emoji.arrow_down);
      });
    });
  }
  /**
   * The callback after receiving an event outcome from a user.
   *
   * @callback HungryGames~createEventOutcomeCallback
   * @param {string} outcome The outcome chosen by the user.
   */

  /**
   * Let the user choose what the outcome of an event will be.
   *
   * @private
   * @param {Discord~Message} msg The message that lead to this being called.
   * @param {string} id The id of the guild this was triggered from.
   * @param {string} show The message to show explaining the options.
   * @param {HungryGames~createEventOutcomeCallback} cb The callback after the
   * user has chosen an outcome.
   */
  function createEventOutcome(msg, id, show, cb) {
    msg.edit(
        show + '\n' + getOutcomeEmoji('nothing') + 'Nothing, ' +
        getOutcomeEmoji('dies') + 'Dies, ' + getOutcomeEmoji('wounded') +
        'Wounded, ' + getOutcomeEmoji('thrives') + 'Healed, ' +
        getOutcomeEmoji('revived') + 'Revived');

    newReact(maxReactAwaitTime);
    msg.awaitReactions(function(reaction, user) {
      return (reaction.emoji.name == getOutcomeEmoji('thrives') ||
                 reaction.emoji.name == getOutcomeEmoji('revived') ||
                 reaction.emoji.name == getOutcomeEmoji('wounded') ||
                 reaction.emoji.name == getOutcomeEmoji('nothing') ||
                 reaction.emoji.name == getOutcomeEmoji('dies')) &amp;&amp;
             user.id == id;
    }, {max: 1, time: maxReactAwaitTime}).then(function(reactions) {
      if (reactions.size == 0) {
        msg.reactions.removeAll().catch(() => {});
        return;
      }
      switch (reactions.first().emoji.name) {
        case getOutcomeEmoji('revived'):
          cb('revived');
          return;
        case getOutcomeEmoji('thrives'):
          cb('thrives');
          return;
        case getOutcomeEmoji('wounded'):
          cb('wounded');
          return;
        case getOutcomeEmoji('nothing'):
          cb('nothing');
          return;
        case getOutcomeEmoji('dies'):
          cb('dies');
          return;
      }
    });

    msg.react(getOutcomeEmoji('nothing')).then(() => {
      msg.react(getOutcomeEmoji('dies')).then(() => {
        msg.react(getOutcomeEmoji('wounded')).then(() => {
          msg.react(getOutcomeEmoji('thrives'));
        });
      });
    });
  }
  /**
   * The callback after receiving a boolean input.
   *
   * @callback HungryGames~createEventBooleanCallback
   * @param {boolean} outcome The value chosen by the user.
   */

  /**
   * Let the user choose whether the event attackers and victims kill anyone.
   *
   * @private
   * @param {Discord~Message} msg The message that lead to this being called.
   * @param {string} id The id of the guild this was triggered from.
   * @param {string} show The message to show explaining the options.
   * @param {HungryGames~createEventBooleanCallback} cb The callback after the
   * user has chosen an outcome.
   */
  function createEventAttacker(msg, id, show, cb) {
    msg.edit(show);

    newReact(maxReactAwaitTime);
    msg.awaitReactions(function(reaction, user) {
      return (reaction.emoji.name == emoji.white_check_mark ||
                 reaction.emoji.name == emoji.x) &amp;&amp;
             user.id == id;
    }, {max: 1, time: maxReactAwaitTime}).then(function(reactions) {
      if (reactions.size == 0) {
        msg.reactions.removeAll().catch(() => {});
        return;
      }
      if (reactions.first().emoji.name == emoji.white_check_mark) {
        cb(true);
      } else {
        cb(false);
      }
    });

    msg.react(emoji.white_check_mark).then(() => {
      msg.react(emoji.x);
    });
  }

  /**
   * When a user is creating a custom event and edits their message, we need to
   * edit the preview.
   *
   * @private
   * @param {Discord~Message} msg Our message previewing the new event.
   */
  function updateEventPreview(msg) {
    msg.text = msg.text.split(' ').slice(1).join(' ');
    const helpMsg =
        '```\nEdit your message until you are happy with the below outcomes, ' +
        'then click the type of event.\n\nReplace names with "{victim}" or ' +
        '"{attacker}" (with brackets).\n\nUse "[Vsingular|plural]" or ' +
        '"[Asingular|plural]" to put "singular" if there\'s only one person, ' +
        'or "plural" if there are more\n (A for attacker, V for victim).\n```';
    const finalOptionsHelp =
        emoji.red_circle + 'Bloodbath event, ' + emoji.trophy + 'Normal event.';
    const users = msg.guild.members.random(4);
    const players = [];
    let cnt = 0;
    for (let i = 0; cnt &lt; 4; i++) {
      const nextUser = users[i % users.length];
      if (typeof nextUser === 'undefined') continue;
      players.push(HungryGames.Player.from(nextUser.user));
      cnt++;
    }
    try {
      const single = HungryGames.Event
          .finalize(
              msg.text, players.slice(0), 1, 1, 'nothing',
              'nothing', hg.getGame(msg.guild.id))
          .message;
      const pluralOne = HungryGames.Event
          .finalize(
              msg.text, players.slice(0), 2, 1, 'nothing',
              'nothing', hg.getGame(msg.guild.id))
          .message;
      const pluralTwo = HungryGames.Event
          .finalize(
              msg.text, players.slice(0), 1, 2, 'nothing',
              'nothing', hg.getGame(msg.guild.id))
          .message;
      const pluralBoth = HungryGames.Event
          .finalize(
              msg.text, players.slice(0), 2, 2, 'nothing',
              'nothing', hg.getGame(msg.guild.id))
          .message;
      msg.myResponse.edit(
          helpMsg + single + '\n' + pluralOne + '\n' + pluralTwo + '\n' +
          pluralBoth +
          '\n\n(Tip: The Hungry Games can be managed from my website: ' +
          'https://www.spikeybot.com/hg/)\n' + finalOptionsHelp);
    } catch (err) {
      console.log(err);
    }
  }
  /**
   * Delete a custom event from a guild.
   *
   * @private
   * @type {HungryGames~hgCommandHandler}
   * @param {Discord~Message} msg The message that lead to this being called.
   * @param {string} id The id of the guild this was triggered from.
   */
  function removeEvent(msg, id) {
    if (!hg.getGame(id)) {
      self.common.reply(
          msg, 'You must first create an event in order to remove it.');
      return;
    }
    const split = msg.text.trim().split(' ');

    if (split.length == 0) {
      self.common.reply(
          msg, 'You must specify the number of the custom event you wish to ' +
              'remove.');
      return;
    } else if (isNaN(split[0])) {
      self.common.reply(
          msg,
          'The number you specified, isn\'t a number, please pick a number.');
      return;
    } else if (split[0] &lt;= 0) {
      self.common.reply(
          msg, 'The number you chose, is a bad number. I don\'t like it.');
      return;
    }

    const num = split[0] - 1;

    self.common
        .reply(
            msg, 'Which type of event is this?',
            emoji.red_circle + 'Bloodbath, ' + emoji.trophy + 'Normal.')
        .then((msg_) => {
          newReact(maxReactAwaitTime);
          msg_.awaitReactions(function(reaction, user) {
            return user.id == msg.author.id &amp;&amp;
                    (reaction.emoji.name == emoji.red_circle ||
                     reaction.emoji.name == emoji.trophy);
          }, {max: 1, time: maxReactAwaitTime}).then(function(reactions) {
            if (reactions.size == 0) {
              msg_.reactions.removeAll().catch(() => {});
              return;
            }
            let eventType = 'player';
            if (reactions.first().emoji.name == emoji.red_circle) {
              eventType = 'bloodbath';
            }

            if (eventType == 'player') {
              if (num >= hg.getGame(id).customEvents.player.length) {
                self.common.reply(
                    msg,
                    'That number is a really big scary number. Try a smaller ' +
                        'one.');
                msg_.delete().catch(() => {});
              } else {
                const removed =
                    hg.getGame(id).customEvents.player.splice(num, 1)[0];
                self.common.reply(
                    msg, 'Removed event.', formatEventString(removed, true));
                msg_.delete().catch(() => {});
              }
            } else {
              if (num >= hg.getGame(id).customEvents.bloodbath.length) {
                self.common.reply(
                    msg,
                    'That number is a really big scary number. Try a smaller ' +
                        'one.');
                msg_.delete().catch(() => {});
              } else {
                const removed =
                    hg.getGame(id).customEvents.bloodbath.splice(num, 1)[0];
                self.common.reply(
                    msg, 'Removed event.', formatEventString(removed, true));
                msg_.delete().catch(() => {});
              }
            }
          });

          msg_.react(emoji.red_circle).then(() => {
            msg_.react(emoji.trophy);
          });
        });
  }
  /**
   * Put information about an array of events into the array.
   *
   * @private
   * @param {HungryGames~Event[]} events Array of events to process and modify.
   */
  function fetchStats(events) {
    let numKill = 0;
    let numWound = 0;
    let numThrive = 0;
    events.forEach(function(obj) {
      if (obj.attacker.outcome == 'dies' || obj.victim.outcome == 'dies') {
        numKill++;
      }
      if (obj.attacker.outcome == 'wounded' ||
          obj.victim.outcome == 'wounded') {
        numWound++;
      }
      if (obj.attacker.outcome == 'thrives' ||
          obj.victim.outcome == 'thrives') {
        numThrive++;
      }
    });
    events.numKill = numKill;
    events.numWound = numWound;
    events.numThrive = numThrive;
  }
  /**
   * Allow user to view all events available on their server and summary of each
   * type of event.
   *
   * @private
   * @type {HungryGames~hgCommandHandler}
   * @param {Discord~Message} msg The message that lead to this being called.
   * @param {string} id The id of the guild this was triggered from.
   * @param {number} [page=0] The page number to show.
   * @param {string} [eventType='player'] The type of event to show.
   * @param {Discord~Message} [editMsg] The message to edit instead of sending a
   * new message.
   */
  function listEvents(msg, id, page = 0, eventType, editMsg) {
    const embed = new self.Discord.MessageEmbed();

    let events = [];
    let numCustomEvents = 0;
    let title;
    if (!eventType) eventType = 'player';
    if (eventType == 'player') {
      if (hg.getGame(id) &amp;&amp; hg.getGame(id).customEvents.player) {
        events = JSON.parse(JSON.stringify(hg.getGame(id).customEvents.player));
        numCustomEvents = hg.getGame(id).customEvents.player.length;
      }
      events.push(
          new HungryGames.Event(
              emoji.arrow_up + 'Custom | Default' + emoji.arrow_down));
      events = events.concat(JSON.parse(JSON.stringify(defaultPlayerEvents)));
      title = 'Player';
      fetchStats(events);
      embed.setColor([0, 255, 0]);
    } else if (eventType == 'bloodbath') {
      if (hg.getGame(id) &amp;&amp; hg.getGame(id).customEvents.bloodbath) {
        events =
            JSON.parse(JSON.stringify(hg.getGame(id).customEvents.bloodbath));
        numCustomEvents = hg.getGame(id).customEvents.bloodbath.length;
      }
      events.push(
          new HungryGames.Event(
              emoji.arrow_up + 'Custom | Default' + emoji.arrow_down));
      events =
          events.concat(JSON.parse(JSON.stringify(defaultBloodbathEvents)));
      title = 'Bloodbath';
      fetchStats(events);
      embed.setColor([255, 0, 0]);
    } else if (eventType == 'arena') {
      if (hg.getGame(id) &amp;&amp; hg.getGame(id).customEvents.arena) {
        events = JSON.parse(JSON.stringify(hg.getGame(id).customEvents.arena));
        numCustomEvents = hg.getGame(id).customEvents.arena.length;
      }
      if (numCustomEvents == 0 &amp;&amp; page &lt;= 0) {
        page = 1;
      }
      events.push(
          new HungryGames.Event(
              emoji.arrow_up + 'Custom | Default' + emoji.arrow_down));
      events = events.concat(JSON.parse(JSON.stringify(defaultArenaEvents)));

      events = events.map(function(obj, i) {
        if (obj.outcomes) {
          fetchStats(obj.outcomes);

          const percentKill = obj.outcomes.numKill / obj.outcomes.length;
          const percentWound = obj.outcomes.numWound / obj.outcomes.length;
          const percentHeal = obj.outcomes.numThrive / obj.outcomes.length;

          const eventMessage = '**___' + obj.message + '___** (' +
              Math.round(percentKill * 1000) / 10 + '% kill, ' +
              Math.round(percentWound * 1000) / 10 + '% wound, ' +
              Math.round(percentHeal * 1000) / 10 + '% heal.)\n' +
              obj.outcomes
                  .map(function(outcome, index) {
                    return alph[index] + ') ' +
                        formatEventString(outcome, true);
                  })
                  .join('\n');

          return new HungryGames.Event(eventMessage);
        } else {
          obj.message = '**___' + obj.message + '___**';
          return obj;
        }
      });
      title = 'Arena';
      embed.setColor([0, 0, 255]);
    } else {
      self.error('HOW COULD THIS BE? I\'ve made a mistake!');
      self.common.reply(msg, 'BIG Oops! THIS SHOULD _never_ happen');
    }

    const numEvents = events.length;
    const numThisPage = eventType == 'arena' ? 1 : numEventsPerPage;
    const numPages = Math.ceil(numEvents / numThisPage);
    if (page * numThisPage >= numEvents) {
      page = numPages - 1;
    } else if (page &lt; 0) {
      page = 0;
    }

    let fullTitle = 'All ' + title + ' Events (' + (numEvents - 1) + ') ';
    if (eventType != 'arena') {
      fullTitle += Math.round(events.numKill / events.length * 1000) / 10 +
          '% kill, ' + Math.round(events.numWound / events.length * 1000) / 10 +
          '% wound, ' +
          Math.round(events.numThrive / events.length * 1000) / 10 + '% heal.';
    }
    embed.setTitle(fullTitle);
    embed.setFooter('(Page: ' + (page + 1) + '/' + numPages + ')');

    embed.setDescription(
        events.slice(page * numThisPage, (page + 1) * numThisPage)
            .map(function(obj, index) {
              let num = (index + 1 + numThisPage * page);
              if (eventType == 'arena') {
                num = 0;
              } else {
                // Not equal to because we are 1 indexed, not 0.
                if (num > numCustomEvents) num -= numCustomEvents + 1;
              }

              if (num == 0) {
                return obj.message;
              } else {
                return num + ') ' + formatEventString(obj, true);
              }
            })
            .join('\n'));

    const callback = function(msg_) {
      newReact(maxReactAwaitTime);
      msg_.awaitReactions(function(reaction, user) {
        if (user.id != self.client.user.id) {
          reaction.users.remove(user).catch(() => {});
        }
        return user.id == msg.author.id &amp;&amp;
                (reaction.emoji.name == emoji.arrow_right ||
                 reaction.emoji.name == emoji.arrow_left ||
                 reaction.emoji.name == emoji.arrow_double_right ||
                 reaction.emoji.name == emoji.arrow_double_left ||
                 reaction.emoji.name == emoji.arrows_counterclockwise);
      }, {max: 1, time: maxReactAwaitTime}).then(function(reactions) {
        if (reactions.size == 0) {
          msg_.reactions.removeAll().catch(() => {});
          return;
        }
        switch (reactions.first().emoji.name) {
          case emoji.arrow_right:
            listEvents(msg, id, page + 1, eventType, msg_);
            break;
          case emoji.arrow_left:
            listEvents(msg, id, page - 1, eventType, msg_);
            break;
          case emoji.arrow_double_right:
            listEvents(msg, id, numPages - 1, eventType, msg_);
            break;
          case emoji.arrow_double_left:
            listEvents(msg, id, 0, eventType, msg_);
            break;
          case emoji.arrows_counterclockwise:
            if (eventType == 'player') {
              eventType = 'arena';
            } else if (eventType == 'arena') {
              eventType = 'bloodbath';
            } else if (eventType == 'bloodbath') {
              eventType = 'player';
            }
            listEvents(msg, id, 0, eventType, msg_);
            break;
        }
      });

      const myReactions = msg_.reactions.filter(function(obj) {
        return obj.me;
      });
      if (!myReactions.find((r) => r.name == emoji.arrow_right) ||
          !myReactions.find((r) => r.name == emoji.arrow_left) ||
          !myReactions.find((r) => r.name == emoji.arrow_double_right) ||
          !myReactions.find((r) => r.name == emoji.arrow_double_left) ||
          !myReactions.find((r) => r.name == emoji.arrows_counterclockwise)) {
        msg_.react(emoji.arrow_double_left)
            .then(() => {
              msg_.react(emoji.arrow_left).then(() => {
                msg_.react(emoji.arrow_right).then(() => {
                  msg_.react(emoji.arrow_double_right).then(() => {
                    msg_.react(emoji.arrows_counterclockwise);
                  });
                });
              });
            })
            .catch(console.log);
      }
    };

    if (!editMsg) {
      msg.channel.send(embed).then(callback);
    } else {
      editMsg.edit(embed).then(callback);
    }
  }

  /**
   * Format an event to show its settings to the user.
   *
   * @private
   * @param {HungryGames~Event|string} arenaEvent The event to format.
   * @param {boolean} [newline=false] If a new line should be inserted for
   * better formatting.
   * @returns {string} The formatted message with emojis.
   */
  function formatEventString(arenaEvent, newline) {
    let message = arenaEvent.message.replaceAll('{attacker}', '`attacker`')
        .replaceAll('{victim}', '`victim`')
        .replaceAll('{dead}', '`dead`');
    if (newline) message += '\n    ';
    message += '(' + emoji.crossed_swords + ': ' +
        ('' + arenaEvent.attacker.count).replace('-', '>');
    if (arenaEvent.attacker.count != 0) {
      message += ', ' + getOutcomeEmoji(arenaEvent.attacker.outcome) +
          (arenaEvent.attacker.killer ? ' Killer ' : '');
    }
    message += ')';
    if (newline) message += '\n    ';
    message += '(' + emoji.shield + ': ' +
        ('' + arenaEvent.victim.count).replace('-', '>');
    if (arenaEvent.victim.count != 0) {
      message += ', ' + getOutcomeEmoji(arenaEvent.victim.outcome) +
          (arenaEvent.victim.killer ? ' Killer' : '');
    }

    return message + ')';
  }

  /**
   * Get the emoji for a specific outcome of an event.
   *
   * @private
   * @param {string} outcome The outcome to get the emoji of.
   * @returns {string} The emoji.
   */
  function getOutcomeEmoji(outcome) {
    switch (outcome) {
      case 'dies':
        return emoji.skull;
      case 'nothing':
        return emoji.white_check_mark;
      case 'wounded':
        return emoji.yellow_heart;
      case 'thrives':
        return emoji.heart;
      case 'revived':
        return emoji.blue_heart;
      default:
        return emoji.question;
    }
  }

  /**
   * List all currently created NPCs.
   *
   * @private
   * @type {HungryGames~hgCommandHandler}
   * @param {Discord~Message} msg The message that lead to this being called.
   * @param {string} id The id of the guild this was triggered from.
   */
  function listNPCs(msg, id) {
    let specific =
        msg.softMentions.users.find((el) => el.id.startsWith('NPC'));
    /**
     * Function to pass into Array.map to format NPCs into strings for this
     * list.
     *
     * @private
     * @param {NPC} obj NPC object to format as a string.
     * @returns {string} Name as a string.
     */
    function mapFunc(obj) {
      let shortName;
      shortName = obj.name.substring(0, 16);
      if (shortName != obj.name) {
        shortName = shortName.substring(0, 13) + '...';
      }
      return '`' + shortName + '`';
    }


    const iNPCs = hg.getGame(id).includedNPCs || [];
    const eNPCs = hg.getGame(id).excludedNPCs || [];
    if (specific) {
      specific = iNPCs.concat(eNPCs).find((el) => el.id == specific.id);
      const embed = new self.Discord.MessageEmbed();
      embed.setTitle('NPC Info');
      embed.setDescription(specific.name);
      embed.setFooter(specific.id);
      embed.setThumbnail(specific.avatarURL);
      msg.channel.send(self.common.mention(msg), embed).catch((err) => {
        self.error('Failed to send NPC info message: ' + msg.channel.id);
        console.error(err);
      });
    } else if (msg.text &amp;&amp; !['show', 'list'].includes(msg.text.trim())) {
      self.common.reply(
          msg, 'I\'m not sure which NPC that is.', msg.text + '\nUse `' +
              msg.prefix + self.postPrefix +
              'npc list` to show all current NPCs.');
    } else {
      const finalMessage = new self.Discord.MessageEmbed();
      finalMessage.setTitle('List of NPCs');
      finalMessage.setColor(defaultColor);
      if (!hg.getGame(id)) {
        createGame(msg, id);
      }
      let iList = [];
      let eList = [];
      if (iNPCs.length > 0) iList = iNPCs.map(mapFunc).sort();
      if (eNPCs.length > 0) eList = eNPCs.map(mapFunc).sort();

      const numINPCs = iList.length;
      const numENPCs = eList.length;
      if (iList.length >= 5) {
        const numCols = calcColNum(iList.length > 10 ? 3 : 2, iList);

        const quarterLength = Math.ceil(iList.length / numCols);
        for (let i = 0; i &lt; numCols - 1; i++) {
          const thisMessage =
              iList.splice(0, quarterLength).join('\n').substr(0, 1024);
          finalMessage.addField(
              'Included (' + (i * quarterLength + 1) + '-' +
                  ((i + 1) * quarterLength) + ')',
              thisMessage, true);
        }
        finalMessage.addField(
            'Included (' + ((numCols - 1) * quarterLength + 1) + '-' +
                numINPCs + ')',
            iList.join('\n').substr(0, 1024), true);
      } else {
        finalMessage.addField(
            'Included (' + numINPCs + ')', iList.join('\n') || 'None.', false);
      }
      if (eList.length >= 5) {
        const numCols = calcColNum(eList.length > 10 ? 3 : 2, eList);

        const quarterLength = Math.ceil(eList.length / numCols);
        for (let i = 0; i &lt; numCols - 1; i++) {
          const thisMessage =
              eList.splice(0, quarterLength).join('\n').substr(0, 1024);
          finalMessage.addField(
              'Excluded (' + (i * quarterLength + 1) + '-' +
                  ((i + 1) * quarterLength) + ')',
              thisMessage, true);
        }
        finalMessage.addField(
            'Excluded (' + ((numCols - 1) * quarterLength + 1) + '-' +
                numENPCs + ')',
            eList.join('\n').substr(0, 1024), true);
      } else {
        finalMessage.addField(
            'Excluded (' + numENPCs + ')', eList.join('\n') || 'None.', false);
      }
      msg.channel.send(self.common.mention(msg), finalMessage).catch((err) => {
        self.common.reply(
            msg, 'Oops, Discord rejected my message for some reason...',
            'This is possibly because there are too many NPCs in the games ' +
                'to show in this list.');
        self.error('Failed to send list of NPCs message: ' + msg.channel.id);
        console.error(err);
      });
    }
  }

  /**
   * Create a new NPC.
   *
   * @private
   * @type {HungryGames~hgCommandHandler}
   * @param {Discord~Message} msg The message that lead to this being called.
   * @param {string} id The id of the guild this was triggered from.
   */
  function createNPC(msg, id) {
    let username;
    fetchAvatar();
    /**
     * @description Fetch the avatar the user has requested. Prioritizes
     * attachments, then URLs, otherwise returns.
     *
     * @private
     */
    function fetchAvatar() {
      let url;
      if (msg.attachments.size == 1) {
        const a = msg.attachments.first();
        url = a.proxyURL || a.url;
      } else if (msg.attachments.size == 0) {
        url = msg.text.match(urlRegex);
        if (url) url = url[0];
      }
      if (typeof url !== 'string' || url.length == 0) {
        self.common.reply(
            msg, 'Hmm, you didn\'t give me an image to use as an avatar.');
      } else {
        username = formatUsername(msg.text, url);
        if (username.length &lt; 2) {
          self.common.reply(msg, 'Please specify a valid username.', username);
          return;
        }

        let request = https.request;
        if (url.startsWith('http://')) request = http.request;

        let req;
        try {
          req = request(url, onIncoming);
        } catch (err) {
          self.warn('Failed to request npc avatar: ' + url);
          // console.error(err);
          self.common.reply(msg, err.message);
          return;
        }
        req.on('error', (err) => {
          self.error('Failed to fetch image: ' + url);
          console.error(err);
        });
        req.end();

        msg.channel.startTyping();
      }
    }
    /**
     * Fired on the 'response' http revent.
     *
     * @private
     *
     * @param {http.IncomingMessage} incoming Response object.
     */
    function onIncoming(incoming) {
      if (incoming.statusCode != 200 ) {
        incoming.destroy();
        self.common.reply(
            msg, 'Hmm, that link doesn\'t appear to work.',
            'Status code: ' + incoming.statusCode);
        msg.channel.stopTyping();
        return;
      }
      const cl = incoming.headers['content-length'];
      const type = incoming.headers['content-type'];
      const supported = [
        'image/jpeg',
        'image/png',
        'image/bmp',
        'image/tiff',
        'image/gif',
      ];
      self.debug('MIME: ' + type + ', CL: ' + cl);
      if (!supported.includes(type)) {
        incoming.destroy();
        self.common.reply(
            msg, 'The provided filetype is not supported.',
            type || 'unknown filetype');
        msg.channel.stopTyping();
        return;
      } else if (!cl) {
        incoming.destroy();
        self.common.reply(
            msg, 'Please ensure the image is not larger than ' +
                (self.maxBytes / 1000 / 1000) + 'MB.',
            'Unable to determine download size.');
        msg.channel.stopTyping();
        return;
      } else if (cl > self.maxBytes) {
        incoming.destroy();
        self.common.reply(
            msg, 'Please ensure the image is not larger than ' +
                (self.maxBytes / 1000 / 1000) + 'MB.',
            Math.round(cl / 1000 / 100) / 10 + 'MB');
        msg.channel.stopTyping();
        return;
      }
      const data = [];
      let reqBytes = 0;
      incoming.on('data', (chunk) => {
        data.push(chunk);
        reqBytes += chunk.length;
        if (reqBytes > self.maxBytes) {
          incoming.destroy();
          self.common.reply(
              msg, 'Please ensure the image is not larger than ' +
                  (self.maxBytes / 1000 / 1000) + 'MB.',
              '>' + (Math.round(reqBytes / 1000 / 100) / 10) + 'MB');
          msg.channel.stopTyping();
        }
      });
      incoming.on('end', () => {
        onGetAvatar(Buffer.concat(data));
      });
    }
    /**
     * Once image has been received, convert to Jimp.
     *
     * @private
     *
     * @param {Buffer} buffer The image as a Buffer.
     */
    function onGetAvatar(buffer) {
      Jimp.read(buffer)
          .then((image) => {
            if (!image) throw new Error('Invalid Data');
            let size = 128;
            if (hg.getGame(id) &amp;&amp; hg.getGame(id).options &amp;&amp;
                hg.getGame(id).options.eventAvatarSizes) {
              size = hg.getGame(id).options.eventAvatarSizes.avatar;
            }
            const copy = new Jimp(image);
            copy.resize(size, size);
            copy.getBuffer(Jimp.MIME_PNG, (err, out) => {
              if (err) throw err;
              sendConfirmation(image, out);
            });
          })
          .catch((err) => {
            self.common.reply(
                msg, 'I wasn\'t able to convert that file into an image.',
                err.message);
            msg.channel.stopTyping();
            self.error('Failed to convert buffer to image.');
            console.error(err);
          });
    }
    /**
     * Show a confirmation message to the user with the username and avatar.
     *
     * @private
     *
     * @param {Jimp} image The Jimp image for internal use.
     * @param {Buffer} buffer The Buffer the image buffer for showing.
     */
    function sendConfirmation(image, buffer) {
      msg.channel.stopTyping();
      const embed = new self.Discord.MessageEmbed();
      embed.setTitle('Confirm NPC Creation');
      embed.setAuthor(username);
      embed.setDescription(
          'Click the ' + emoji.white_check_mark + ' reaction to confirm, ' +
          emoji.x + ' to cancel.');
      embed.attachFiles(
          [new self.Discord.MessageAttachment(buffer, username + '.png')]);
      msg.channel.send(embed)
          .then((msg_) => {
            msg_.react(emoji.white_check_mark).then(() => {
              msg_.react(emoji.x);
            });
            newReact(maxReactAwaitTime);
            msg_.awaitReactions((reaction, user) => {
              return user.id == msg.author.id &amp;&amp;
                      (reaction.emoji.name == emoji.white_check_mark ||
                       reaction.emoji.name == emoji.x);
            }, {max: 1, time: maxReactAwaitTime}).then((reactions) => {
              embed.setDescription('');
              if (reactions.size == 0) {
                msg_.reactions.removeAll().catch(() => {});
                embed.setFooter('Timed out');
                msg_.edit(embed);
              } else if (
                reactions.first().emoji.name == emoji.white_check_mark) {
                msg_.reactions.removeAll().catch(() => {});
                embed.setFooter('Confirmed');
                msg_.edit(embed);
                onConfirm(image);
              } else {
                msg_.reactions.removeAll().catch(() => {});
                embed.setFooter('Cancelled');
                msg_.edit(embed);
              }
            });
          })
          .catch((err) => {
            self.error('Failed to send NPC confirmation: ' + msg.channel.id);
            console.error(err);
          });
    }
    /**
     * Once user has confirmed adding NPC.
     *
     * @private
     *
     * @param {Jimp} image The image to save to file for this NPC.
     */
    function onConfirm(image) {
      const id = NPC.createID();
      const p = NPC.saveAvatar(image, id);
      if (!p) {
        self.common.reply(
            msg, 'Oops, something went wrong while creating that NPC...',
            'This should not happen D:');
        return;
      } else {
        p.then((url) => {
          const error = self.createNPC(msg.guild.id, username, url, id);
          if (error) {
            self.common.reply(msg, 'Failed to create NPC', error);
          } else {
            self.common.reply(msg, 'Created NPC: ' + username, id);
          }
        }).catch((err) => {
          self.error('Failed to create NPC.');
          console.log(err);
        });
      }
    }
  }

  /**
   * @description Create an npc in a guild.
   *
   * @public
   * @param {string|number} gId The guild id to add the npc to.
   * @param {string} username The name of the npc.
   * @param {string} avatar The url path to the avatar. Must be valid url to
   * this server. (ex:
   * https://www.spikeybot.com/avatars/NPCBBBADEF031F83638/avatar1.png).
   * @param {string} id The npc id of this npc. Must match the id in the avatar
   * url.
   * @returns {?string} Error message or null if no error.
   */
  this.createNPC = function(gId, username, avatar, id) {
    if (typeof avatar !== 'string') return 'Invalid Avatar URL.';
    const splitURL = avatar.match(/\/avatars\/(NPC[A-F0-9]+)\/\w+\.png/);
    if (!splitURL) return 'Invalid Avatar URL.';
    const urlID = splitURL[1];

    if (!NPC.checkID(id)) {
      return 'Invalid NPC ID.';
    } else if (urlID !== id) {
      return 'ID does not match avatar ID.';
    }

    const npc = new NPC(formatUsername(username), avatar, id);

    if (!hg.getGame(gId)) self.createGame(gId);
    if (!hg.getGame(gId).includedNPCs) hg.getGame(gId).includedNPCs = [];
    hg.getGame(gId).includedNPCs.push(npc);

    if (!hg.getGame(gId).currentGame.inProgress) self.createGame(gId);

    return null;
  };

  /**
   * Remove url from username, and format to rules similar to Discord.
   *
   * @private
   *
   * @param {string} u The username.
   * @param {string|RegExp} [remove] A substring or RegExp to remove.
   * @returns {string} Formatted username.
   */
  function formatUsername(u, remove) {
    if (!remove) remove = /a^/;  // Match nothing by default.
    return u.replace(remove, '')
        .replace(/^\s+|\s+$|@|#|:|```/g, '')
        .replace(/\s{2,}/g, ' ')
        .substring(0, 32);
  }
  /**
   * @inheritdoc
   * @public
   */
  this.formatUsername = formatUsername;

  /**
   * Delete an NPC.
   *
   * @private
   * @type {HungryGames~hgCommandHandler}
   * @param {Discord~Message} msg The message that lead to this being called.
   * @param {string} id The id of the guild this was triggered from.
   */
  function removeNPC(msg, id) {
    const mentions =
        msg.softMentions.users.filter((el) => el.id.startsWith('NPC'));
    if (mentions.size == 0) {
      if (msg.text &amp;&amp; msg.text.length > 1) {
        self.common.reply(msg, 'I wasn\'t able to find that NPC.');
      } else {
        self.common.reply(msg, 'Please specify an NPC to delete.');
      }
      return;
    }
    const toDelete = mentions.first();
    const success = self.removeNPC(id, toDelete.id);
    if (typeof success === 'string') {
      self.common.reply(msg, success);
    } else {
      msg.channel.send(success);
    }
  }
  /**
   * Delete an NPC from a guild.
   *
   * @public
   *
   * @param {string} gId Guild id of which to remove npc.
   * @param {string} npc ID of npc to delete.
   * @returns {string|Discord~MessageEmbed} String if error, MessageEmbed to
   * send if success.
   */
  this.removeNPC = function(gId, npc) {
    const incIndex =
        hg.getGame(gId).includedNPCs.findIndex((el) => el.id == npc);
    const excIndex =
        hg.getGame(gId).excludedNPCs.findIndex((el) => el.id == npc);

    let toDelete;
    if (incIndex > -1) {
      toDelete = hg.getGame(gId).includedNPCs.splice(incIndex, 1)[0];
    } else if (excIndex > -1) {
      toDelete = hg.getGame(gId).excludedNPCs.splice(excIndex, 1)[0];
    } else {
      self.error('NPC HALF DISCOVERED :O ' + npc);
      return 'Oops, I was only half able to find that NPC. ' +
          'Something is broken...';
    }

    if (!hg.getGame(gId).currentGame.inProgress) self.createGame(gId);

    const embed = new self.Discord.MessageEmbed();
    embed.setTitle('Deleted NPC');
    embed.setDescription(toDelete.name);
    embed.setFooter(toDelete.id);
    embed.setThumbnail(toDelete.avatarURL);
    return embed;
  };

  /**
   * @description Include an NPC in the game.
   *
   * @private
   * @type {HungryGames~hgCommandHandler}
   * @param {Discord~Message} msg The message that lead to this being called.
   * @param {string} id The id of the guild this was triggered from.
   */
  function includeNPC(msg, id) {
    includeUser(msg, id);
  }

  /**
   * @description Exclude an NPC from the game.
   *
   * @private
   * @type {HungryGames~hgCommandHandler}
   * @param {Discord~Message} msg The message that lead to this being called.
   * @param {string} id The id of the guild this was triggered from.
   */
  function excludeNPC(msg, id) {
    excludeUser(msg, id);
  }

  /**
   * @description Send help message to DM and reply to server.
   *
   * @private
   * @type {HungryGames~hgCommandHandler}
   * @param {Discord~Message} msg The message that lead to this being called.
   * @param {string} id The id of the guild this was triggered from.
   */
  function help(msg, id) {
    msg.author.send(self.helpMessage)
        .then(() => {
          if (msg.guild != null) {
            self.common.reply(msg, helpmessagereply, ':wink:').catch((err) => {
              self.error(
                  'Failed to send HG help message reply in channel: ' +
                  msg.channel.id);
              console.error(err);
            });
          }
        })
        .catch(() => {
          self.common.reply(msg, blockedmessage).catch(() => {});
        });
  }

  /**
   * @description Replies to the user with stats about all the currently loaded
   * games in this shard.
   *
   * @private
   * @type {HungryGames~hgCommandHandler}
   * @param {Discord~Message} msg The message that lead to this being called.
   * @param {string} id The id of the guild this was triggered from.
   */
  function commandStats(msg, id) {
    const listenerBlockDuration = listenersEndTime - Date.now();
    let message = 'There are ' + self.getNumSimulating() +
        ' games currently simulating of ' + Object.keys(hg._games).length +
        ' currently loaded.';
    if (listenerBlockDuration > 0) {
      message += '\nThe last listener will end in ' +
          (Math.round(listenerBlockDuration / 100 / 60) / 10) + ' minutes.';
    }
    const web = self.bot.getSubmodule(webSM);
    if (web) {
      const numClients = web.getNumClients();
      message += '\n' + numClients + ' web client' +
          (numClients == 1 ? '' : 's') + ' connected.';
    }
    self.common.reply(msg, message);
  }

  /**
   * @description Replies to the user with an image saying "rigged". That is
   * all.
   *
   * @private
   * @type {HungryGames~hgCommandHandler}
   * @param {Discord~Message} msg The message that lead to this being called.
   * @param {string} id The id of the guild this was triggered from.
   */
  function commandRig(msg, id) {
    const embed = new self.Discord.MessageEmbed();
    embed.setThumbnail('https://discordemoji.com/assets/emoji/rigged.png');
    embed.setColor([187, 26, 52]);
    msg.channel.send(self.common.mention(msg), embed);
  }

  /**
   * @description Allows the game creator to kill a player in the game.
   *
   * @private
   * @type {HungryGames~hgCommandHandler}
   * @param {Discord~Message} msg The message that lead to this being called.
   * @param {string} id The id of the guild this was triggered from.
   */
  function commandKill(msg, id) {
    const mentions = msg.mentions.users.concat(msg.softMentions.users);
    if (mentions.size &lt;= 0) {
      self.common.reply(msg, 'Please specify a player in the games to kill.');
      return;
    }
    if (!hg.getGame(id)) createGame(msg, id);
    const players = [];
    const notInGame = !mentions.find((u) => {
      players.push(u.id);
      return !hg.getGame(id).currentGame.includedUsers.find((p) => {
        return p.id == u.ud;
      });
    });
    if (notInGame) {
      self.common.reply(
          msg, notInGame.tag + ' does not appear to be in the current game.');
      return;
    }
    self.common.reply(
        msg, HungryGames.GuildGame.forcePlayerState(
            hg.getGame(id), players, 'dead', hg.messages));
  }

  /**
   * @description Allows the game creator to heal or revive a player in the
   * game.
   *
   * @private
   * @type {HungryGames~hgCommandHandler}
   * @param {Discord~Message} msg The message that lead to this being called.
   * @param {string} id The id of the guild this was triggered from.
   */
  function commandHeal(msg, id) {
    const mentions = msg.mentions.users.concat(msg.softMentions.users);
    if (mentions.size &lt;= 0) {
      self.common.reply(msg, 'Please specify a player in the games to heal.');
      return;
    }
    if (!hg.getGame(id)) createGame(msg, id);
    const players = [];
    const notInGame = !mentions.find((u) => {
      players.push(u.id);
      return !hg.getGame(id).currentGame.includedUsers.find((p) => {
        return p.id == u.ud;
      });
    });
    if (notInGame) {
      self.common.reply(
          msg, notInGame.tag + ' does not appear to be in the current game.');
      return;
    }
    self.common.reply(
        msg, HungryGames.GuildGame.forcePlayerState(
            hg.getGame(id), players, 'thriving', hg.messages));
  }

  /**
   * @description Allows the game creator to wound a player in the game.
   *
   * @private
   * @type {HungryGames~hgCommandHandler}
   * @param {Discord~Message} msg The message that lead to this being called.
   * @param {string} id The id of the guild this was triggered from.
   */
  function commandWound(msg, id) {
    const mentions = msg.mentions.users.concat(msg.softMentions.users);
    if (mentions.size &lt;= 0) {
      self.common.reply(msg, 'Please specify a player in the games to wound.');
      return;
    }
    if (!hg.getGame(id)) createGame(msg, id);
    const players = [];
    const notInGame = !mentions.find((u) => {
      players.push(u.id);
      return !hg.getGame(id).currentGame.includedUsers.find((p) => {
        return p.id == u.ud;
      });
    });
    if (notInGame) {
      self.common.reply(
          msg, notInGame.tag + ' does not appear to be in the current game.');
      return;
    }
    self.common.reply(
        msg, HungryGames.GuildGame.forcePlayerState(
            hg.getGame(id), players, 'wounded', hg.messages));
  }

  /**
   * @description Rename the guild's game to the given custom name.
   *
   * @public
   * @param {string|number} id The guild id of which to change the game's name.
   * @param {string} name The custom name to change to. Must be 100 characters
   * or fewer.
   * @returns {boolean} True if successful, false if failed. Failure is probably
   * due to a game not existing or the name being longer than 100 characters.
   */
  this.renameGame = function(id, name) {
    if (!hg.getGame(id) || !hg.getGame(id).currentGame) return false;
    if (name.length > 100) return false;
    hg.getGame(id).currentGame.customName = name;
    hg.getGame(id).currentGame.name =
        name || (self.client.guilds.get(id).name + '\'s Hungry Games');
    return true;
  };

  /**
   * @description Rename a guild's game to a custom name.
   *
   * @private
   * @type {HungryGames~hgCommandHandler}
   * @param {Discord~Message} msg The message that lead to this being called.
   * @param {string} id The id of the guild this was triggered from.
   */
  function commandRename(msg, id) {
    if (!hg.getGame(id) || !hg.getGame(id).currentGame) {
      createGame(null, id, true);
    }
    if (self.renameGame(id, msg.text.trim())) {
      self.common.reply(
          msg, 'Renamed game to',
          msg.text.trim() || self.client.guilds.get(id).name);
    } else {
      self.common.reply(
          msg, 'Oops! I couldn\'t change the name to that. Please ensure ' +
              'it is fewer than 100 characters long.');
    }
  }

  /**
   * @description Start or stop allowing users to enter in to a game by clicking
   * on a reaction to a message.
   *
   * @private
   * @type {HungryGames~hgCommandHandler}
   * @param {Discord~Message} msg The message that lead to this being called.
   * @param {string} id The id of the guild this was triggered from.
   */
  function commandReactJoin(msg, id) {
    if (!hg.getGame(id) || !hg.getGame(id).currentGame) {
      createGame(null, id, true);
    }
    if (hg.getGame(id).reactMessage) {
      self.endReactJoinMessage(id, (err, info) => {
        if (err) {
          self.error(err);
          self.common.reply(msg, 'Reaction Join Failed', err);
        } else {
          self.common.reply(msg, 'Reaction Join', info);
        }
      });
    } else {
      self.createReactJoinMessage(msg.channel);
    }
  }

  /**
   * @description Send a message with a reaction for users to click on. Records
   * message id and channel id in game data.
   *
   * @public
   * @param {Discord~TextChannel|string} channel The channel in the guild to
   * send the message, or the ID of the channel.
   */
  this.createReactJoinMessage = function(channel) {
    if (typeof channel === 'string') {
      channel = self.client.channels.get(channel);
    }
    if (!channel || !channel.guild || !channel.guild.id ||
        !hg.getGame(channel.guild.id)) {
      return;
    }
    const embed = new self.Discord.MessageEmbed();
    embed.setColor(defaultColor);
    embed.setTitle(`React with any emoji to join!`);
    embed.setDescription(
        'If you have reacted, you will be included in the next `' +
        hg.getGame(channel.guild.id).currentGame.name + '`');
    channel.send(embed).then((msg) => {
      hg.getGame(channel.guild.id).reactMessage = {
        id: msg.id,
        channel: channel.id,
      };
      msg.react(emoji.crossed_swords).catch(() => {});
    });
  };

  /**
   * @description End the reaction join and update the included users to only
   * include those who reacted to the message.
   *
   * @public
   * @param {string} id The guild id of which to end the react join.
   * @param {Function} [cb] Callback once this is complete. First parameter is a
   * string if error, null otherwise, the second is a string with info if
   * success or null otherwise.
   */
  this.endReactJoinMessage = function(id, cb) {
    if (typeof cb !== 'function') cb = function() {};
<<<<<<< HEAD
    if (!hg.getGame(id) || !hg.getGame(id).reactMessage ||
        !hg.getGame(id).reactMessage.id ||
        !hg.getGame(id).reactMessage.channel) {
      hg.getGame(id).reactMessage = null;
=======
    if (!find(id) || !find(id).reactMessage || !find(id).reactMessage.id ||
        !find(id).reactMessage.channel) {
      find(id).reactMessage = null;
>>>>>>> a4be7f99
      cb('Unable to find message with reactions. ' +
         'Was a join via react started?');
      return;
    }

    let numTotal = 0;
    let numDone = 0;
    let msg;
<<<<<<< HEAD
    const channel = self.client.guilds.get(id).channels.get(
        hg.getGame(id).reactMessage.channel);
    if (!channel) {
      hg.getGame(id).reactMessage = null;
      cb('Unable to find message with reactions. Was the channel deleted?');
      return;
    }
    channel.messages.fetch(hg.getGame(id).reactMessage.id)
=======
    const channel =
        self.client.guilds.get(id).channels.get(find(id).reactMessage.channel);
    if (!channel) {
      find(id).reactMessage = null;
      cb('Unable to find message with reactions. Was the channel deleted?');
      return;
    }
    channel.messages.fetch(find(id).reactMessage.id)
>>>>>>> a4be7f99
        .then((m) => {
          msg = m;
          if (!msg.reactions || msg.reactions.size == 0) {
            usersFetched([]);
          } else {
            msg.reactions.forEach((el) => {
              numTotal += el.count;
              el.users.fetch().then(usersFetched).catch((err) => {
                self.error('Failed to fetch user reactions: ' + msg.channel.id);
                console.error(err);
                usersFetched([]);
              });
            });
          }
        })
        .catch((err) => {
          console.error(err);
          hg.getGame(id).reactMessage = null;
          cb('Unable to find message with reactions. Was it deleted?');
        });
    let list = new self.Discord.Collection();
    /**
     * @description Adds fetched user reactions to buffer until all are
     * received, then ends react join.
     *
     * @private
     * @param {Discord.Collection.&lt;User>|Discord.User[]} reactionUsers Array of
     * users for a single reaction.
     */
    function usersFetched(reactionUsers) {
      if (reactionUsers &amp;&amp;
          (reactionUsers.length > 0 || reactionUsers.size > 0)) {
        list = list.concat(
            reactionUsers.filter((el) => el.id != self.client.user.id));
        numDone += reactionUsers.length || reactionUsers.size;
      }
      if (numTotal != numDone) return;
      self.excludeUsers('everyone', id);
      hg.getGame(id).reactMessage = null;
      msg.edit('`Ended`').catch(() => {});
      if (list.length == 0) {
        cb(null, 'No users reacted.');
      } else {
        cb(null, self.includeUsers(list, id));
      }
    }
  };

  /**
   * @description Returns the number of games that are currently being shown to
   * users.
   *
   * @public
   * @returns {number} Number of games simulating.
   */
  this.getNumSimulating = function() {
    const loadedEntries = Object.entries(hg._games);
    const inProgress = loadedEntries.filter((game) => {
      return game[1].currentGame &amp;&amp; game[1].currentGame.inProgress &amp;&amp;
          game[1].currentGame.day.state > 1 &amp;&amp; !game[1].currentGame.isPaused;
    });
    return inProgress.length;
  };

  /**
   * @description Get a random word that means "nothing".
   *
   * @private
   * @returns {string} A word meaning "nothing".
   */
  function nothing() {
    const nothings = [
      'nix',
      'naught',
      'nothing',
      'zilch',
      'void',
      'zero',
      'zip',
      'zippo',
      'diddly',
      emoji.x,
    ];
    return nothings[Math.floor(Math.random() * nothings.length)];
  }

  /**
   * Calculates the number of columns for the given player list. Assumes maximum
   * character count of 1024 per section. The number of columns also becomes
   * limited to 5, because we will run into the embed total character limit of
   * 6000 if we add any more.
   * [Discord API Docs](
   * https://discordapp.com/developers/docs/resources/channel#embed-limits).
   *
   * @private
   *
   * @param {number} numCols Minimum number of columns.
   * @param {string[]} statusList List of text to check.
   * @returns {number} Number of columns the data shall be formatted as.
   */
  function calcColNum(numCols, statusList) {
    if (numCols === statusList.length) return numCols;
    // if (numCols > 25) return 25;
    if (numCols > 5) return 5;
    const quarterLength = Math.ceil(statusList.length / numCols);
    for (let i = 0; i &lt; numCols; i++) {
      if (statusList.slice(quarterLength * i, quarterLength * (i + 1))
          .join('\n')
          .length > 1024) {
        return calcColNum(numCols + 1, statusList);
      }
    }
    return numCols;
  }

  /**
   * Recursively freeze all elements of an object.
   *
   * @private
   * @param {Object} object The object to deep freeze.
   * @returns {Object} The frozen object.
   */
  function deepFreeze(object) {
    const propNames = Object.getOwnPropertyNames(object);
    for (const name of propNames) {
      const value = object[name];
      object[name] =
          value &amp;&amp; typeof value === 'object' ? deepFreeze(value) : value;
    }
    return Object.freeze(object);
  }

  /**
   * Update {@link HungryGames~listenersEndTime} because a new listener was
   * registered with the given duration.
   *
   * @private
   * @param {number} duration The length of time the listener will be active.
   */
  function newReact(duration) {
    if (Date.now() + duration > listenersEndTime) {
      listenersEndTime = Date.now() + duration;
    }
  }

  /**
   * Attempt to fetch an image from a URL. Checks if the file has been cached to
   * the filesystem first.
   *
   * @private
   *
   * @param {string|Jimp|Buffer} url The url to fetch the image from, or
   * anything Jimp supports.
   * @returns {Promise} Promise from JIMP with image data.
   */
  function readImage(url) {
    let fromCache = false;
    let filename;
    let dir;
    if (typeof url === 'string') {
      const splitURL = url.match(/\/(avatars)\/(\w+)\/([^?&amp;/]+)/);
      if (splitURL &amp;&amp; splitURL[1] == 'avatars') {
        dir = self.common.userSaveDir + 'avatars/' + splitURL[2] + '/';
        filename = dir + splitURL[3];
      }
      if (filename &amp;&amp; fs.existsSync(filename)) {
        fromCache = true;
        return toJimp(filename);
      }
    }
    return toJimp(url).then((image) => {
      if (fromCache) return image;
      if (filename &amp;&amp; image) {
        mkdirp(dir, (err) => {
          if (err) {
            self.error(
                'Failed to create user directory to cache avatar: ' + dir);
            console.error(err);
            return;
          }
          image.getBuffer(Jimp.MIME_PNG, (err, buffer) => {
            if (err) {
              self.error(
                  'Failed to convert image into buffer: ' + (filename || url));
              console.error(err);
              return;
            }
            fs.writeFile(filename, buffer, (err) => {
              if (err) {
                self.error('Failed to cache avatar: ' + filename);
                console.error(err);
              }
            });
          });
        });
      }
      return image;
    });
    /**
     * Send the request to Jimp to handle.
     *
     * @private
     *
     * @param {string} path Or path that Jimp can handle.
     * @returns {Promise} Promise from Jimp with image data.
     */
    function toJimp(path) {
      return Jimp.read(path).catch((err) => {
        if (fromCache) {
          self.error('Failed to read from cache: ' + path);
          console.error(err);
          fromCache = false;
          return toJimp(url);
        }
      });
    }
  }

  // Util //
  /**
   * Save all game data to file.
   *
   * @override
   * @param {string} [opt='sync'] Can be 'async', otherwise defaults to
   * synchronous.
   * @param {boolean} [wait=false] If requested before subModule is
   * initialized, keep trying until it is initialized.
   */
  this.save = function(opt, wait) {
    if (!self.initialized) {
      if (wait) {
        setTimeout(function() {
          self.save(opt, wait);
        });
      }
      return;
    }
    hg.save(opt);
  };

  /**
   * @description Register an event listener. Handlers are called in order they
   * are registered. Earlier events can modify event data.
   *
   * @public
   * @param {string} evt The name of the event to listen for.
   * @param {Function} handler The function to call when the event is fired.
   */
  this.on = function(evt, handler) {
    if (!eventHandlers[evt]) eventHandlers[evt] = [];
    eventHandlers[evt].push(handler);
  };

  /**
   * Remove an event listener;.
   *
   * @public
   * @param {string} evt The name of the event that was being listened for.
   * @param {Function} handler The currently registered handler.
   */
  this.removeListener = function(evt, handler) {
    if (!eventHandlers[evt]) return;
    const i = eventHandlers[evt].findIndex((el) => el === handler);
    if (i > -1) eventHandlers[evt].splice(i, 1);
  };

  /**
   * Fire an event on all listeners.
   *
   * @private
   * @param {string} evt The event to fire.
   * @param {...*} args Arguments for the event.
   */
  function fire(evt, ...args) {
    if (!eventHandlers[evt]) return;
    eventHandlers[evt].forEach((el) => {
      try {
        el(self, ...args);
      } catch (err) {
        self.error('Caught error during event firing: ' + evt);
        console.error(err);
      }
    });
  }

  /**
   * Catch process exiting so we can save if necessary, and remove other
   * handlers to allow for another module to take our place.
   *
   * @private
   * @param {number} [code] The exit code.
   * @listens Process#exit
   */
  function exit(code) {
    if (self.initialized) {
      self.log('Caught exit! ' + code);
    } else {
      console.log('Caught exit! ', code);
    }
    if (self.initialized /* &amp;&amp; code == -1 */) {
      self.save();
    }
    try {
      self.end();
    } catch (err) {
      self.error('Exception during end!');
      console.log(err);
    }
  }
  /**
   * Same as exit(), but triggered via SIGINT, SIGHUP or SIGTERM.
   *
   * @private
   * @listens Process#SIGINT
   * @listens Process#SIGHUP
   * @listens Process#SIGTERM
   */
  function sigint() {
    if (self.initialized) {
      self.log('Caught SIGINT!');
    } else {
      console.log('HG: Caught SIGINT!');
    }
    if (self.initialized) {
      try {
        self.save();
      } catch (err) {
        self.error('FAILED TO SAVE ON SIGINT' + err);
      }
    }
    try {
      self.end();
    } catch (err) {
      self.error('END failed on exit');
      console.error(err);
    }
    process.removeListener('exit', exit);
    process.exit();
  }

  // Catch reasons for exiting in order to save first.
  process.on('exit', exit);
  process.on('SIGINT', sigint);
  process.on('SIGHUP', sigint);
  process.on('SIGTERM', sigint);
}

module.exports = new HG();
</code></pre>
        </article>
    </section>




</div>

<nav>
    <h2><a href="index.html">Home</a></h2><h3>Modules</h3><ul><li><a href="module-lib_twemojiChecker.html">lib/twemojiChecker</a></li></ul><h3>Externals</h3><ul><li><a href="external-Discord.html">external:Discord</a></li></ul><h3>Classes</h3><ul><li><a href="ChatBot.html">ChatBot</a></li><li><a href="CmdScheduling.html">CmdScheduling</a></li><li><a href="CmdScheduling-ScheduledCommand.html">CmdScheduling~ScheduledCommand</a></li><li><a href="Command.html">Command</a></li><li><a href="Command-CommandSetting.html">Command~CommandSetting</a></li><li><a href="Command-SingleCommand.html">Command~SingleCommand</a></li><li><a href="Common.html">Common</a></li><li><a href="Connect4.html">Connect4</a></li><li><a href="Connect4_Game.html">Connect4#Game</a></li><li><a href="Define.html">Define</a></li><li><a href="DevCmds.html">DevCmds</a></li><li><a href="FunTranslators.html">FunTranslators</a></li><li><a href="HG.html">HG</a></li><li><a href="HGWeb.html">HGWeb</a></li><li><a href="HG-NPC.html">HG~NPC</a></li><li><a href="HungryGames.html">HungryGames</a></li><li><a href="HungryGames-ArenaEvent.html">HungryGames~ArenaEvent</a></li><li><a href="HungryGames-Battle.html">HungryGames~Battle</a></li><li><a href="HungryGames-Day.html">HungryGames~Day</a></li><li><a href="HungryGames-DefaultOptions.html">HungryGames~DefaultOptions</a></li><li><a href="HungryGames-DefaultOptions-BooleanOption.html">HungryGames~DefaultOptions~BooleanOption</a></li><li><a href="HungryGames-DefaultOptions-NumberOption.html">HungryGames~DefaultOptions~NumberOption</a></li><li><a href="HungryGames-DefaultOptions-ObjectOption.html">HungryGames~DefaultOptions~ObjectOption</a></li><li><a href="HungryGames-DefaultOptions-Option.html">HungryGames~DefaultOptions~Option</a></li><li><a href="HungryGames-DefaultOptions-SelectOption.html">HungryGames~DefaultOptions~SelectOption</a></li><li><a href="HungryGames-Event.html">HungryGames~Event</a></li><li><a href="HungryGames-FinalEvent.html">HungryGames~FinalEvent</a></li><li><a href="HungryGames-ForcedOutcome.html">HungryGames~ForcedOutcome</a></li><li><a href="HungryGames-Game.html">HungryGames~Game</a></li><li><a href="HungryGames-Grammar.html">HungryGames~Grammar</a></li><li><a href="HungryGames-GuildGame.html">HungryGames~GuildGame</a></li><li><a href="HungryGames-Messages.html">HungryGames~Messages</a></li><li><a href="HungryGames-OutcomeProbabilities.html">HungryGames~OutcomeProbabilities</a></li><li><a href="HungryGames-Player.html">HungryGames~Player</a></li><li><a href="HungryGames-Simulator.html">HungryGames~Simulator</a></li><li><a href="HungryGames-Simulator-Worker.html">HungryGames~Simulator~Worker</a></li><li><a href="HungryGames-Team.html">HungryGames~Team</a></li><li><a href="HungryGames-UserIconUrl.html">HungryGames~UserIconUrl</a></li><li><a href="HungryGames-WeaponEvent.html">HungryGames~WeaponEvent</a></li><li><a href="Main.html">Main</a></li><li><a href="MainModule.html">MainModule</a></li><li><a href="Messages.html">Messages</a></li><li><a href="Music.html">Music</a></li><li><a href="Patreon.html">Patreon</a></li><li><a href="Patreon-toExport.html">Patreon~toExport</a></li><li><a href="Polling.html">Polling</a></li><li><a href="Polling-Poll.html">Polling~Poll</a></li><li><a href="RoleColors.html">RoleColors</a></li><li><a href="RoleManager.html">RoleManager</a></li><li><a href="Sandbox.html">Sandbox</a></li><li><a href="SMLoader.html">SMLoader</a></li><li><a href="SpikeyBot.html">SpikeyBot</a></li><li><a href="Spotify.html">Spotify</a></li><li><a href="SubModule.html">SubModule</a></li><li><a href="TicTacToe.html">TicTacToe</a></li><li><a href="TicTacToe_Game.html">TicTacToe#Game</a></li><li><a href="TTS.html">TTS</a></li><li><a href="Uno.html">Uno</a></li><li><a href="Uno_Card.html">Uno#Card</a></li><li><a href="Uno_Game.html">Uno#Game</a></li><li><a href="WebAccount.html">WebAccount</a></li><li><a href="WebCommands.html">WebCommands</a></li><li><a href="WebProxy.html">WebProxy</a></li><li><a href="WebSettings.html">WebSettings</a></li><li><a href="WebStats.html">WebStats</a></li></ul><h3>Global</h3><ul><li><a href="global.html#__stack">__stack</a></li><li><a href="global.html#self">self</a></li><li><a href="global.html#unhandledRejection">unhandledRejection</a></li></ul>
</nav>

<br class="clear">

<footer>
<<<<<<< HEAD
    Documentation generated by <a href="https://github.com/jsdoc3/jsdoc">JSDoc 3.5.5</a> on Thu Apr 18 2019 11:34:10 GMT-0700 (Pacific Daylight Time)
=======
    Documentation generated by <a href="https://github.com/jsdoc3/jsdoc">JSDoc 3.5.5</a> on Thu Apr 18 2019 11:19:59 GMT-0700 (Pacific Daylight Time)
>>>>>>> a4be7f99
</footer>

<script> prettyPrint(); </script>
<script src="scripts/linenumber.js"> </script>
</body>
</html><|MERGE_RESOLUTION|>--- conflicted
+++ resolved
@@ -1069,7 +1069,6 @@
       }
       return;
     } else {
-<<<<<<< HEAD
       if (hg.getGame(id)) {
         hg.getGame(id).includedUsers =
             hg.getGame(id).includedUsers.filter((u) => {
@@ -1085,49 +1084,6 @@
             });
         if (!silent) {
           self.common.reply(msg, 'Refreshing current game.');
-=======
-      if (msg.guild.members.size &lt; msg.guild.memberCount) {
-        // Ensure we have all guild members accounted for in future commands
-        // since we cant await here.
-        msg.guild.members.fetch();
-      }
-      if (find(id)) {
-        find(id).includedUsers = find(id).includedUsers.filter((u) => {
-          const m = msg.guild.members.get(u);
-          if (m &amp;&amp; m.partial) m.fetch();
-          return m;
-        });
-        find(id).excludedUsers = find(id).excludedUsers.filter((u) => {
-          const m = msg.guild.members.get(u);
-          if (m &amp;&amp; m.partial) m.fetch();
-          return m;
-        });
-        if (find(id).currentGame) {
-          if (!silent) {
-            self.common.reply(
-                msg, 'Creating a new game with settings from the last game.');
-          }
-          find(id).currentGame = new Game(
-              find(id).currentGame.customName ||
-                  (msg.guild.name + '\'s Hungry Games'),
-              getAllPlayers(
-                  msg.guild.members, find(id).excludedUsers,
-                  find(id).options.includeBots, find(id).includedUsers,
-                  find(id).options.excludeNewUsers, find(id).includedNPCs),
-              find(id).currentGame.teams);
-        } else {
-          if (!silent) {
-            self.common.reply(
-                msg, 'Creating a new game with default settings.');
-          }
-          find(id).currentGame = new Game(
-              `${msg.guild.name}'s Hungry Games`,
-              getAllPlayers(
-                  msg.guild.members, find(id).excludedUsers,
-                  find(id).options.includeBots, find(id).includedUsers,
-                  find(id).options.excludeNewUsers, find(id).includedNPCs),
-              find(id).currentGame.teams);
->>>>>>> a4be7f99
         }
         hg.refresh(msg.guild);
       } else {
@@ -1862,1395 +1818,6 @@
       if (!myPerms) {
         self.error(
             'Failed to fetch perms for myself. ' + (msg.guild.me &amp;&amp; true));
-<<<<<<< HEAD
-=======
-      }
-      return;
-    } else if (
-      !myPerms.has(self.Discord.Permissions.FLAGS.EMBED_LINKS) &amp;&amp;
-        !myPerms.has(self.Discord.Permissions.FLAGS.ADMINISTRATOR)) {
-      self.common.reply(
-          msg, 'Sorry, but I need permission to embed messages ' +
-              'in this channel before I can start the games.\nPlease ensure' +
-              ' I have the "Embed Links" permission in this channel.');
-      return;
-    }
-    find(id).currentGame.day.state = 1;
-    find(id).currentGame.day.num++;
-    find(id).currentGame.day.events = [];
-
-    const userPool = find(id).currentGame.includedUsers.filter(function(obj) {
-      return obj.living;
-    });
-    const startingAlive = userPool.length;
-    let userEventPool;
-    let doArenaEvent = false;
-    let arenaEvent;
-
-    if (find(id).currentGame.day.num === 0) {
-      userEventPool =
-          defaultBloodbathEvents.concat(find(id).customEvents.bloodbath);
-      if (find(id).disabledEvents &amp;&amp; find(id).disabledEvents.bloodbath) {
-        userEventPool = userEventPool.filter((el) => {
-          return !find(id).disabledEvents.bloodbath.find((d) => {
-            return self.eventsEqual(d, el);
-          });
-        });
-      }
-      if (userEventPool.length == 0) {
-        self.common.reply(
-            msg, 'All bloodbath events have been disabled! Please enable ' +
-                'events so that something can happen in the games!');
-        endGame(msg, id);
-        return;
-      }
-    } else {
-      doArenaEvent = startingAlive > 2 &amp;&amp; find(id).options.arenaEvents &amp;&amp;
-          Math.random() &lt; find(id).options.probabilityOfArenaEvent;
-      if (doArenaEvent) {
-        const arenaEventPool =
-            defaultArenaEvents.concat(find(id).customEvents.arena);
-        do {
-          const index = Math.floor(Math.random() * arenaEventPool.length);
-          arenaEvent = arenaEventPool[index];
-          userEventPool = arenaEvent.outcomes;
-          if (find(id).disabledEvents &amp;&amp; find(id).disabledEvents.arena &amp;&amp;
-              find(id).disabledEvents.arena[arenaEvent.message]) {
-            userEventPool = userEventPool.filter((el) => {
-              return !find(id).disabledEvents.arena[arenaEvent.message].find(
-                  (d) => {
-                    return self.eventsEqual(d, el);
-                  });
-            });
-          }
-          if (userEventPool.length == 0) {
-            arenaEventPool.splice(index, 1);
-          } else {
-            find(id).currentGame.day.events.push(
-                makeMessageEvent(getMessage('eventStart'), id));
-            find(id).currentGame.day.events.push(
-                makeMessageEvent('**___' + arenaEvent.message + '___**', id));
-            break;
-          }
-        } while (arenaEventPool.length > 0);
-        if (arenaEventPool.length == 0) doArenaEvent = false;
-      }
-      if (!doArenaEvent) {
-        userEventPool =
-            defaultPlayerEvents.concat(find(id).customEvents.player);
-        if (find(id).disabledEvents &amp;&amp; find(id).disabledEvents.player) {
-          userEventPool = userEventPool.filter((el) => {
-            return !find(id).disabledEvents.player.find((d) => {
-              return self.eventsEqual(d, el);
-            });
-          });
-        }
-        if (userEventPool.length == 0) {
-          self.common.reply(
-              msg,
-              'All player events have been disabled! Please enable events' +
-                  ' so that something can happen in the games!');
-          endGame(msg, id);
-          return;
-        }
-      }
-    }
-
-    const weaponEventPool = Object.assign({}, weapons);
-    if (find(id).customEvents.weapon) {
-      const entries = Object.entries(find(id).customEvents.weapon);
-      for (let i = 0; i &lt; entries.length; i++) {
-        if (weaponEventPool[entries[i][0]]) {
-          weaponEventPool[entries[i][0]].outcomes =
-              weaponEventPool[entries[i][0]].outcomes.concat(
-                  entries[i][1].outcomes);
-        } else {
-          weaponEventPool[entries[i][0]] = entries[i][1];
-        }
-
-        if (find(id).disabledEvents &amp;&amp; find(id).disabledEvents.weapon &amp;&amp;
-            find(id).disabledEvents.weapon[entries[i][0]]) {
-          weaponEventPool[entries[i][0]].outcomes =
-              weaponEventPool[entries[i][0]].outcomes.filter((el) => {
-                return !find(id).disabledEvents.weapon[entries[i][0]].find(
-                    (d) => {
-                      return self.eventsEqual(d, el);
-                    });
-              });
-        }
-      }
-    }
-
-    const probOpts = find(id).currentGame.day.num === 0 ?
-        find(id).options.bloodbathOutcomeProbs :
-        (doArenaEvent ?
-             (arenaEvent.outcomeProbs || find(id).options.arenaOutcomeProbs) :
-             find(id).options.playerOutcomeProbs);
-
-    const nameFormat = find(id).options.useNicknames ? 'nickname' : 'username';
-
-    while (userPool.length > 0) {
-      let eventTry;
-      let affectedUsers;
-      let numAttacker;
-      let numVictim;
-
-      let subMessage = '';
-
-      const deadPool = find(id).currentGame.includedUsers.filter(function(obj) {
-        return !obj.living;
-      });
-
-      let userWithWeapon = null;
-      if (!doArenaEvent) {
-        const usersWithWeapon = [];
-        for (let i = 0; i &lt; userPool.length; i++) {
-          if (userPool[i].weapons &amp;&amp;
-              Object.keys(userPool[i].weapons).length > 0) {
-            usersWithWeapon.push(userPool[i]);
-          }
-        }
-        if (usersWithWeapon.length > 0) {
-          userWithWeapon = usersWithWeapon[Math.floor(
-              Math.random() * usersWithWeapon.length)];
-        }
-      }
-      let useWeapon = userWithWeapon &amp;&amp;
-          Math.random() &lt; find(id).options.probabilityOfUseWeapon;
-      if (useWeapon) {
-        const userWeapons = Object.keys(userWithWeapon.weapons);
-        const chosenWeapon =
-            userWeapons[Math.floor(Math.random() * userWeapons.length)];
-
-        if (!weaponEventPool[chosenWeapon]) {
-          useWeapon = false;
-          // console.log('No event pool with weapon', chosenWeapon);
-        } else {
-          eventTry = pickEvent(
-              userPool, weaponEventPool[chosenWeapon].outcomes,
-              find(id).options, find(id).currentGame.numAlive,
-              find(id).currentGame.includedUsers.length,
-              find(id).currentGame.teams, probOpts, userWithWeapon);
-          if (!eventTry) {
-            useWeapon = false;
-            /* self.error(
-                'No event with weapon "' + chosenWeapon +
-                '" for available players ' + id); */
-          } else {
-            numAttacker = eventTry.attacker.count;
-            numVictim = eventTry.victim.count;
-            affectedUsers = pickAffectedPlayers(
-                numVictim, numAttacker, eventTry.victim.outcome,
-                eventTry.attacker.outcome, find(id).options, userPool, deadPool,
-                find(id).currentGame.teams, userWithWeapon);
-
-            let consumed = eventTry.consumes;
-            if (consumed == 'V') consumed = numVictim;
-            else if (consumed == 'A') consumed = numAttacker;
-            userWithWeapon.weapons[chosenWeapon] -= consumed;
-            if (userWithWeapon.weapons[chosenWeapon] &lt;= 0) {
-              delete userWithWeapon.weapons[chosenWeapon];
-
-              const weaponName = chosenWeapon;
-              let consumableName = weaponName;
-              if (weapons[weaponName]) {
-                if (weapons[weaponName].consumable) {
-                  consumableName = weapons[weaponName].consumable.replace(
-                      /\[C([^|]*)\|([^\]]*)\]/g, '$2');
-                } else if (weapons[weaponName].name) {
-                  consumableName = weapons[weaponName].name.replace(
-                      /\[C([^|]*)\|([^\]]*)\]/g, '$2');
-                } else {
-                  consumableName += 's';
-                }
-              } else {
-                consumableName += 's';
-              }
-              subMessage += formatMultiNames([userWithWeapon], nameFormat) +
-                  ' runs out of ' + consumableName + '.';
-            } else if (consumed != 0) {
-              const weaponName = chosenWeapon;
-              let consumableName = weaponName;
-              const count = consumed;
-              if (weapons[weaponName].consumable) {
-                consumableName = weapons[weaponName].consumable.replace(
-                    /\[C([^|]*)\|([^\]]*)\]/g, (count == 1 ? '$1' : '$2'));
-              } else if (weapons[weaponName].name) {
-                consumableName = weapons[weaponName].name.replace(
-                    /\[C([^|]*)\|([^\]]*)\]/g, (count == 1 ? '$1' : '$2'));
-              } else if (count != 1) {
-                consumableName += 's';
-              }
-              subMessage += formatMultiNames([userWithWeapon], nameFormat) +
-                  ' lost ' + count + ' ' + consumableName + '.';
-            }
-
-            let owner = 'their';
-            if (numAttacker > 1 ||
-                (numAttacker == 1 &amp;&amp;
-                 affectedUsers[numVictim].id != userWithWeapon.id)) {
-              owner = formatMultiNames([userWithWeapon], nameFormat) + '\'s';
-            }
-            if (!eventTry.message) {
-              const weaponName =
-                  weaponEventPool[chosenWeapon].name || chosenWeapon;
-              eventTry.message =
-                  weapons.message
-                      .replaceAll('{weapon}', owner + ' ' + weaponName)
-                      .replaceAll('{action}', eventTry.action)
-                      .replace(
-                          /\[C([^|]*)\|([^\]]*)\]/g,
-                          (consumed == 1 ? '$1' : '$2'));
-            } else {
-              eventTry.message = eventTry.message.replaceAll('{owner}', owner);
-            }
-          }
-        }
-      }
-
-      const doBattle =
-          ((!useWeapon &amp;&amp; !doArenaEvent) || !eventTry) &amp;&amp; userPool.length > 1 &amp;&amp;
-          (Math.random() &lt; find(id).options.probabilityOfBattle ||
-           find(id).currentGame.numAlive == 2) &amp;&amp;
-          !validateEventRequirements(
-              1, 1, userPool, find(id).currentGame.numAlive,
-              find(id).currentGame.teams, find(id).options, true, false);
-      if (doBattle) {
-        do {
-          numAttacker = weightedUserRand();
-          numVictim = weightedUserRand();
-        } while (validateEventRequirements(
-            numVictim, numAttacker, userPool, find(id).currentGame.numAlive,
-            find(id).currentGame.teams, find(id).options, true, false));
-        affectedUsers = pickAffectedPlayers(
-            numVictim, numAttacker, 'dies', 'nothing', find(id).options,
-            userPool, deadPool, find(id).currentGame.teams, null);
-        eventTry = makeBattleEvent(
-            affectedUsers, numVictim, numAttacker, find(id).options.mentionAll,
-            id);
-      } else if (!useWeapon || !eventTry) {
-        eventTry = pickEvent(
-            userPool, userEventPool, find(id).options,
-            find(id).currentGame.numAlive,
-            find(id).currentGame.includedUsers.length,
-            find(id).currentGame.teams, probOpts);
-        if (!eventTry) {
-          self.error(
-              'No event for ' + userPool.length + ' from ' +
-              userEventPool.length + ' events. No weapon, Arena Event: ' +
-              (doArenaEvent ? arenaEvent.message : 'No') + ', Day: ' +
-              find(id).currentGame.day.num + ' Guild: ' + id + ' Retrying: ' +
-              retry);
-          find(id).currentGame.day.state = 0;
-          find(id).currentGame.day.num--;
-          if (retry) {
-            nextDay(msg, id, false);
-          } else {
-            self.common.reply(
-                msg, 'Oops! I wasn\'t able to find a valid event for the ' +
-                    'remaining players.\nThis is usually because too many ' +
-                    'events are disabled.\nIf you think this is a bug, ' +
-                    'please tell SpikeyRobot#0971',
-                'Try again with `' + msg.prefix + self.postPrefix +
-                    'next`.\n(Failed to find valid event for \'' +
-                    (doArenaEvent ? arenaEvent.message : 'player events') +
-                    '\' suitable for ' + userPool.length +
-                    ' remaining players)');
-          }
-          return;
-        }
-
-        numAttacker = eventTry.attacker.count;
-        numVictim = eventTry.victim.count;
-        affectedUsers = pickAffectedPlayers(
-            numVictim, numAttacker, eventTry.victim.outcome,
-            eventTry.attacker.outcome, find(id).options, userPool, deadPool,
-            find(id).currentGame.teams, null);
-      }
-
-      let numKilled = 0;
-      let weapon = eventTry.victim.weapon;
-      if (weapon &amp;&amp; !weaponEventPool[weapon.name]) {
-        weapon = null;
-        eventTry.victim.weapon = null;
-      }
-      for (let i = 0; i &lt; numVictim; i++) {
-        let numKills = 0;
-        if (eventTry.victim.killer) numKills = numAttacker;
-        const affected = affectedUsers[i];
-        switch (eventTry.victim.outcome) {
-          case 'dies':
-            numKilled++;
-            killUser(id, affected, numKills, weapon);
-            break;
-          case 'wounded':
-            woundUser(id, affected, numKills, weapon);
-            break;
-          case 'thrives':
-            restoreUser(id, affected, numKills, weapon);
-            break;
-          case 'revived':
-            reviveUser(id, affected, numKills, weapon);
-            break;
-          default:
-            effectUser(id, affected, numKills, weapon);
-            break;
-        }
-        if (affected.state == 'wounded') {
-          affected.bleeding++;
-        } else {
-          affected.bleeding = 0;
-        }
-      }
-      weapon = eventTry.attacker.weapon;
-      if (weapon &amp;&amp; !weaponEventPool[weapon.name]) {
-        weapon = null;
-        eventTry.attacker.weapon = null;
-      }
-      for (let i = numVictim; i &lt; numVictim + numAttacker; i++) {
-        let numKills = 0;
-        if (eventTry.attacker.killer) numKills = numVictim;
-        const affected = affectedUsers[i];
-        switch (eventTry.attacker.outcome) {
-          case 'dies':
-            numKilled++;
-            killUser(id, affected, numKills, weapon);
-            break;
-          case 'wounded':
-            woundUser(id, affected, numKills, weapon);
-            break;
-          case 'thrives':
-            restoreUser(id, affected, numKills, weapon);
-            break;
-          case 'revived':
-            reviveUser(id, affected, numKills, weapon);
-            break;
-          default:
-            effectUser(id, affected, numKills, weapon);
-            break;
-        }
-        if (affected.state == 'wounded') {
-          affected.bleeding++;
-        } else {
-          affected.bleeding = 0;
-        }
-      }
-
-      let finalEvent = eventTry;
-
-      if (eventTry.attacker.weapon) {
-        for (let i = 0; i &lt; numAttacker; i++) {
-          const user = affectedUsers[numVictim + i];
-          const consumableList =
-              Object
-                  .entries(user.weapons || {[eventTry.attacker.weapon.name]: 0})
-                  .map(function(el) {
-                    const weaponName = el[0];
-                    let consumableName = weaponName;
-                    const count = el[1];
-                    if (!weapons[weaponName]) {
-                      self.error('Failed to find weapon: ' + weaponName);
-                      return '(Unknown weapon ' + weaponName +
-                          '. This is a bug.)';
-                    }
-                    if (weapons[weaponName].consumable) {
-                      consumableName = weapons[weaponName].consumable.replace(
-                          /\[C([^|]*)\|([^\]]*)\]/g,
-                          '$' + (count == 1 ? '1' : '2'));
-                    } else if (count != 1) {
-                      consumableName += 's';
-                    }
-                    return (count || 0) + ' ' + consumableName;
-                  })
-                  .join(', ');
-          subMessage += '\n' + formatMultiNames([user], nameFormat) +
-              ' now has ' + consumableList + '.';
-        }
-      }
-      if (eventTry.victim.weapon) {
-        for (let i = 0; i &lt; numVictim; i++) {
-          const user = affectedUsers[i];
-          const consumableList =
-              Object
-                  .entries(user.weapons || {[eventTry.attacker.weapon.name]: 0})
-                  .map(function(el) {
-                    const weaponName = el[0];
-                    let consumableName = weaponName;
-                    const count = el[1];
-                    if (!weapons[weaponName]) {
-                      self.error('Failed to find weapon: ' + weaponName);
-                      return '(Unknown weapon ' + weaponName +
-                          '. This is a bug.)';
-                    }
-                    if (weapons[weaponName].consumable) {
-                      consumableName = weapons[weaponName].consumable.replace(
-                          /\[C([^|]*)\|([^\]]*)\]/g,
-                          '$' + (count == 1 ? '1' : '2'));
-                    } else if (count != 1) {
-                      consumableName += 's';
-                    }
-                    return (count || 0) + ' ' + consumableName;
-                  })
-                  .join(', ');
-          subMessage += '\n' + formatMultiNames([user], nameFormat) +
-              ' now has ' + consumableList + '.';
-        }
-      }
-
-      if (doBattle) {
-        affectedUsers = [];
-      } else {
-        finalEvent = makeSingleEvent(
-            eventTry.message, affectedUsers, numVictim, numAttacker,
-            find(id).options.mentionAll, id, eventTry.victim.outcome,
-            eventTry.attacker.outcome, find(id).options.useNicknames);
-        finalEvent.subMessage = subMessage;
-      }
-      /* if (eventTry.attacker.killer &amp;&amp; eventTry.victim.killer) {
-        finalEvent.icons.splice(numVictim, 0, {url: fistBoth});
-      } else if (eventTry.attacker.killer) {
-        finalEvent.icons.splice(numVictim, 0, {url: fistRight});
-      } else if (eventTry.victim.killer) {
-        finalEvent.icons.splice(numVictim, 0, {url: fistLeft});
-      } */
-      find(id).currentGame.day.events.push(finalEvent);
-
-      if (affectedUsers.length !== 0) {
-        console.log('Affected users remain! ' + affectedUsers.length);
-      }
-
-      if (numKilled > 4) {
-        find(id).currentGame.day.events.push(
-            makeMessageEvent(getMessage('slaughter'), id));
-      }
-    }
-
-    if (doArenaEvent) {
-      find(id).currentGame.day.events.push(
-          makeMessageEvent(getMessage('eventEnd'), id));
-    }
-    if (!find(id).currentGame.forcedOutcomes) {
-      find(id).currentGame.forcedOutcomes = [];
-    } else {
-      find(id).currentGame.forcedOutcomes =
-          find(id).currentGame.forcedOutcomes.filter((el) => {
-            self.forcePlayerState(el);
-            return el.persists;
-          });
-    }
-    const usersBleeding = [];
-    const usersRecovered = [];
-    find(id).currentGame.includedUsers.forEach(function(obj) {
-      if (obj.bleeding > 0 &amp;&amp; obj.bleeding >= find(id).options.bleedDays &amp;&amp;
-          obj.living) {
-        if (Math.random() &lt; find(id).options.probabilityOfBleedToDeath &amp;&amp;
-            (find(id).options.allowNoVictors ||
-             find(id).currentGame.numAlive > 1)) {
-          usersBleeding.push(obj);
-          obj.living = false;
-          obj.bleeding = 0;
-          obj.state = 'dead';
-          obj.rank = find(id).currentGame.numAlive--;
-          obj.dayOfDeath = find(id).currentGame.day.num;
-          if (find(id).options.teamSize > 0) {
-            const team = find(id).currentGame.teams.find(function(team) {
-              return team.players.findIndex(function(player) {
-                return obj.id == player;
-              }) > -1;
-            });
-            team.numAlive--;
-            if (team.numAlive === 0) {
-              let teamsLeft = 0;
-              find(id).currentGame.teams.forEach(function(obj) {
-                if (obj.numAlive > 0) teamsLeft++;
-              });
-              team.rank = teamsLeft + 1;
-            }
-          }
-        } else {
-          usersRecovered.push(obj);
-          obj.bleeding = 0;
-          obj.state = 'normal';
-        }
-      }
-    });
-    if (usersRecovered.length > 0) {
-      find(id).currentGame.day.events.push(
-          makeSingleEvent(
-              getMessage('patchWounds'), usersRecovered, usersRecovered.length,
-              0, find(id).options.mentionAll, id, 'thrives', 'nothing',
-              find(id).options.useNicknames));
-    }
-    if (usersBleeding.length > 0) {
-      find(id).currentGame.day.events.push(
-          makeSingleEvent(
-              getMessage('bleedOut'), usersBleeding, usersBleeding.length, 0,
-              find(id).options.mentionAll, id,
-              'dies', 'nothing', find(id).options.useNicknames));
-    }
-
-    const deathPercentage = 1 - (find(id).currentGame.numAlive / startingAlive);
-    if (deathPercentage > lotsOfDeathRate) {
-      find(id).currentGame.day.events.splice(
-          0, 0, makeMessageEvent(getMessage('lotsOfDeath'), id));
-    } else if (deathPercentage === 0) {
-      find(id).currentGame.day.events.push(
-          makeMessageEvent(getMessage('noDeath'), id));
-    } else if (deathPercentage &lt; littleDeathRate) {
-      find(id).currentGame.day.events.splice(
-          0, 0, makeMessageEvent(getMessage('littleDeath'), id));
-    }
-
-    // Signal ready to display events.
-    fire('dayStateChange', id);
-    find(id).currentGame.day.state = 2;
-    const embed = new self.Discord.MessageEmbed();
-    if (find(id).currentGame.day.num === 0) {
-      embed.setTitle(getMessage('bloodbathStart'));
-    } else {
-      embed.setTitle(
-          getMessage('dayStart')
-              .replaceAll('{}', find(id).currentGame.day.num));
-    }
-    if (!find(id).autoPlay &amp;&amp; find(id).currentGame.day.num &lt; 2) {
-      embed.setFooter(
-          'Tip: Use "' + msg.prefix + self.postPrefix +
-          'autoplay" to automate the games.');
-    }
-    embed.setColor(defaultColor);
-    if (!find(id) || !find(id).options.disableOutput) {
-      msg.channel.send(embed);
-    }
-    find(id).outputChannel = msg.channel.id;
-    find(id).currentGame.isPaused = false;
-    dayEventIntervals[id] = self.client.setInterval(function() {
-      fire('dayStateChange', id);
-      printEvent(msg, id);
-    }, find(id).options.disableOutput ? 10 : find(id).options.delayEvents);
-  }
-
-  /**
-   * Base of all actions to perform on a player.
-   * @private
-   *
-   * @param {string} id The guild id of the game.
-   * @param {HungryGames~Player} affected The player to affect.
-   * @param {number} kills The number of kills the player gets in this action.
-   * @param {HungryGames~Weapon[]} [weapon] The weapon being used if any.
-   */
-  function effectUser(id, affected, kills, weapon) {
-    if (weapon) {
-      if (typeof affected.weapons[weapon.name] === 'number') {
-        affected.weapons[weapon.name] += weapon.count;
-      } else {
-        affected.weapons[weapon.name] = weapon.count;
-      }
-      if (affected.weapons[weapon.name] === 0) {
-        delete affected.weapons[weapon.name];
-      }
-    }
-    affected.kills += kills;
-  }
-
-  /**
-   * Kill the given player in the given guild game.
-   * @private
-   *
-   * @param {string} id The guild id of the game.
-   * @param {HungryGames~Player} a The player to affect.
-   * @param {number} k The number of kills the player gets in this action.
-   * @param {HungryGames~Weapon[]} [w] The weapon being used if any.
-   */
-  function killUser(id, a, k, w) {
-    effectUser(id, a, k, w);
-    a.living = false;
-    a.bleeding = 0;
-    a.state = 'dead';
-    a.weapons = {};
-    a.rank = find(id).currentGame.numAlive--;
-    a.dayOfDeath = find(id).currentGame.day.num;
-    if (find(id).options.teamSize > 0) {
-      const team = find(id).currentGame.teams.find(function(team) {
-        return team.players.findIndex(function(obj) {
-          return a.id == obj;
-        }) > -1;
-      });
-      if (!team) {
-        console.log('FAILED TO FIND ADEQUATE TEAM FOR USER', a.id);
-      } else {
-        team.numAlive--;
-        if (team.numAlive === 0) {
-          let teamsLeft = 0;
-          find(id).currentGame.teams.forEach(function(obj) {
-            if (obj.numAlive > 0) teamsLeft++;
-          });
-          team.rank = teamsLeft + 1;
-        }
-      }
-    }
-  }
-
-  /**
-   * Wound the given player in the given guild game.
-   * @private
-   *
-   * @param {string} id The guild id of the game.
-   * @param {HungryGames~Player} a The player to affect.
-   * @param {number} k The number of kills the player gets in this action.
-   * @param {HungryGames~Weapon[]} [w] The weapon being used if any.
-   */
-  function woundUser(id, a, k, w) {
-    effectUser(id, a, k, w);
-    a.state = 'wounded';
-  }
-  /**
-   * Heal the given player in the given guild game.
-   * @private
-   *
-   * @param {string} id The guild id of the game.
-   * @param {HungryGames~Player} a The player to affect.
-   * @param {number} k The number of kills the player gets in this action.
-   * @param {HungryGames~Weapon[]} [w] The weapon being used if any.
-   */
-  function restoreUser(id, a, k, w) {
-    effectUser(id, a, k, w);
-    a.state = 'normal';
-    a.bleeding = 0;
-  }
-  /**
-   * Revive the given player in the given guild game.
-   * @private
-   *
-   * @param {string} id The guild id of the game.
-   * @param {HungryGames~Player} a The player to affect.
-   * @param {number} k The number of kills the player gets in this action.
-   * @param {HungryGames~Weapon[]} [w] The weapon being used if any.
-   */
-  function reviveUser(id, a, k, w) {
-    effectUser(id, a, k, w);
-    find(id).currentGame.numAlive++;
-    find(id).currentGame.includedUsers.forEach(function(obj) {
-      if (!obj.living &amp;&amp; obj.rank &lt; a.rank) obj.rank++;
-    });
-    if (find(id).options.teamSize > 0) {
-      const team = find(id).currentGame.teams.find(function(obj) {
-        return obj.players.findIndex(function(obj) {
-          return a.id == obj;
-        }) > -1;
-      });
-      team.numAlive++;
-      find(id).currentGame.teams.forEach(function(obj) {
-        if (obj.numAlive === 0 &amp;&amp; obj.rank &lt; team.rank) obj.rank++;
-      });
-      team.rank = 1;
-    }
-    a.state = 'zombie';
-    a.living = true;
-    a.bleeding = 0;
-    a.rank = 1;
-  }
-
-  /**
-   * Pick event that satisfies all requirements and settings.
-   *
-   * @private
-   * @param {HungryGames~Player[]} userPool Pool of players left to chose from
-   * in this day.
-   * @param {HungryGames~Event[]} eventPool Pool of all events available to
-   * choose at this time.
-   * @param {Object} options The options set in the current game.
-   * @param {number} numAlive Number of players in the game still alive.
-   * @param {number} numTotal Number of players in the game total.
-   * @param {HungryGames~Team[]} teams Array of teams in this game.
-   * @param {HungryGames~OutcomeProbabilities} probOpts Death rate weights.
-   * @param {?Player} weaponWielder A player that is using a weapon in this
-   * event, or null if no player is using a weapon.
-   * @return {?HungryGames~Event} The chosen event that satisfies all
-   * requirements, or null if something went wrong.
-   */
-  function pickEvent(
-      userPool, eventPool, options, numAlive, numTotal, teams, probOpts,
-      weaponWielder) {
-    const fails = [];
-    let loop = 0;
-    while (loop &lt; 100) {
-      loop++;
-      if (eventPool) eventPool = eventPool.filter((el) => el);
-      if (!eventPool || eventPool.length == 0) {
-        fails.push('No Events');
-        break;
-      }
-      const eventIndex =
-          probabilityEvent(eventPool, probOpts, options.customEventWeight);
-      const eventTry = eventPool[eventIndex];
-      if (!eventTry) {
-        if (fails.length &lt; 3) {
-          console.error('Invalid Event:', eventTry);
-        }
-        fails.push('Invalid Event');
-        eventPool.splice(eventIndex, 1);
-        continue;
-      }
-
-      let numAttacker = eventTry.attacker.count * 1;
-      let numVictim = eventTry.victim.count * 1;
-
-      const victimRevived = eventTry.victim.outcome === 'revived';
-      const attackerRevived = eventTry.attacker.outcome === 'revived';
-
-      let eventEffectsNumMin = 0;
-      let eventRevivesNumMin = 0;
-      victimRevived ? (eventRevivesNumMin += Math.abs(numVictim)) :
-                      (eventEffectsNumMin += Math.abs(numVictim));
-      attackerRevived ? (eventRevivesNumMin += Math.abs(numAttacker)) :
-                        (eventEffectsNumMin += Math.abs(numAttacker));
-
-      // If the chosen event requires more players than there are remaining,
-      // pick a new event.
-      if (eventEffectsNumMin > userPool.length) {
-        fails.push(
-            'Event too large (' + eventEffectsNumMin + ' > ' + userPool.length +
-            '): ' + eventIndex + ' V:' + eventTry.victim.count + ' A:' +
-            eventTry.attacker.count + ' M:' + eventTry.message);
-        continue;
-      } else if (eventRevivesNumMin > numTotal - numAlive) {
-        fails.push(
-            'Event too large (' + eventRevivesNumMin + ' > ' +
-            (numTotal - numAlive) + '): ' + eventIndex + ' V:' +
-            eventTry.victim.count + ' A:' + eventTry.attacker.count + ' M:' +
-            eventTry.message);
-        continue;
-      }
-
-      const multiAttacker = numAttacker &lt; 0;
-      const multiVictim = numVictim &lt; 0;
-      const attackerMin = -numAttacker;
-      const victimMin = -numVictim;
-      if (multiAttacker || multiVictim) {
-        while (true) {
-          if (multiAttacker) {
-            numAttacker = weightedUserRand() + (attackerMin - 1);
-          }
-          if (multiVictim) {
-            numVictim = weightedUserRand() + (victimMin - 1);
-          }
-          if (victimRevived &amp;&amp; attackerRevived) {
-            if (numAttacker + numVictim &lt;= numTotal - numAlive) break;
-          } else if (victimRevived) {
-            if (numAttacker &lt;= userPool.length &amp;&amp;
-                numVictim &lt;= numTotal - numAlive) {
-              break;
-            }
-          } else if (attackerRevived) {
-            if (numAttacker &lt;= numTotal - numAlive &amp;&amp;
-                numVictim &lt;= userPool.length) {
-              break;
-            }
-          } else if (numAttacker + numVictim &lt;= userPool.length) {
-            break;
-          }
-        }
-      }
-
-      const failReason = validateEventRequirements(
-          victimRevived ? 0 : numVictim, attackerRevived ? 0 : numAttacker,
-          userPool, numAlive, teams, options, eventTry.victim.outcome == 'dies',
-          eventTry.attacker.outcome == 'dies', weaponWielder);
-      if (failReason) {
-        fails.push(
-            'Fails event requirement validation: ' + eventIndex + ' ' +
-            failReason);
-        continue;
-      }
-
-      const finalEvent = JSON.parse(JSON.stringify(eventPool[eventIndex]));
-
-      finalEvent.attacker.count = numAttacker;
-      finalEvent.victim.count = numVictim;
-
-      return finalEvent;
-    }
-    self.error(
-        'Failed to find suitable event for ' + userPool.length +
-        ' players, from ' + eventPool.length + ' events with ' + numAlive +
-        ' alive.');
-    // console.error(fails);
-    return null;
-  }
-  /**
-   * Ensure teammates don't attack each other.
-   *
-   * @private
-   * @param {number} numVictim The number of victims in the event.
-   * @param {number} numAttacker The number of attackers in the event.
-   * @param {HungryGames~Player[]} userPool Pool of all remaining players to put
-   * into an event.
-   * @param {HungryGames~Team[]} teams All teams in this game.
-   * @param {Object} options Options for this game.
-   * @param {boolean} victimsDie Do the victims die in this event?
-   * @param {boolean} attackersDie Do the attackers die in this event?
-   * @param {?Player} weaponWielder A player that is using a weapon in this
-   * event, or null if no player is using a weapon.
-   * @return {?string} String describing failing check, or null of pass.
-   */
-  function validateEventTeamConstraint(
-      numVictim, numAttacker, userPool, teams, options, victimsDie,
-      attackersDie, weaponWielder) {
-    let numTeams = 0;
-    teams.forEach((el) => {
-      if (el.numAlive > 0) numTeams++;
-    });
-    const collab = options.teammatesCollaborate == 'always' ||
-        (options.teammatesCollaborate == 'untilend' &amp;&amp; numTeams > 1);
-    if (collab &amp;&amp; options.teamSize > 0) {
-      if (weaponWielder) {
-        let numTeams = 0;
-        for (let i = 0; i &lt; teams.length; i++) {
-          const team = teams[i];
-          let numPool = 0;
-
-          team.players.forEach(function(player) {
-            if (userPool.findIndex(function(pool) {
-              return pool.id == player &amp;&amp; pool.living;
-            }) > -1) {
-              numPool++;
-            }
-          });
-
-          team.numPool = numPool;
-          if (numPool > 0) numTeams++;
-        }
-        if (numTeams &lt; 2) {
-          if (attackersDie || victimsDie) {
-            return 'TEAM_WEAPON_NO_OPPONENT';
-          }
-        }
-        const attackerTeam = teams.find(function(team) {
-          return team.players.findIndex(function(p) {
-            return p === weaponWielder.id;
-          }) > -1;
-        });
-        if (!attackerTeam) {
-          self.error(weaponWielder.id + ' not on any team');
-          return 'TEAM_WEAPON_NO_TEAM';
-        }
-        return !(numAttacker &lt;= attackerTeam.numPool &amp;&amp;
-                 numVictim &lt;= userPool.length - attackerTeam.numPool) &amp;&amp;
-            'TEAM_WEAPON_TOO_LARGE' ||
-            null;
-      } else {
-        let largestTeam = {index: 0, size: 0};
-        let numTeams = 0;
-        for (let i = 0; i &lt; teams.length; i++) {
-          const team = teams[i];
-          let numPool = 0;
-
-          team.players.forEach(function(player) {
-            if (userPool.findIndex(function(pool) {
-              return pool.id == player &amp;&amp; pool.living;
-            }) > -1) {
-              numPool++;
-            }
-          });
-
-          team.numPool = numPool;
-          if (numPool > largestTeam.size) {
-            largestTeam = {index: i, size: numPool};
-          }
-          if (numPool > 0) numTeams++;
-        }
-        if (numTeams &lt; 2) {
-          if (attackersDie || victimsDie) {
-            return 'TEAM_NO_OPPONENT';
-          }
-        }
-        return !((numAttacker &lt;= largestTeam.size &amp;&amp;
-                  numVictim &lt;= userPool.length - largestTeam.size) ||
-                 (numVictim &lt;= largestTeam.size &amp;&amp;
-                  numAttacker &lt;= userPool.length - largestTeam.size)) &amp;&amp;
-            'TEAM_TOO_LARGE' ||
-            null;
-      }
-    }
-    return null;
-  }
-  /**
-   * Ensure the event we choose will not force all players to be dead.
-   *
-   * @private
-   * @param {number} numVictim Number of victims in this event.
-   * @param {number} numAttacker Number of attackers in this event.
-   * @param {number} numAlive Total number of living players left in the game.
-   * @param {Object} options The options set for this game.
-   * @param {boolean} victimsDie Do the victims die in this event?
-   * @param {boolean} attackersDie Do the attackers die in this event?
-   * @return {boolean} Will this event follow current options set about number
-   * of victors required.
-   */
-  function validateEventVictorConstraint(
-      numVictim, numAttacker, numAlive, options, victimsDie, attackersDie) {
-    if (!options.allowNoVictors) {
-      let numRemaining = numAlive;
-      if (victimsDie) numRemaining -= numVictim;
-      if (attackersDie) numRemaining -= numAttacker;
-      return numRemaining >= 1;
-    }
-    return true;
-  }
-  /**
-   * Ensure the number of users in an event is mathematically possible.
-   *
-   * @private
-   * @param {number} numVictim Number of victims in this event.
-   * @param {number} numAttacker Number of attackers in this event.
-   * @param {HungryGames~Player[]} userPool Pool of all remaining players to put
-   * into an event.
-   * @param {number} numAlive Total number of living players left in the game.
-   * @return {boolean} If the event requires a number of players that is valid
-   * from the number of players left to choose from.
-   */
-  function validateEventNumConstraint(
-      numVictim, numAttacker, userPool, numAlive) {
-    return numVictim + numAttacker &lt;= userPool.length &amp;&amp;
-        numVictim + numAttacker &lt;= numAlive;
-  }
-  /**
-   * Ensure the event chosen meets all requirements for actually being used in
-   * the current game.
-   *
-   * @private
-   * @param {number} numVictim Number of victims in this event.
-   * @param {number} numAttacker Number of attackers in this event.
-   * @param {HungryGames~Player[]} userPool Pool of all remaining players to put
-   * into an event.
-   * @param {number} numAlive Total number of living players left in the game.
-   * @param {HungryGames~Team[]} teams All teams in this game.
-   * @param {Object} options The options set for this game.
-   * @param {boolean} victimsDie Do the victims die in this event?
-   * @param {boolean} attackersDie Do the attackers die in this event?
-   * @param {?Player} weaponWielder A player that is using a weapon in this
-   * event, or null if no player is using a weapon.
-   * @return {?string} String of failing constraint check, or null if passes.
-   */
-  function validateEventRequirements(
-      numVictim, numAttacker, userPool, numAlive, teams, options, victimsDie,
-      attackersDie, weaponWielder) {
-    if (!validateEventNumConstraint(
-        numVictim, numAttacker, userPool, numAlive)) {
-      return 'NUM_CONSTRAINT';
-    }
-    const failReason = validateEventTeamConstraint(
-        numVictim, numAttacker, userPool, teams, options, victimsDie,
-        attackersDie, weaponWielder);
-    if (failReason) {
-      return 'TEAM_CONSTRAINT-' + failReason;
-    }
-    if (!validateEventVictorConstraint(
-        numVictim, numAttacker, numAlive, options, victimsDie,
-        attackersDie)) {
-      return 'VICTOR_CONSTRAINT';
-    }
-    return null;
-  }
-  /**
-   * Pick the players to put into an event.
-   *
-   * @private
-   * @param {number} numVictim Number of victims in this event.
-   * @param {number} numAttacker Number of attackers in this event.
-   * @param {string} victimOutcome Outcome of victims. If "revived", uses
-   * deadPool instead of uesrPool.
-   * @param {string} attackerOutcome Outcome of attackers. If "revived", uses
-   * deadPool instead of uesrPool.
-   * @param {Object} options Options for this game.
-   * @param {HungryGames~Player[]} userPool Pool of all remaining players to put
-   * into an event.
-   * @param {HungryGames~Player[]} deadPool Pool of all dead players that can be
-   * revived.
-   * @param {HungryGames~Team[]} teams All teams in this game.
-   * @param {?Player} weaponWielder A player that is using a weapon in this
-   * event, or null if no player is using a weapon.
-   * @return {HungryGames~Player[]} Array of all players that will be affected
-   * by this event.
-   */
-  function pickAffectedPlayers(
-      numVictim, numAttacker, victimOutcome, attackerOutcome, options, userPool,
-      deadPool, teams, weaponWielder) {
-    const affectedUsers = [];
-    const victimRevived = victimOutcome === 'revived';
-    const attackerRevived = attackerOutcome === 'revived';
-
-    let numTeams = 0;
-    teams.forEach((el) => {
-      if (el.numAlive > 0) numTeams++;
-    });
-    const collab = options.teammatesCollaborate == 'always' ||
-        (options.teammatesCollaborate == 'untilend' &amp;&amp; numTeams > 1);
-
-    if (collab &amp;&amp; options.teamSize > 0) {
-      let isAttacker = false;
-      const validTeam = teams.findIndex(function(team) {
-        if (weaponWielder) {
-          isAttacker = options.useEnemyWeapon ? (Math.random() > 0.5) : true;
-          return team.players.findIndex(function(p) {
-            return p === weaponWielder.id;
-          }) > -1;
-        }
-
-        let canBeVictim = false;
-        if (attackerRevived) {
-          if (numAttacker &lt;= team.players.length - team.numAlive &amp;&amp;
-              numVictim &lt;=
-                  (victimRevived ?
-                       deadPool.length - (team.players.length - team.numAlive) :
-                       userPool.length - team.numPool)) {
-            isAttacker = true;
-          }
-        } else if (
-          numAttacker &lt;= team.numPool &amp;&amp;
-            numVictim &lt;=
-                (victimRevived ?
-                     deadPool.length - (team.players.length - team.numAlive) :
-                     userPool.length - team.numPool)) {
-          isAttacker = true;
-        }
-        if (victimRevived) {
-          if (numVictim &lt;= team.players.length - team.numAlive &amp;&amp;
-              numAttacker &lt;=
-                  (attackerRevived ?
-                       deadPool.length - (team.players.length - team.numAlive) :
-                       userPool.length - team.numPool)) {
-            canBeVictim = true;
-          }
-        } else if (
-          numVictim &lt;= team.numPool &amp;&amp;
-            numAttacker &lt;=
-                (attackerRevived ?
-                     deadPool.length - (team.players.length - team.numAlive) :
-                     userPool.length - team.numPool)) {
-          canBeVictim = true;
-        }
-        if (!isAttacker &amp;&amp; !canBeVictim) {
-          return false;
-        }
-        if (isAttacker &amp;&amp; canBeVictim) {
-          isAttacker = Math.random() > 0.5;
-        }
-        return true;
-      });
-      const findMatching = function(match, mainPool) {
-        return mainPool.findIndex(function(pool) {
-          const teamId = teams.findIndex(function(team) {
-            return team.players.findIndex(function(player) {
-              return player == pool.id;
-            }) > -1;
-          });
-          return match ? (teamId == validTeam) : (teamId != validTeam);
-        });
-      };
-      for (let i = 0; i &lt; numAttacker + numVictim; i++) {
-        if (victimRevived &amp;&amp; i &lt; numVictim) {
-          const userIndex = findMatching(!isAttacker, deadPool);
-          affectedUsers.push(deadPool.splice(userIndex, 1)[0]);
-        } else if (attackerRevived &amp;&amp; i >= numVictim) {
-          const userIndex = findMatching(isAttacker, deadPool);
-          affectedUsers.push(deadPool.splice(userIndex, 1)[0]);
-        } else {
-          const userIndex = findMatching(
-              (i &lt; numVictim &amp;&amp; !isAttacker) || (i >= numVictim &amp;&amp; isAttacker),
-              userPool);
-          affectedUsers.push(userPool.splice(userIndex, 1)[0]);
-        }
-        if (!affectedUsers[i]) {
-          console.error(
-              'AFFECTED USER IS INVALID:', victimRevived, attackerRevived, i,
-              '/', numVictim, numAttacker, 'Pool:', userPool.length,
-              deadPool.length,
-              teams[validTeam].players.length - teams[validTeam].numAlive);
-        }
-      }
-    } else {
-      let i = weaponWielder ? 1 : 0;
-      for (i; i &lt; numAttacker + numVictim; i++) {
-        if (i &lt; numVictim &amp;&amp; victimRevived) {
-          const userIndex = Math.floor(Math.random() * deadPool.length);
-          affectedUsers.push(deadPool.splice(userIndex, 1)[0]);
-        } else if (i >= numVictim &amp;&amp; attackerRevived) {
-          const userIndex = Math.floor(Math.random() * deadPool.length);
-          affectedUsers.push(deadPool.splice(userIndex, 1)[0]);
-        } else {
-          const userIndex = Math.floor(Math.random() * userPool.length);
-          if (weaponWielder &amp;&amp; weaponWielder.id == userPool[userIndex].id) {
-            i--;
-            continue;
-          }
-          affectedUsers.push(userPool.splice(userIndex, 1)[0]);
-        }
-      }
-      if (weaponWielder) {
-        const wielderIndex = userPool.findIndex(function(u) {
-          return u.id == weaponWielder.id;
-        });
-        affectedUsers.push(userPool.splice(wielderIndex, 1)[0]);
-      }
-    }
-    return affectedUsers;
-  }
-  /**
-   * Make an event that contains a battle between players before the main event
-   * message.
-   *
-   * @private
-   * @param {HungryGames~Player[]} affectedUsers All of the players involved in
-   * the event.
-   * @param {number} numVictim The number of victims in this event.
-   * @param {number} numAttacker The number of attackers in this event.
-   * @param {boolean} mention Should every player be mentioned when their name
-   * comes up?
-   * @param {string} id The id of the guild that triggered this initially.
-   * @param {boolean} [useNicknames=false] Should we use guild nicknames instead
-   * of usernames?
-   * @return {HungryGames~Event} The event that was created.
-   */
-  function makeBattleEvent(
-      affectedUsers, numVictim, numAttacker, mention, id, useNicknames) {
-    const outcomeMessage =
-        battles.outcomes[Math.floor(Math.random() * battles.outcomes.length)];
-    const finalEvent = makeSingleEvent(
-        outcomeMessage, affectedUsers.slice(0), numVictim, numAttacker, mention,
-        id, 'dies', 'nothing', useNicknames);
-    finalEvent.attacker.killer = true;
-    finalEvent.battle = true;
-    finalEvent.state = 0;
-    finalEvent.attacks = [];
-
-    const userHealth = new Array(affectedUsers.length).fill(0);
-    const maxHealth = find(id).options.battleHealth * 1;
-    let numAlive = numVictim;
-    let duplicateCount = 0;
-    let lastAttack = {index: 0, attacker: 0, victim: 0, flipRoles: false};
-
-    const startMessage =
-        battles.starts[Math.floor(Math.random() * battles.starts.length)];
-    const battleString = '**A battle has broken out!**';
-    let healthText =
-        affectedUsers
-            .map(function(obj, index) {
-              return '`' +
-                  (useNicknames ? (obj.nickname || obj.name) : obj.name) +
-                  '`: ' + Math.max((maxHealth - userHealth[index]), 0) + 'HP';
-            })
-            .sort(function(a, b) {
-              return a.id - b.id;
-            })
-            .join(', ');
-    finalEvent.attacks.push(
-        makeSingleEvent(
-            battleString + '\n' + startMessage + '\n' + healthText,
-            affectedUsers.slice(0), numVictim, numAttacker, false, id,
-            'nothing', 'nothing', useNicknames));
-
-    let loop = 0;
-    do {
-      loop++;
-      if (loop > 1000) {
-        throw new Error('INFINITE LOOP');
-      }
-      const eventIndex = Math.floor(Math.random() * battles.attacks.length);
-      const eventTry = battles.attacks[eventIndex];
-      const attackerEventDamage = eventTry.attacker.damage * 1;
-      const victimEventDamage = eventTry.victim.damage * 1;
-
-      const flipRoles = Math.random() > 0.5;
-      const attackerIndex = Math.floor(Math.random() * numAttacker) + numVictim;
-
-      if (loop == 999) {
-        console.log(
-            'Failed to find valid event for battle!\n', eventTry, flipRoles,
-            userHealth, '\nAttacker:', attackerIndex, '\nUsers:',
-            affectedUsers.length, '\nAlive:', numAlive, '\nFINAL:', finalEvent);
-      }
-
-      if ((!flipRoles &amp;&amp;
-           userHealth[attackerIndex] + attackerEventDamage >= maxHealth) ||
-          (flipRoles &amp;&amp;
-           userHealth[attackerIndex] + victimEventDamage >= maxHealth)) {
-        continue;
-      }
-
-      let victimIndex = Math.floor(Math.random() * numAlive);
-
-      let count = 0;
-      for (let i = 0; i &lt; numVictim; i++) {
-        if (userHealth[i] &lt; maxHealth) count++;
-        if (count == victimIndex + 1) {
-          victimIndex = i;
-          break;
-        }
-      }
-
-      const victimDamage =
-          (flipRoles ? attackerEventDamage : victimEventDamage);
-      const attackerDamage =
-          (!flipRoles ? attackerEventDamage : victimEventDamage);
-
-      userHealth[victimIndex] += victimDamage;
-      userHealth[attackerIndex] += attackerDamage;
-
-      if (userHealth[victimIndex] >= maxHealth) {
-        numAlive--;
-      }
-
-      if (lastAttack.index == eventIndex &amp;&amp;
-          lastAttack.attacker == attackerIndex &amp;&amp;
-          lastAttack.victim == victimIndex &amp;&amp;
-          lastAttack.flipRoles == flipRoles) {
-        duplicateCount++;
-      } else {
-        duplicateCount = 0;
-      }
-      lastAttack = {
-        index: eventIndex,
-        attacker: attackerIndex,
-        victim: victimIndex,
-        flipRoles: flipRoles,
-      };
-
-      healthText = affectedUsers
-          .map(function(obj, index) {
-            const health =
-                             Math.max((maxHealth - userHealth[index]), 0);
-            const prePost = health === 0 ? '~~' : '';
-            return prePost + '`' +
-                             (useNicknames ? (obj.nickname || obj.name) :
-                                             obj.name) +
-                             '`: ' + health + 'HP' + prePost;
-          })
-          .sort(function(a, b) {
-            return a.id - b.id;
-          })
-          .join(', ');
-      let messageText = eventTry.message;
-      if (duplicateCount > 0) {
-        messageText += ' x' + (duplicateCount + 1);
-      }
-
-      const newEvent = makeSingleEvent(
-          battleString + '\n' + messageText + '\n' + healthText,
-          [
-            affectedUsers[flipRoles ? attackerIndex : victimIndex],
-            affectedUsers[flipRoles ? victimIndex : attackerIndex],
-          ],
-          1, 1, false, id,
-          !flipRoles &amp;&amp; userHealth[victimIndex] >= maxHealth ? 'dies' :
-                                                               'nothing',
-          flipRoles &amp;&amp; userHealth[victimIndex] >= maxHealth ? 'dies' :
-                                                              'nothing',
-          useNicknames);
-
-      if (victimDamage &amp;&amp; attackerDamage) {
-        newEvent.icons.splice(1, 0, {url: fistBoth});
-      } else if (attackerDamage) {
-        newEvent.icons.splice(1, 0, {url: flipRoles ? fistLeft : fistRight});
-      } else if (victimDamage) {
-        newEvent.icons.splice(1, 0, {url: flipRoles ? fistRight : fistLeft});
-      }
-
-      finalEvent.attacks.push(newEvent);
-    } while (numAlive > 0);
-    return finalEvent;
-  }
-  /**
-   * Produce a random number that is weighted by multiEventUserDistribution.
-   * @see {@link HungryGames~multiEventUserDistribution}
-   *
-   * @private
-   * @return {number} The weighted number outcome.
-   */
-  function weightedUserRand() {
-    let sum = 0;
-    const r = Math.random();
-    for (const i in multiEventUserDistribution) {
-      if (typeof multiEventUserDistribution[i] !== 'number') {
-        throw new Error(
-            'Invalid value for multiEventUserDistribution:' +
-            multiEventUserDistribution[i]);
-      } else {
-        sum += multiEventUserDistribution[i];
-        if (r &lt;= sum) return i * 1;
-      }
-    }
-  }
-
-  /**
-   * Produce a random event that using probabilities set in options.
-   *
-   * @private
-   * @param {HungryGames~Event[]} eventPool The pool of all events to consider.
-   * @param {{kill: number, wound: number, thrive: number, nothing: number}}
-   * probabilityOpts The probabilities of each type of event being used.
-   * @param {number} [customWeight=1] The weight of custom events.
-   * @param {number} [recurse=0] The current recursive depth.
-   * @return {number} The index of the event that was chosen.
-   */
-  function probabilityEvent(
-      eventPool, probabilityOpts, customWeight = 1, recurse = 0) {
-    let probTotal = 0;
-    if (typeof probabilityOpts.kill === 'number') {
-      probTotal += probabilityOpts.kill;
-    }
-    if (typeof probabilityOpts.nothing === 'number') {
-      probTotal += probabilityOpts.nothing;
-    }
-    if (typeof probabilityOpts.revive === 'number') {
-      probTotal += probabilityOpts.revive;
-    }
-    if (typeof probabilityOpts.thrive === 'number') {
-      probTotal += probabilityOpts.thrive;
-    }
-    if (typeof probabilityOpts.wound === 'number') {
-      probTotal += probabilityOpts.wound;
-    }
-
-    const value = Math.random() * probTotal;
-
-    let type;
-    if (value > (probTotal -= probabilityOpts.nothing)) type = null;
-    else if (value > (probTotal -= probabilityOpts.revive)) type = 'revived';
-    else if (value > (probTotal -= probabilityOpts.thrive)) type = 'thrives';
-    else if (value > (probTotal -= probabilityOpts.wound)) type = 'wounded';
-    else type = 'dies';
-
-    const finalPool = [];
-
-    for (let i = 0; i &lt; eventPool.length; i++) {
-      if (type &amp;&amp; (eventPool[i].attacker.outcome == type ||
-                   eventPool[i].victim.outcome == type)) {
-        finalPool.push(i);
-      } else if (
-        !type &amp;&amp; eventPool[i].attacker.outcome == 'nothing' &amp;&amp;
-          eventPool[i].victim.outcome == 'nothing') {
-        finalPool.push(i);
-      }
-    }
-    if (finalPool.length == 0) {
-      if (recurse &lt; 10) {
-        return probabilityEvent(
-            eventPool, probabilityOpts, customWeight, recurse + 1);
-      } else {
-        self.error(
-            'Failed to find event with probabilities: ' +
-            JSON.stringify(probabilityOpts) + ' from ' + eventPool.length +
-            ' events.');
-        return Math.floor(Math.random() * eventPool.length);
-      }
-    } else {
-      let total = finalPool.length;
-      if (customWeight != 1) {
-        finalPool.forEach((el) => {
-          if (eventPool[el].custom) total += customWeight - 1;
-        });
->>>>>>> a4be7f99
       }
       return;
     } else if (
@@ -3460,11 +2027,7 @@
       const avatarSizes = hg.getGame(id).options.eventAvatarSizes;
       const iconSize = avatarSizes.avatar;
       if (iconSize == 0 || events[index].icons.length === 0) {
-<<<<<<< HEAD
-        if (!hg.getGame(id).options.disableOutput) {
-=======
-        if (!find(id).options.disableOutput &amp;&amp; msg.channel) {
->>>>>>> a4be7f99
+        if (!hg.getGame(id).options.disableOutput &amp;&amp; msg.channel) {
           msg.channel
               .send(
                   (events[index].mentionString || '') + events[index].message +
@@ -3534,11 +2097,7 @@
             finalImage.getBuffer(Jimp.MIME_PNG, function(err, out) {
               embed.attachFiles(
                   [new self.Discord.MessageAttachment(out, 'hgEvent.png')]);
-<<<<<<< HEAD
-              if (!hg.getGame(id).options.disableOutput) {
-=======
-              if (!find(id).options.disableOutput &amp;&amp; msg.channel) {
->>>>>>> a4be7f99
+              if (!hg.getGame(id).options.disableOutput &amp;&amp; msg.channel) {
                 msg.channel.send(events[index].mentionString, embed)
                     .catch((err) => {
                       self.error(
@@ -3808,13 +2367,7 @@
         embed.setFooter(`"${msg.prefix}${self.postPrefix}next" for next day.`);
       }
       embed.setColor(defaultColor);
-<<<<<<< HEAD
-      if (!game.options.disableOutput) msg.channel.send(embed);
-=======
-      if (!find(id).options.disableOutput &amp;&amp; msg.channel) {
-        msg.channel.send(embed);
-      }
->>>>>>> a4be7f99
+      if (!game.options.disableOutput &amp;&amp; msg.channel) msg.channel.send(embed);
     }
 
     if (collab &amp;&amp; numTeams == 1) {
@@ -3907,21 +2460,13 @@
               !lastId.startsWith('NPC')) {
             winnerTag = `&lt;@${lastId}>`;
           }
-<<<<<<< HEAD
-          if (hg.getGame(id).options.disableOutput) return;
-=======
-          if (find(id).options.disableOutput || !msg.channel) return;
->>>>>>> a4be7f99
+          if (hg.getGame(id).options.disableOutput || !msg.channel) return;
           msg.channel.send(winnerTag, finalMessage).catch((err) => {
             self.error('Failed to send solo winner message: ' + msg.channel.id);
             console.error(err);
           });
         } else {
-<<<<<<< HEAD
-          if (hg.getGame(id).options.disableOutput) return;
-=======
-          if (find(id).options.disableOutput || !msg.channel) return;
->>>>>>> a4be7f99
+          if (hg.getGame(id).options.disableOutput || !msg.channel) return;
           msg.channel.send(winnerTag, finalMessage).catch((err) => {
             self.error('Failed to send winner message: ' + msg.channel.id);
             console.error(err);
@@ -3962,11 +2507,7 @@
         rankEmbed.addField(3, rankList.join('\n').slice(0, 1025), true);
       }
       rankEmbed.setColor(defaultColor);
-<<<<<<< HEAD
-      if (!game.options.disableOutput) {
-=======
-      if (!find(id).options.disableOutput &amp;&amp; !msg.channel) {
->>>>>>> a4be7f99
+      if (!game.options.disableOutput &amp;&amp; msg.channel) {
         self.client.setTimeout(function() {
           msg.channel.send(rankEmbed).catch((err) => {
             self.error(`Failed to send ranks message: ${msg.channel.id}`);
@@ -4049,34 +2590,6 @@
         }
       }
     }
-<<<<<<< HEAD
-=======
-
-    find(id).currentGame.day.state = 0;
-    // find(id).currentGame.day.events = [];
-
-    if (find(id).autoPlay &amp;&amp; !find(id).currentGame.isPaused) {
-      if (!find(id).options.disableOutput) {
-        self.client.setTimeout(function() {
-          msg.channel.send('`Autoplaying...`')
-              .then((msg) => {
-                msg.delete({
-                  timeout: find(id).options.delayDays - 1250,
-                  reason: 'I can do whatever I want!',
-                })
-                    .catch(() => {});
-              })
-              .catch(() => {});
-        }, (find(id).options.delayDays > 2000 ? 1200 : 100));
-        autoPlayTimeout[id] = self.client.setTimeout(function() {
-          delete autoPlayTimeout[id];
-          nextDay(msg, id);
-        }, find(id).options.delayDays);
-      } else {
-        nextDay(msg, id);
-      }
-    }
->>>>>>> a4be7f99
   }
   /**
    * End a game early.
@@ -7274,16 +5787,10 @@
    */
   this.endReactJoinMessage = function(id, cb) {
     if (typeof cb !== 'function') cb = function() {};
-<<<<<<< HEAD
     if (!hg.getGame(id) || !hg.getGame(id).reactMessage ||
         !hg.getGame(id).reactMessage.id ||
         !hg.getGame(id).reactMessage.channel) {
       hg.getGame(id).reactMessage = null;
-=======
-    if (!find(id) || !find(id).reactMessage || !find(id).reactMessage.id ||
-        !find(id).reactMessage.channel) {
-      find(id).reactMessage = null;
->>>>>>> a4be7f99
       cb('Unable to find message with reactions. ' +
          'Was a join via react started?');
       return;
@@ -7292,7 +5799,6 @@
     let numTotal = 0;
     let numDone = 0;
     let msg;
-<<<<<<< HEAD
     const channel = self.client.guilds.get(id).channels.get(
         hg.getGame(id).reactMessage.channel);
     if (!channel) {
@@ -7301,16 +5807,6 @@
       return;
     }
     channel.messages.fetch(hg.getGame(id).reactMessage.id)
-=======
-    const channel =
-        self.client.guilds.get(id).channels.get(find(id).reactMessage.channel);
-    if (!channel) {
-      find(id).reactMessage = null;
-      cb('Unable to find message with reactions. Was the channel deleted?');
-      return;
-    }
-    channel.messages.fetch(find(id).reactMessage.id)
->>>>>>> a4be7f99
         .then((m) => {
           msg = m;
           if (!msg.reactions || msg.reactions.size == 0) {
@@ -7675,11 +6171,7 @@
 <br class="clear">
 
 <footer>
-<<<<<<< HEAD
-    Documentation generated by <a href="https://github.com/jsdoc3/jsdoc">JSDoc 3.5.5</a> on Thu Apr 18 2019 11:34:10 GMT-0700 (Pacific Daylight Time)
-=======
-    Documentation generated by <a href="https://github.com/jsdoc3/jsdoc">JSDoc 3.5.5</a> on Thu Apr 18 2019 11:19:59 GMT-0700 (Pacific Daylight Time)
->>>>>>> a4be7f99
+    Documentation generated by <a href="https://github.com/jsdoc3/jsdoc">JSDoc 3.5.5</a> on Thu Apr 18 2019 11:38:31 GMT-0700 (Pacific Daylight Time)
 </footer>
 
 <script> prettyPrint(); </script>
