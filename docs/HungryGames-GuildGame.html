--- conflicted
+++ resolved
@@ -109,11 +109,7 @@
         
 <hr>
 <dt>
-<<<<<<< HEAD
     <h4 class="name" id="GuildGame"><span class="type-signature"></span>new GuildGame(bot, id, options [, name] [, includedUsers] [, excludedUsers] [, includedNPCs] [, excludedNPCs], customEventIds, disabledEventIds)</h4>
-=======
-    <h4 class="name" id="GuildGame"><span class="type-signature"></span>new GuildGame(bot, id, options [, name] [, includedUsers] [, excludedUsers] [, includedNPCs] [, excludedNPCs] [, customEvents] [, disabledEvents])</h4>
->>>>>>> a290e2e1
     
     
 </dt>
@@ -431,11 +427,7 @@
 
         <tr>
             
-<<<<<<< HEAD
                 <td class="name"><code>customEventIds</code></td>
-=======
-                <td class="name"><code>customEvents</code></td>
->>>>>>> a290e2e1
             
 
             <td class="type">
@@ -451,11 +443,6 @@
             
                 <td class="attributes">
                 
-<<<<<<< HEAD
-=======
-                    &lt;optional><br>
-                
->>>>>>> a290e2e1
 
                 
 
@@ -465,32 +452,20 @@
 
             
 
-<<<<<<< HEAD
             <td class="description last">Array of IDs of custom events to load.</td>
-=======
-            <td class="description last">All custom events for the guild.</td>
->>>>>>> a290e2e1
         </tr>
 
     
 
         <tr>
             
-<<<<<<< HEAD
                 <td class="name"><code>disabledEventIds</code></td>
-=======
-                <td class="name"><code>disabledEvents</code></td>
->>>>>>> a290e2e1
             
 
             <td class="type">
             
                 
-<<<<<<< HEAD
 <span class="param-type">Array.&lt;string></span>
-=======
-<span class="param-type">Object</span>
->>>>>>> a290e2e1
 
 
 
@@ -500,11 +475,6 @@
             
                 <td class="attributes">
                 
-<<<<<<< HEAD
-=======
-                    &lt;optional><br>
-                
->>>>>>> a290e2e1
 
                 
 
@@ -514,12 +484,8 @@
 
             
 
-<<<<<<< HEAD
             <td class="description last">Array of IDs of events to be disabled
 from game.</td>
-=======
-            <td class="description last">All disabled events for the guild.</td>
->>>>>>> a290e2e1
         </tr>
 
     
@@ -564,11 +530,7 @@
 		<ul class="dummy">
 			<li>
 				<a href="hg_GuildGame.js.html">hg/GuildGame.js</a>,
-<<<<<<< HEAD
 				 <a href="hg_GuildGame.js.html#sunlight-1-line-40">line 40</a>
-=======
-				 <a href="hg_GuildGame.js.html#sunlight-1-line-56">line 56</a>
->>>>>>> a290e2e1
 			</li>
 		</ul>
 	</dd>
@@ -678,11 +640,7 @@
 		<ul class="dummy">
 			<li>
 				<a href="hg_GuildGame.js.html">hg/GuildGame.js</a>,
-<<<<<<< HEAD
 				 <a href="hg_GuildGame.js.html#sunlight-1-line-251">line 251</a>
-=======
-				 <a href="hg_GuildGame.js.html#sunlight-1-line-310">line 310</a>
->>>>>>> a290e2e1
 			</li>
 		</ul>
 	</dd>
@@ -770,11 +728,7 @@
 		<ul class="dummy">
 			<li>
 				<a href="hg_GuildGame.js.html">hg/GuildGame.js</a>,
-<<<<<<< HEAD
 				 <a href="hg_GuildGame.js.html#sunlight-1-line-132">line 132</a>
-=======
-				 <a href="hg_GuildGame.js.html#sunlight-1-line-148">line 148</a>
->>>>>>> a290e2e1
 			</li>
 		</ul>
 	</dd>
@@ -855,11 +809,7 @@
 		<ul class="dummy">
 			<li>
 				<a href="hg_GuildGame.js.html">hg/GuildGame.js</a>,
-<<<<<<< HEAD
 				 <a href="hg_GuildGame.js.html#sunlight-1-line-242">line 242</a>
-=======
-				 <a href="hg_GuildGame.js.html#sunlight-1-line-301">line 301</a>
->>>>>>> a290e2e1
 			</li>
 		</ul>
 	</dd>
@@ -940,11 +890,7 @@
 		<ul class="dummy">
 			<li>
 				<a href="hg_GuildGame.js.html">hg/GuildGame.js</a>,
-<<<<<<< HEAD
 				 <a href="hg_GuildGame.js.html#sunlight-1-line-260">line 260</a>
-=======
-				 <a href="hg_GuildGame.js.html#sunlight-1-line-319">line 319</a>
->>>>>>> a290e2e1
 			</li>
 		</ul>
 	</dd>
@@ -1025,11 +971,7 @@
 		<ul class="dummy">
 			<li>
 				<a href="hg_GuildGame.js.html">hg/GuildGame.js</a>,
-<<<<<<< HEAD
 				 <a href="hg_GuildGame.js.html#sunlight-1-line-268">line 268</a>
-=======
-				 <a href="hg_GuildGame.js.html#sunlight-1-line-327">line 327</a>
->>>>>>> a290e2e1
 			</li>
 		</ul>
 	</dd>
@@ -1110,11 +1052,7 @@
 		<ul class="dummy">
 			<li>
 				<a href="hg_GuildGame.js.html">hg/GuildGame.js</a>,
-<<<<<<< HEAD
 				 <a href="hg_GuildGame.js.html#sunlight-1-line-233">line 233</a>
-=======
-				 <a href="hg_GuildGame.js.html#sunlight-1-line-292">line 292</a>
->>>>>>> a290e2e1
 			</li>
 		</ul>
 	</dd>
@@ -1196,11 +1134,7 @@
 		<ul class="dummy">
 			<li>
 				<a href="hg_GuildGame.js.html">hg/GuildGame.js</a>,
-<<<<<<< HEAD
 				 <a href="hg_GuildGame.js.html#sunlight-1-line-196">line 196</a>
-=======
-				 <a href="hg_GuildGame.js.html#sunlight-1-line-255">line 255</a>
->>>>>>> a290e2e1
 			</li>
 		</ul>
 	</dd>
@@ -1288,11 +1222,7 @@
 		<ul class="dummy">
 			<li>
 				<a href="hg_GuildGame.js.html">hg/GuildGame.js</a>,
-<<<<<<< HEAD
 				 <a href="hg_GuildGame.js.html#sunlight-1-line-115">line 115</a>
-=======
-				 <a href="hg_GuildGame.js.html#sunlight-1-line-131">line 131</a>
->>>>>>> a290e2e1
 			</li>
 		</ul>
 	</dd>
@@ -1373,11 +1303,7 @@
 		<ul class="dummy">
 			<li>
 				<a href="hg_GuildGame.js.html">hg/GuildGame.js</a>,
-<<<<<<< HEAD
 				 <a href="hg_GuildGame.js.html#sunlight-1-line-50">line 50</a>
-=======
-				 <a href="hg_GuildGame.js.html#sunlight-1-line-66">line 66</a>
->>>>>>> a290e2e1
 			</li>
 		</ul>
 	</dd>
@@ -1459,11 +1385,7 @@
 		<ul class="dummy">
 			<li>
 				<a href="hg_GuildGame.js.html">hg/GuildGame.js</a>,
-<<<<<<< HEAD
 				 <a href="hg_GuildGame.js.html#sunlight-1-line-187">line 187</a>
-=======
-				 <a href="hg_GuildGame.js.html#sunlight-1-line-246">line 246</a>
->>>>>>> a290e2e1
 			</li>
 		</ul>
 	</dd>
@@ -1544,7 +1466,6 @@
 		<ul class="dummy">
 			<li>
 				<a href="hg_GuildGame.js.html">hg/GuildGame.js</a>,
-<<<<<<< HEAD
 				 <a href="hg_GuildGame.js.html#sunlight-1-line-151">line 151</a>
 			</li>
 		</ul>
@@ -1627,9 +1548,6 @@
 			<li>
 				<a href="hg_GuildGame.js.html">hg/GuildGame.js</a>,
 				 <a href="hg_GuildGame.js.html#sunlight-1-line-142">line 142</a>
-=======
-				 <a href="hg_GuildGame.js.html#sunlight-1-line-201">line 201</a>
->>>>>>> a290e2e1
 			</li>
 		</ul>
 	</dd>
@@ -1640,7 +1558,6 @@
 	
 
 	
-<<<<<<< HEAD
 	<dt class="tag-todo method-doc-label method-doc-details-label">To Do:</dt>
 	<dd class="tag-todo">
 		<ul>
@@ -1650,7 +1567,6 @@
 			</ul>
 	</dd>
 	
-=======
 </dl>
 
 
@@ -1660,15 +1576,15 @@
         
             
 <hr>
-<dt class="name" id="customEvents">
-    <h4 id="customEvents"><span class="type-signature"></span>customEvents<span class="type-signature"> :Object</span></h4>
+<dt class="name" id="disabledEventIds">
+    <h4 id="disabledEventIds"><span class="type-signature"></span>disabledEventIds<span class="type-signature"> :Object</span></h4>
 
     
 </dt>
 <dd>
     
     <div class="description">
-        All custom events for the guild.
+        List of IDs of events to disable per-category.
     </div>
     
 
@@ -1711,23 +1627,6 @@
 
 	
 
-	
-	<dt class="tag-default method-doc-label method-doc-details-label">Default Value:</dt>
-	<dd class="tag-default">
-		<ul class="dummy">
-			<li>{{
-  bloodbath: [],
-  player: [],
-  arena: [],
-  weapon: {},
-  battle: {
-    starts: [],
-    attacks: [],
-    outcomes: []
-  }
-}}</li>
-		</ul>
-	</dd>
 	
 
 
@@ -1738,123 +1637,7 @@
 		<ul class="dummy">
 			<li>
 				<a href="hg_GuildGame.js.html">hg/GuildGame.js</a>,
-				 <a href="hg_GuildGame.js.html#sunlight-1-line-176">line 176</a>
-			</li>
-		</ul>
-	</dd>
-	
-
-	
-
-	
-
-	
->>>>>>> a290e2e1
-</dl>
-
-
-    
-</dd>
-
-        
-            
-<hr>
-<<<<<<< HEAD
-<dt class="name" id="disabledEventIds">
-    <h4 id="disabledEventIds"><span class="type-signature"></span>disabledEventIds<span class="type-signature"> :Object</span></h4>
-=======
-<dt class="name" id="disabledEvents">
-    <h4 id="disabledEvents"><span class="type-signature"></span>disabledEvents<span class="type-signature"> :Object</span></h4>
->>>>>>> a290e2e1
-
-    
-</dt>
-<dd>
-    
-    <div class="description">
-<<<<<<< HEAD
-        List of IDs of events to disable per-category.
-=======
-        Disabled event information. These events are not allowed to show up in
-the game.
->>>>>>> a290e2e1
-    </div>
-    
-
-    
-        <h5>Type:</h5>
-        <ul>
-            <li>
-                
-<span class="param-type">Object</span>
-
-
-
-            </li>
-        </ul>
-    
-
-    
-<dl class="details">
-    
-
-	
-
-	
-
-	
-
-    
-
-    
-
-    
-
-    
-
-	
-
-	
-
-	
-
-	
-
-	
-<<<<<<< HEAD
-=======
-	<dt class="tag-default method-doc-label method-doc-details-label">Default Value:</dt>
-	<dd class="tag-default">
-		<ul class="dummy">
-			<li>{{
-  bloodbath: [],
-  player: [],
-  arena: {},
-  weapon: {},
-  battle: {
-    starts: string[],
-    attacks: HungryGames~Event[],
-    outcomes: string[]
-  }
-}}</li>
-		</ul>
-	</dd>
-	
->>>>>>> a290e2e1
-
-
-
-	
-	<dt class="tag-source method-doc-label method-doc-details-label">Source:</dt>
-	<dd class="tag-source">
-		<ul class="dummy">
-			<li>
-				<a href="hg_GuildGame.js.html">hg/GuildGame.js</a>,
-<<<<<<< HEAD
 				 <a href="hg_GuildGame.js.html#sunlight-1-line-167">line 167</a>
-=======
-				 <a href="hg_GuildGame.js.html#sunlight-1-line-230">line 230</a>
->>>>>>> a290e2e1
 			</li>
 		</ul>
 	</dd>
@@ -1942,11 +1725,7 @@
 		<ul class="dummy">
 			<li>
 				<a href="hg_GuildGame.js.html">hg/GuildGame.js</a>,
-<<<<<<< HEAD
 				 <a href="hg_GuildGame.js.html#sunlight-1-line-100">line 100</a>
-=======
-				 <a href="hg_GuildGame.js.html#sunlight-1-line-116">line 116</a>
->>>>>>> a290e2e1
 			</li>
 		</ul>
 	</dd>
@@ -2034,11 +1813,7 @@
 		<ul class="dummy">
 			<li>
 				<a href="hg_GuildGame.js.html">hg/GuildGame.js</a>,
-<<<<<<< HEAD
 				 <a href="hg_GuildGame.js.html#sunlight-1-line-84">line 84</a>
-=======
-				 <a href="hg_GuildGame.js.html#sunlight-1-line-100">line 100</a>
->>>>>>> a290e2e1
 			</li>
 		</ul>
 	</dd>
@@ -2119,11 +1894,7 @@
 		<ul class="dummy">
 			<li>
 				<a href="hg_GuildGame.js.html">hg/GuildGame.js</a>,
-<<<<<<< HEAD
 				 <a href="hg_GuildGame.js.html#sunlight-1-line-58">line 58</a>
-=======
-				 <a href="hg_GuildGame.js.html#sunlight-1-line-74">line 74</a>
->>>>>>> a290e2e1
 			</li>
 		</ul>
 	</dd>
@@ -2211,11 +1982,7 @@
 		<ul class="dummy">
 			<li>
 				<a href="hg_GuildGame.js.html">hg/GuildGame.js</a>,
-<<<<<<< HEAD
 				 <a href="hg_GuildGame.js.html#sunlight-1-line-92">line 92</a>
-=======
-				 <a href="hg_GuildGame.js.html#sunlight-1-line-108">line 108</a>
->>>>>>> a290e2e1
 			</li>
 		</ul>
 	</dd>
@@ -2303,11 +2070,7 @@
 		<ul class="dummy">
 			<li>
 				<a href="hg_GuildGame.js.html">hg/GuildGame.js</a>,
-<<<<<<< HEAD
 				 <a href="hg_GuildGame.js.html#sunlight-1-line-66">line 66</a>
-=======
-				 <a href="hg_GuildGame.js.html#sunlight-1-line-82">line 82</a>
->>>>>>> a290e2e1
 			</li>
 		</ul>
 	</dd>
@@ -2396,11 +2159,7 @@
 		<ul class="dummy">
 			<li>
 				<a href="hg_GuildGame.js.html">hg/GuildGame.js</a>,
-<<<<<<< HEAD
 				 <a href="hg_GuildGame.js.html#sunlight-1-line-124">line 124</a>
-=======
-				 <a href="hg_GuildGame.js.html#sunlight-1-line-140">line 140</a>
->>>>>>> a290e2e1
 			</li>
 		</ul>
 	</dd>
@@ -2481,11 +2240,7 @@
 		<ul class="dummy">
 			<li>
 				<a href="hg_GuildGame.js.html">hg/GuildGame.js</a>,
-<<<<<<< HEAD
 				 <a href="hg_GuildGame.js.html#sunlight-1-line-107">line 107</a>
-=======
-				 <a href="hg_GuildGame.js.html#sunlight-1-line-123">line 123</a>
->>>>>>> a290e2e1
 			</li>
 		</ul>
 	</dd>
@@ -2566,11 +2321,7 @@
 		<ul class="dummy">
 			<li>
 				<a href="hg_GuildGame.js.html">hg/GuildGame.js</a>,
-<<<<<<< HEAD
 				 <a href="hg_GuildGame.js.html#sunlight-1-line-205">line 205</a>
-=======
-				 <a href="hg_GuildGame.js.html#sunlight-1-line-264">line 264</a>
->>>>>>> a290e2e1
 			</li>
 		</ul>
 	</dd>
@@ -2651,11 +2402,7 @@
 		<ul class="dummy">
 			<li>
 				<a href="hg_GuildGame.js.html">hg/GuildGame.js</a>,
-<<<<<<< HEAD
 				 <a href="hg_GuildGame.js.html#sunlight-1-line-214">line 214</a>
-=======
-				 <a href="hg_GuildGame.js.html#sunlight-1-line-273">line 273</a>
->>>>>>> a290e2e1
 			</li>
 		</ul>
 	</dd>
@@ -2727,11 +2474,7 @@
 		<ul class="dummy">
 			<li>
 				<a href="hg_GuildGame.js.html">hg/GuildGame.js</a>,
-<<<<<<< HEAD
 				 <a href="hg_GuildGame.js.html#sunlight-1-line-281">line 281</a>
-=======
-				 <a href="hg_GuildGame.js.html#sunlight-1-line-340">line 340</a>
->>>>>>> a290e2e1
 			</li>
 		</ul>
 	</dd>
@@ -2813,11 +2556,7 @@
 		<ul class="dummy">
 			<li>
 				<a href="hg_GuildGame.js.html">hg/GuildGame.js</a>,
-<<<<<<< HEAD
 				 <a href="hg_GuildGame.js.html#sunlight-1-line-224">line 224</a>
-=======
-				 <a href="hg_GuildGame.js.html#sunlight-1-line-283">line 283</a>
->>>>>>> a290e2e1
 			</li>
 		</ul>
 	</dd>
@@ -3135,11 +2874,7 @@
 		<ul class="dummy">
 			<li>
 				<a href="hg_GuildGame.js.html">hg/GuildGame.js</a>,
-<<<<<<< HEAD
 				 <a href="hg_GuildGame.js.html#sunlight-1-line-593">line 593</a>
-=======
-				 <a href="hg_GuildGame.js.html#sunlight-1-line-638">line 638</a>
->>>>>>> a290e2e1
 			</li>
 		</ul>
 	</dd>
@@ -3303,11 +3038,7 @@
 		<ul class="dummy">
 			<li>
 				<a href="hg_GuildGame.js.html">hg/GuildGame.js</a>,
-<<<<<<< HEAD
 				 <a href="hg_GuildGame.js.html#sunlight-1-line-513">line 513</a>
-=======
-				 <a href="hg_GuildGame.js.html#sunlight-1-line-570">line 570</a>
->>>>>>> a290e2e1
 			</li>
 		</ul>
 	</dd>
@@ -3419,11 +3150,7 @@
 		<ul class="dummy">
 			<li>
 				<a href="hg_GuildGame.js.html">hg/GuildGame.js</a>,
-<<<<<<< HEAD
 				 <a href="hg_GuildGame.js.html#sunlight-1-line-429">line 429</a>
-=======
-				 <a href="hg_GuildGame.js.html#sunlight-1-line-486">line 486</a>
->>>>>>> a290e2e1
 			</li>
 		</ul>
 	</dd>
@@ -3564,11 +3291,7 @@
 		<ul class="dummy">
 			<li>
 				<a href="hg_GuildGame.js.html">hg/GuildGame.js</a>,
-<<<<<<< HEAD
 				 <a href="hg_GuildGame.js.html#sunlight-1-line-448">line 448</a>
-=======
-				 <a href="hg_GuildGame.js.html#sunlight-1-line-505">line 505</a>
->>>>>>> a290e2e1
 			</li>
 		</ul>
 	</dd>
@@ -3656,11 +3379,7 @@
 		<ul class="dummy">
 			<li>
 				<a href="hg_GuildGame.js.html">hg/GuildGame.js</a>,
-<<<<<<< HEAD
 				 <a href="hg_GuildGame.js.html#sunlight-1-line-418">line 418</a>
-=======
-				 <a href="hg_GuildGame.js.html#sunlight-1-line-475">line 475</a>
->>>>>>> a290e2e1
 			</li>
 		</ul>
 	</dd>
@@ -3750,11 +3469,7 @@
 		<ul class="dummy">
 			<li>
 				<a href="hg_GuildGame.js.html">hg/GuildGame.js</a>,
-<<<<<<< HEAD
 				 <a href="hg_GuildGame.js.html#sunlight-1-line-313">line 313</a>
-=======
-				 <a href="hg_GuildGame.js.html#sunlight-1-line-372">line 372</a>
->>>>>>> a290e2e1
 			</li>
 		</ul>
 	</dd>
@@ -4134,11 +3849,7 @@
 		<ul class="dummy">
 			<li>
 				<a href="hg_GuildGame.js.html">hg/GuildGame.js</a>,
-<<<<<<< HEAD
 				 <a href="hg_GuildGame.js.html#sunlight-1-line-764">line 764</a>
-=======
-				 <a href="hg_GuildGame.js.html#sunlight-1-line-815">line 815</a>
->>>>>>> a290e2e1
 			</li>
 		</ul>
 	</dd>
@@ -4227,11 +3938,7 @@
 		<ul class="dummy">
 			<li>
 				<a href="hg_GuildGame.js.html">hg/GuildGame.js</a>,
-<<<<<<< HEAD
 				 <a href="hg_GuildGame.js.html#sunlight-1-line-469">line 469</a>
-=======
-				 <a href="hg_GuildGame.js.html#sunlight-1-line-526">line 526</a>
->>>>>>> a290e2e1
 			</li>
 		</ul>
 	</dd>
@@ -4401,11 +4108,7 @@
 		<ul class="dummy">
 			<li>
 				<a href="hg_GuildGame.js.html">hg/GuildGame.js</a>,
-<<<<<<< HEAD
 				 <a href="hg_GuildGame.js.html#sunlight-1-line-296">line 296</a>
-=======
-				 <a href="hg_GuildGame.js.html#sunlight-1-line-355">line 355</a>
->>>>>>> a290e2e1
 			</li>
 		</ul>
 	</dd>
@@ -4486,11 +4189,7 @@
 <span class="jsdoc-message">
 	Documentation generated by <a href="https://github.com/jsdoc3/jsdoc">JSDoc 3.6.3</a>
 	
-<<<<<<< HEAD
-		on Sunday, August 18, 2019 12:20 AM (-07:00)
-=======
-		on Sunday, August 18, 2019 10:44 AM (-07:00)
->>>>>>> a290e2e1
+		on Sunday, August 18, 2019 10:59 AM (-07:00)
 	
 	using the <a href="https://github.com/docstrap/docstrap">DocStrap template</a>.
 </span>
