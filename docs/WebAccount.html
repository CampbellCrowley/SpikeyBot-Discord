<!DOCTYPE html>

<html lang="en">
<head>
	<meta charset="utf-8">
	<meta name="viewport" content="width=device-width">
	<title>SpikeyBot-Discord Class: WebAccount</title>

	<!--[if lt IE 9]>
	<script src="//html5shiv.googlecode.com/svn/trunk/html5.js"></script>
	<![endif]-->
	<link type="text/css" rel="stylesheet" href="styles/sunlight.dark.css">

	<link type="text/css" rel="stylesheet" href="styles/site.slate.css">

</head>

<body>

<div class="navbar navbar-default navbar-fixed-top ">
<div class="container">
	<div class="navbar-header">
		<a class="navbar-brand" href="index.html">SpikeyBot-Discord</a>
		<button class="navbar-toggle" type="button" data-toggle="collapse" data-target="#topNavigation">
			<span class="icon-bar"></span>
			<span class="icon-bar"></span>
			<span class="icon-bar"></span>
        </button>
	</div>
	<div class="navbar-collapse collapse" id="topNavigation">
		<ul class="nav navbar-nav">
			
			<li class="dropdown">
				<a href="modules.list.html" class="dropdown-toggle" data-toggle="dropdown">Modules<b class="caret"></b></a>
				<ul class="dropdown-menu inline">
					<li><a href="module-lib_twemojiChecker.html">lib/twemojiChecker</a></li>
				</ul>
			</li>
			
			<li class="dropdown">
				<a href="classes.list.html" class="dropdown-toggle" data-toggle="dropdown">Classes<b class="caret"></b></a>
				<ul class="dropdown-menu inline">
					<li><a href="ChatBot.html">ChatBot</a></li><li><a href="CmdScheduling.html">CmdScheduling</a></li><li><a href="CmdScheduling-ScheduledCommand.html">CmdScheduling~ScheduledCommand</a></li><li><a href="Command.html">Command</a></li><li><a href="Command-CommandSetting.html">Command~CommandSetting</a></li><li><a href="Command-SingleCommand.html">Command~SingleCommand</a></li><li><a href="Common.html">Common</a></li><li><a href="Connect4.html">Connect4</a></li><li><a href="Connect4_Game.html">Connect4#Game</a></li><li><a href="Define.html">Define</a></li><li><a href="DevCmds.html">DevCmds</a></li><li><a href="Echo.html">Echo</a></li><li><a href="Echo-Character.html">Echo~Character</a></li><li><a href="FunTranslators.html">FunTranslators</a></li><li><a href="HG.html">HG</a></li><li><a href="HGWeb.html">HGWeb</a></li><li><a href="HungryGames.html">HungryGames</a></li><li><a href="HungryGames-ArenaEvent.html">HungryGames~ArenaEvent</a></li><li><a href="HungryGames-Battle.html">HungryGames~Battle</a></li><li><a href="HungryGames-Day.html">HungryGames~Day</a></li><li><a href="HungryGames-DefaultOptions.html">HungryGames~DefaultOptions</a></li><li><a href="HungryGames-DefaultOptions-BooleanOption.html">HungryGames~DefaultOptions~BooleanOption</a></li><li><a href="HungryGames-DefaultOptions-NumberOption.html">HungryGames~DefaultOptions~NumberOption</a></li><li><a href="HungryGames-DefaultOptions-ObjectOption.html">HungryGames~DefaultOptions~ObjectOption</a></li><li><a href="HungryGames-DefaultOptions-Option.html">HungryGames~DefaultOptions~Option</a></li><li><a href="HungryGames-DefaultOptions-SelectOption.html">HungryGames~DefaultOptions~SelectOption</a></li><li><a href="HungryGames-Event.html">HungryGames~Event</a></li><li><a href="HungryGames-FinalEvent.html">HungryGames~FinalEvent</a></li><li><a href="HungryGames-ForcedOutcome.html">HungryGames~ForcedOutcome</a></li><li><a href="HungryGames-Game.html">HungryGames~Game</a></li><li><a href="HungryGames-Grammar.html">HungryGames~Grammar</a></li><li><a href="HungryGames-GuildGame.html">HungryGames~GuildGame</a></li><li><a href="HungryGames-Messages.html">HungryGames~Messages</a></li><li><a href="HungryGames-OutcomeProbabilities.html">HungryGames~OutcomeProbabilities</a></li><li><a href="HungryGames-Player.html">HungryGames~Player</a></li><li><a href="HungryGames-Simulator.html">HungryGames~Simulator</a></li><li><a href="HungryGames-Simulator-Worker.html">HungryGames~Simulator~Worker</a></li><li><a href="HungryGames-StatGroup.html">HungryGames~StatGroup</a></li><li><a href="HungryGames-StatManager.html">HungryGames~StatManager</a></li><li><a href="HungryGames-Stats.html">HungryGames~Stats</a></li><li><a href="HungryGames-Team.html">HungryGames~Team</a></li><li><a href="HungryGames-UserIconUrl.html">HungryGames~UserIconUrl</a></li><li><a href="HungryGames-WeaponEvent.html">HungryGames~WeaponEvent</a></li><li><a href="Main.html">Main</a></li><li><a href="MainModule.html">MainModule</a></li><li><a href="Messages.html">Messages</a></li><li><a href="Moderation.html">Moderation</a></li><li><a href="ModLog.html">ModLog</a></li><li><a href="ModLog-Settings.html">ModLog~Settings</a></li><li><a href="Music.html">Music</a></li><li><a href="NPC.html">NPC</a></li><li><a href="Patreon.html">Patreon</a></li><li><a href="Patreon-toExport.html">Patreon~toExport</a></li><li><a href="Pets.html">Pets</a></li><li><a href="Pets-BaseMoves.html">Pets~BaseMoves</a></li><li><a href="Pets-BasePetClasses.html">Pets~BasePetClasses</a></li><li><a href="Pets-BasePets.html">Pets~BasePets</a></li><li><a href="Pets-Constants.html">Pets~Constants</a></li><li><a href="Pets-NPC.html">Pets~NPC</a></li><li><a href="Pets-Pet.html">Pets~Pet</a></li><li><a href="Polling.html">Polling</a></li><li><a href="Polling-Poll.html">Polling~Poll</a></li><li><a href="RaidBlock.html">RaidBlock</a></li><li><a href="RaidBlock-RaidSettings.html">RaidBlock~RaidSettings</a></li><li><a href="RoleColors.html">RoleColors</a></li><li><a href="RoleManager.html">RoleManager</a></li><li><a href="Sandbox.html">Sandbox</a></li><li><a href="SMLoader.html">SMLoader</a></li><li><a href="SpikeyBot.html">SpikeyBot</a></li><li><a href="Spotify.html">Spotify</a></li><li><a href="Strings.html">Strings</a></li><li><a href="Strings-Locale.html">Strings~Locale</a></li><li><a href="SubModule.html">SubModule</a></li><li><a href="TicTacToe.html">TicTacToe</a></li><li><a href="TicTacToe_Game.html">TicTacToe#Game</a></li><li><a href="TTS.html">TTS</a></li><li><a href="Uno.html">Uno</a></li><li><a href="Uno_Card.html">Uno#Card</a></li><li><a href="Uno_Game.html">Uno#Game</a></li><li><a href="WebAccount.html">WebAccount</a></li><li><a href="WebCommands.html">WebCommands</a></li><li><a href="WebProxy.html">WebProxy</a></li><li><a href="WebSettings.html">WebSettings</a></li><li><a href="WebStats.html">WebStats</a></li>
				</ul>
			</li>
			
			<li class="dropdown">
				<a href="global.html" class="dropdown-toggle" data-toggle="dropdown">Global<b class="caret"></b></a>
				<ul class="dropdown-menu inline">
					<li><a href="global.html#__stack">__stack</a></li><li><a href="global.html#self">self</a></li><li><a href="global.html#sqlCon">sqlCon</a></li><li><a href="global.html#unhandledRejection">unhandledRejection</a></li>
				</ul>
			</li>
			
			<li class="dropdown">
				<a href="externals.list.html" class="dropdown-toggle" data-toggle="dropdown">Externals<b class="caret"></b></a>
				<ul class="dropdown-menu inline">
					<li><a href="external-Discord.html">Discord</a></li>
				</ul>
			</li>
			
		</ul>
        
            <div class="col-sm-3 col-md-3">
                <form class="navbar-form" role="search">
                    <div class="input-group">
                        <input type="text" class="form-control" placeholder="Search" name="q" id="search-input">
                        <div class="input-group-btn">
                            <button class="btn btn-default" id="search-submit"><i class="glyphicon glyphicon-search"></i></button>
                        </div>
                    </div>
                </form>
            </div>
        
	</div>

</div>
</div>


<div class="container" id="toc-content">
<div class="row">

	
	<div class="col-md-8">
	
		<div id="main">
			

	<h1 class="page-title">Class: WebAccount</h1>
<section>

<header>
    
        <h2>
        WebAccount
        </h2>
        
            <div class="class-description">Manages the account webpage.</div>
        
    
</header>


<article>
    <div class="container-overview">
    
        
<hr>
<dt>
    <h4 class="name" id="WebAccount"><span class="type-signature"></span>new WebAccount()</h4>
    
    
</dt>
<dd>

    

    

    

    
    

    
<dl class="details">
    

	

	

	

    

    

    

    

	

	

	

	

	



	
	<dt class="tag-source method-doc-label method-doc-details-label">Source:</dt>
	<dd class="tag-source">
		<ul class="dummy">
			<li>
				<a href="web_account.js.html">web/account.js</a>,
				 <a href="web_account.js.html#sunlight-1-line-28">line 28</a>
			</li>
		</ul>
	</dd>
	

	

	

	
</dl>


    

    

    

    

    

    

    
</dd>

    
    </div>

    
        <h3 class="subsection-title">Extends</h3>

        


    <ul>
        <li><a href="SubModule.html">SubModule</a></li>
    </ul>


    

    

    

    

    

    
        <h3 class="subsection-title">Members</h3>

        <dl>
            
<hr>
<dt class="name" id="bot">
    <h4 id="bot"><span class="type-signature"></span>bot<span class="type-signature"> :<a href="SpikeyBot.html">SpikeyBot</a></span></h4>

    
</dt>
<dd>
    
    <div class="description">
        The parent SpikeyBot instance.
    </div>
    

    
        <h5>Type:</h5>
        <ul>
            <li>
                
<span class="param-type"><a href="SpikeyBot.html">SpikeyBot</a></span>



            </li>
        </ul>
    

    
<dl class="details">
    

	

	

	
	<dt class="inherited-from method-doc-label method-doc-details-label">Inherited From:</dt>
	<dd class="inherited-from">
		<ul class="dummy">
			<li>
				<a href="SubModule.html#bot">SubModule#bot</a>
			</li>
		</ul>
	</dd>
	

    

    

    

    

	

	

	

	

	



	
	<dt class="tag-source method-doc-label method-doc-details-label">Source:</dt>
	<dd class="tag-source">
		<ul class="dummy">
			<li>
				<a href="subModule.js.html">subModule.js</a>,
				 <a href="subModule.js.html#sunlight-1-line-64">line 64</a>
			</li>
		</ul>
	</dd>
	

	

	

	
</dl>


    
</dd>

        
            
<hr>
<dt class="name" id="client">
    <h4 id="client"><span class="type-signature"></span>client<span class="type-signature"> :external:Discord~Client</span></h4>

    
</dt>
<dd>
    
    <div class="description">
        The current bot client.
    </div>
    

    
        <h5>Type:</h5>
        <ul>
            <li>
                
<span class="param-type">external:Discord~Client</span>



            </li>
        </ul>
    

    
<dl class="details">
    

	

	

	
	<dt class="inherited-from method-doc-label method-doc-details-label">Inherited From:</dt>
	<dd class="inherited-from">
		<ul class="dummy">
			<li>
				<a href="SubModule.html#client">SubModule#client</a>
			</li>
		</ul>
	</dd>
	

    

    

    

    

	

	

	

	

	



	
	<dt class="tag-source method-doc-label method-doc-details-label">Source:</dt>
	<dd class="tag-source">
		<ul class="dummy">
			<li>
				<a href="subModule.js.html">subModule.js</a>,
				 <a href="subModule.js.html#sunlight-1-line-42">line 42</a>
			</li>
		</ul>
	</dd>
	

	

	

	
</dl>


    
</dd>

        
            
<hr>
<dt class="name" id="command">
    <h4 id="command"><span class="type-signature"></span>command<span class="type-signature"> :<a href="Command.html">Command</a></span></h4>

    
</dt>
<dd>
    
    <div class="description">
        The command object for registering command listeners.
    </div>
    

    
        <h5>Type:</h5>
        <ul>
            <li>
                
<span class="param-type"><a href="Command.html">Command</a></span>



            </li>
        </ul>
    

    
<dl class="details">
    

	

	

	
	<dt class="inherited-from method-doc-label method-doc-details-label">Inherited From:</dt>
	<dd class="inherited-from">
		<ul class="dummy">
			<li>
				<a href="SubModule.html#command">SubModule#command</a>
			</li>
		</ul>
	</dd>
	

    

    

    

    

	

	

	

	

	



	
	<dt class="tag-source method-doc-label method-doc-details-label">Source:</dt>
	<dd class="tag-source">
		<ul class="dummy">
			<li>
				<a href="subModule.js.html">subModule.js</a>,
				 <a href="subModule.js.html#sunlight-1-line-49">line 49</a>
			</li>
		</ul>
	</dd>
	

	

	

	
</dl>


    
</dd>

        
            
<hr>
<dt class="name" id="commit">
    <h4 id="commit"><span class="type-signature">&lt;constant> </span>commit<span class="type-signature"> :string</span></h4>

    
</dt>
<dd>
    
    <div class="description">
        The commit at HEAD at the time this module was loaded. Essentially the
version of this submodule.
    </div>
    

    
        <h5>Type:</h5>
        <ul>
            <li>
                
<span class="param-type">string</span>



            </li>
        </ul>
    

    
<dl class="details">
    

	

	

	
	<dt class="inherited-from method-doc-label method-doc-details-label">Inherited From:</dt>
	<dd class="inherited-from">
		<ul class="dummy">
			<li>
				<a href="SubModule.html#commit">SubModule#commit</a>
			</li>
		</ul>
	</dd>
	

    

    

    

    

	

	

	

	

	



	
	<dt class="tag-source method-doc-label method-doc-details-label">Source:</dt>
	<dd class="tag-source">
		<ul class="dummy">
			<li>
				<a href="subModule.js.html">subModule.js</a>,
				 <a href="subModule.js.html#sunlight-1-line-74">line 74</a>
			</li>
		</ul>
	</dd>
	

	

	

	
</dl>


    
</dd>

        
            
<hr>
<dt class="name" id="common">
    <h4 id="common"><span class="type-signature"></span>common<span class="type-signature"> :<a href="Common.html">Common</a></span></h4>

    
</dt>
<dd>
    
    <div class="description">
        The common object.
    </div>
    

    
        <h5>Type:</h5>
        <ul>
            <li>
                
<span class="param-type"><a href="Common.html">Common</a></span>



            </li>
        </ul>
    

    
<dl class="details">
    

	

	

	
	<dt class="inherited-from method-doc-label method-doc-details-label">Inherited From:</dt>
	<dd class="inherited-from">
		<ul class="dummy">
			<li>
				<a href="SubModule.html#common">SubModule#common</a>
			</li>
		</ul>
	</dd>
	

    

    

    

    

	

	

	

	

	



	
	<dt class="tag-source method-doc-label method-doc-details-label">Source:</dt>
	<dd class="tag-source">
		<ul class="dummy">
			<li>
				<a href="subModule.js.html">subModule.js</a>,
				 <a href="subModule.js.html#sunlight-1-line-56">line 56</a>
			</li>
		</ul>
	</dd>
	

	

	

	
</dl>


    
</dd>

        
            
<hr>
<dt class="name" id="Discord">
    <h4 id="Discord"><span class="type-signature"></span>Discord<span class="type-signature"> :<a href="external-Discord.html">external:Discord</a></span></h4>

    
</dt>
<dd>
    
    <div class="description">
        The current Discord object instance of the bot.
    </div>
    

    
        <h5>Type:</h5>
        <ul>
            <li>
                
<span class="param-type"><a href="external-Discord.html">external:Discord</a></span>



            </li>
        </ul>
    

    
<dl class="details">
    

	

	

	
	<dt class="inherited-from method-doc-label method-doc-details-label">Inherited From:</dt>
	<dd class="inherited-from">
		<ul class="dummy">
			<li>
				<a href="SubModule.html#Discord">SubModule#Discord</a>
			</li>
		</ul>
	</dd>
	

    

    

    

    

	

	

	

	

	



	
	<dt class="tag-source method-doc-label method-doc-details-label">Source:</dt>
	<dd class="tag-source">
		<ul class="dummy">
			<li>
				<a href="subModule.js.html">subModule.js</a>,
				 <a href="subModule.js.html#sunlight-1-line-35">line 35</a>
			</li>
		</ul>
	</dd>
	

	

	

	
</dl>


    
</dd>

        
            
<hr>
<dt class="name" id="helpMessage">
    <h4 id="helpMessage"><span class="type-signature">&lt;abstract> </span>helpMessage<span class="type-signature"> :string|external:Discord~MessageEmbed</span></h4>

    
</dt>
<dd>
    
    <div class="description">
        The help message to show the user in the main help message.
    </div>
    

    
        <h5>Type:</h5>
        <ul>
            <li>
                
<span class="param-type">string</span>
|

<span class="param-type">external:Discord~MessageEmbed</span>



            </li>
        </ul>
    

    
<dl class="details">
    

	

	

	
	<dt class="inherited-from method-doc-label method-doc-details-label">Inherited From:</dt>
	<dd class="inherited-from">
		<ul class="dummy">
			<li>
				<a href="SubModule.html#helpMessage">SubModule#helpMessage</a>
			</li>
		</ul>
	</dd>
	

    

    

    

    

	

	

	

	

	



	
	<dt class="tag-source method-doc-label method-doc-details-label">Source:</dt>
	<dd class="tag-source">
		<ul class="dummy">
			<li>
				<a href="subModule.js.html">subModule.js</a>,
				 <a href="subModule.js.html#sunlight-1-line-18">line 18</a>
			</li>
		</ul>
	</dd>
	

	

	

	
</dl>


    
</dd>

        
            
<hr>
<dt class="name" id="initialized">
    <h4 id="initialized"><span class="type-signature">&lt;protected, readonly> </span>initialized<span class="type-signature"> :boolean</span></h4>

    
</dt>
<dd>
    
    <div class="description">
        Has this subModule been initialized yet (Has begin() been called).
    </div>
    

    
        <h5>Type:</h5>
        <ul>
            <li>
                
<span class="param-type">boolean</span>



            </li>
        </ul>
    

    
<dl class="details">
    

	

	

	
	<dt class="inherited-from method-doc-label method-doc-details-label">Inherited From:</dt>
	<dd class="inherited-from">
		<ul class="dummy">
			<li>
				<a href="SubModule.html#initialized">SubModule#initialized</a>
			</li>
		</ul>
	</dd>
	

    

    

    

    

	

	

	

	

	



	
	<dt class="tag-source method-doc-label method-doc-details-label">Source:</dt>
	<dd class="tag-source">
		<ul class="dummy">
			<li>
				<a href="subModule.js.html">subModule.js</a>,
				 <a href="subModule.js.html#sunlight-1-line-109">line 109</a>
			</li>
		</ul>
	</dd>
	

	

	

	
</dl>


    
</dd>

        
            
<hr>
<dt class="name" id="loadTime">
    <h4 id="loadTime"><span class="type-signature">&lt;constant> </span>loadTime<span class="type-signature"> :number</span></h4>

    
</dt>
<dd>
    
    <div class="description">
        The time at which this madule was loaded for use in checking if the
module
needs to be reloaded because the file has been modified since loading.
    </div>
    

    
        <h5>Type:</h5>
        <ul>
            <li>
                
<span class="param-type">number</span>



            </li>
        </ul>
    

    
<dl class="details">
    

	

	

	
	<dt class="inherited-from method-doc-label method-doc-details-label">Inherited From:</dt>
	<dd class="inherited-from">
		<ul class="dummy">
			<li>
				<a href="SubModule.html#loadTime">SubModule#loadTime</a>
			</li>
		</ul>
	</dd>
	

    

    

    

    

	

	

	

	

	



	
	<dt class="tag-source method-doc-label method-doc-details-label">Source:</dt>
	<dd class="tag-source">
		<ul class="dummy">
			<li>
				<a href="subModule.js.html">subModule.js</a>,
				 <a href="subModule.js.html#sunlight-1-line-88">line 88</a>
			</li>
		</ul>
	</dd>
	

	

	

	
</dl>


    
</dd>

        
            
<hr>
<dt class="name" id="myName">
    <h4 id="myName"><span class="type-signature">&lt;abstract, protected> </span>myName<span class="type-signature"> :string</span></h4>

    
</dt>
<dd>
    
    <div class="description">
        The name of this submodule. Used for differentiating in the log. Should
be
defined before begin().
    </div>
    

    
        <h5>Type:</h5>
        <ul>
            <li>
                
<span class="param-type">string</span>



            </li>
        </ul>
    

    
<dl class="details">
    

	

	

	
	<dt class="inherited-from method-doc-label method-doc-details-label">Inherited From:</dt>
	<dd class="inherited-from">
		<ul class="dummy">
			<li>
				<a href="SubModule.html#myName">SubModule#myName</a>
			</li>
		</ul>
	</dd>
	

    
    <dt class="tag-overrides">Overrides:</dt>
    <dd class="tag-overrides"><ul class="dummy"><li>
        <a href="SubModule.html#myName">SubModule#myName</a>
    </li></ul></dd>
    

    

    

    

	

	

	

	

	



	
	<dt class="tag-source method-doc-label method-doc-details-label">Source:</dt>
	<dd class="tag-source">
		<ul class="dummy">
			<li>
				<a href="subModule.js.html">subModule.js</a>,
				 <a href="subModule.js.html#sunlight-1-line-99">line 99</a>
			</li>
		</ul>
	</dd>
	

	

	

	
</dl>


    
</dd>

        
            
<hr>
<dt class="name" id="postPrefix">
    <h4 id="postPrefix"><span class="type-signature">&lt;abstract> </span>postPrefix<span class="type-signature"> :string</span></h4>

    
</dt>
<dd>
    
    <div class="description">
        The postfix for the global prefix for this subModule. Must be defined
before begin(), otherwise it is ignored.
    </div>
    

    
        <h5>Type:</h5>
        <ul>
            <li>
                
<span class="param-type">string</span>



            </li>
        </ul>
    

    
<dl class="details">
    

	

	

	
	<dt class="inherited-from method-doc-label method-doc-details-label">Inherited From:</dt>
	<dd class="inherited-from">
		<ul class="dummy">
			<li>
				<a href="SubModule.html#postPrefix">SubModule#postPrefix</a>
			</li>
		</ul>
	</dd>
	

    

    

    

    

	

	

	

	

	



	
	<dt class="tag-source method-doc-label method-doc-details-label">Source:</dt>
	<dd class="tag-source">
		<ul class="dummy">
			<li>
				<a href="subModule.js.html">subModule.js</a>,
				 <a href="subModule.js.html#sunlight-1-line-28">line 28</a>
			</li>
		</ul>
	</dd>
	

	

	

	
</dl>


    
</dd>

        
            
<hr>
<dt class="name" id="~patreonSettingsFilename">
    <h4 id="~patreonSettingsFilename"><span class="type-signature">&lt;private, inner, constant> </span>patreonSettingsFilename<span class="type-signature"> :string</span></h4>

    
</dt>
<dd>
    
    <div class="description">
        The filename in the user's directory of the file where the settings related
to Patreon rewards are stored.
    </div>
    

    
        <h5>Type:</h5>
        <ul>
            <li>
                
<span class="param-type">string</span>



            </li>
        </ul>
    

    
<dl class="details">
    

	

	

	

    

    

    

    

	

	

	

	

	
	<dt class="tag-default method-doc-label method-doc-details-label">Default Value:</dt>
	<dd class="tag-default">
		<ul class="dummy">
			<li>/patreonSettings.json</li>
		</ul>
	</dd>
	



	
	<dt class="tag-source method-doc-label method-doc-details-label">Source:</dt>
	<dd class="tag-source">
		<ul class="dummy">
			<li>
				<a href="web_account.js.html">web/account.js</a>,
				 <a href="web_account.js.html#sunlight-1-line-56">line 56</a>
			</li>
		</ul>
	</dd>
	

	

	

	
</dl>


    
</dd>

        
            
<hr>
<dt class="name" id="~patreonSettingsTemplate">
    <h4 id="~patreonSettingsTemplate"><span class="type-signature">&lt;private, inner> </span>patreonSettingsTemplate<span class="type-signature"> :object.&lt;object></span></h4>

    
</dt>
<dd>
    
    <div class="description">
        The parsed data from <a href="WebAccount.html#~patreonSettingsTemplateFile">WebAccount~patreonSettingsTemplateFile</a>. Data
that outlines the available options that can be changed, and their possible
values.
    </div>
    

    
        <h5>Type:</h5>
        <ul>
            <li>
                
<span class="param-type">object.&lt;object></span>



            </li>
        </ul>
    

    
<dl class="details">
    

	

	

	

    

    

    

    

	

	

	

	

	
	<dt class="tag-default method-doc-label method-doc-details-label">Default Value:</dt>
	<dd class="tag-default">
		<ul class="dummy">
			<li>{}</li>
		</ul>
	</dd>
	



	
	<dt class="tag-source method-doc-label method-doc-details-label">Source:</dt>
	<dd class="tag-source">
		<ul class="dummy">
			<li>
				<a href="web_account.js.html">web/account.js</a>,
				 <a href="web_account.js.html#sunlight-1-line-78">line 78</a>
			</li>
		</ul>
	</dd>
	

	

	

	
</dl>


    
</dd>

        
            
<hr>
<dt class="name" id="~patreonSettingsTemplateFile">
    <h4 id="~patreonSettingsTemplateFile"><span class="type-signature">&lt;private, inner, constant> </span>patreonSettingsTemplateFile<span class="type-signature"> :string</span></h4>

    
</dt>
<dd>
    
    <div class="description">
        File where the template for the Patreon settings is stored.
    </div>
    

    
        <h5>Type:</h5>
        <ul>
            <li>
                
<span class="param-type">string</span>



            </li>
        </ul>
    

    
<dl class="details">
    

	

	

	

    

    

    

    

	

	

	

	

	
	<dt class="tag-default method-doc-label method-doc-details-label">Default Value:</dt>
	<dd class="tag-default">
		<ul class="dummy">
			<li>./save/patreonSettingTemplate.json</li>
		</ul>
	</dd>
	



	
	<dt class="tag-source method-doc-label method-doc-details-label">Source:</dt>
	<dd class="tag-source">
		<ul class="dummy">
			<li>
				<a href="web_account.js.html">web/account.js</a>,
				 <a href="web_account.js.html#sunlight-1-line-67">line 67</a>
			</li>
		</ul>
	</dd>
	

	

	
	<dt class="tag-see method-doc-label method-doc-details-label">See:</dt>
	<dd class="tag-see">
		<ul>
			<li><a href="WebAccount.html#~patreonSettingsTemplate">WebAccount~patreonSettingsTemplate</a></li>
			</ul>
	</dd>
	

	
</dl>


    
</dd>

        
            
<hr>
<dt class="name" id="~sockets">
    <h4 id="~sockets"><span class="type-signature">&lt;private, inner, constant> </span>sockets<span class="type-signature"> :object.&lt;Socket></span></h4>

    
</dt>
<dd>
    
    <div class="description">
        Map of all currently connected sockets.
    </div>
    

    
        <h5>Type:</h5>
        <ul>
            <li>
                
<span class="param-type">object.&lt;Socket></span>



            </li>
        </ul>
    

    
<dl class="details">
    

	

	

	

    

    

    

    

	

	

	

	

	



	
	<dt class="tag-source method-doc-label method-doc-details-label">Source:</dt>
	<dd class="tag-source">
		<ul class="dummy">
			<li>
				<a href="web_account.js.html">web/account.js</a>,
<<<<<<< HEAD
				 <a href="web_account.js.html#sunlight-1-line-177">line 177</a>
=======
				 <a href="web_account.js.html#sunlight-1-line-182">line 182</a>
>>>>>>> 2c1fca66
			</li>
		</ul>
	</dd>
	

	

	

	
</dl>


    
</dd>

        </dl>
    

    
        <h3 class="subsection-title">Methods</h3>

        <dl>
            
<hr>
<dt>
    <h4 class="name" id="begin"><span class="type-signature"></span>begin(Discord, client, command, common, bot)</h4>
    
    
</dt>
<dd>

    
    <div class="description">
        Initialize this submodule.
    </div>
    

    

    

    
    
        <h5>Parameters:</h5>
        

<table class="params table table-striped">
    <thead>
    <tr>
        
        <th>Name</th>
        

        <th>Type</th>

        

        

        <th class="last">Description</th>
    </tr>
    </thead>

    <tbody>
    

        <tr>
            
                <td class="name"><code>Discord</code></td>
            

            <td class="type">
            
                
<span class="param-type">Discord</span>



            
            </td>

            

            

            <td class="description last">The Discord object for the API library.</td>
        </tr>

    

        <tr>
            
                <td class="name"><code>client</code></td>
            

            <td class="type">
            
                
<span class="param-type">Discord~Client</span>



            
            </td>

            

            

            <td class="description last">The client that represents this bot.</td>
        </tr>

    

        <tr>
            
                <td class="name"><code>command</code></td>
            

            <td class="type">
            
                
<span class="param-type"><a href="Command.html">Command</a></span>



            
            </td>

            

            

            <td class="description last">The command instance in which to
register command listeners.</td>
        </tr>

    

        <tr>
            
                <td class="name"><code>common</code></td>
            

            <td class="type">
            
                
<span class="param-type"><a href="Common.html">Common</a></span>



            
            </td>

            

            

            <td class="description last">Class storing common functions.</td>
        </tr>

    

        <tr>
            
                <td class="name"><code>bot</code></td>
            

            <td class="type">
            
                
<span class="param-type"><a href="SpikeyBot.html">SpikeyBot</a></span>



            
            </td>

            

            

            <td class="description last">The parent SpikeyBot instance.</td>
        </tr>

    
    </tbody>
</table>

    

    
<dl class="details">
    

	

	

	
	<dt class="inherited-from method-doc-label method-doc-details-label">Inherited From:</dt>
	<dd class="inherited-from">
		<ul class="dummy">
			<li>
				<a href="SubModule.html#begin">SubModule#begin</a>
			</li>
		</ul>
	</dd>
	

    

    

    

    

	

	

	

	

	



	
	<dt class="tag-source method-doc-label method-doc-details-label">Source:</dt>
	<dd class="tag-source">
		<ul class="dummy">
			<li>
				<a href="subModule.js.html">subModule.js</a>,
				 <a href="subModule.js.html#sunlight-1-line-132">line 132</a>
			</li>
		</ul>
	</dd>
	

	

	

	
</dl>


    

    

    

    

    

    

    
</dd>

        
            
<hr>
<dt>
    <h4 class="name" id="debug"><span class="type-signature">&lt;protected> </span>debug(msg)</h4>
    
    
</dt>
<dd>

    
    <div class="description">
        Log using common.logDebug, but automatically set name.
    </div>
    

    

    

    
    
        <h5>Parameters:</h5>
        

<table class="params table table-striped">
    <thead>
    <tr>
        
        <th>Name</th>
        

        <th>Type</th>

        

        

        <th class="last">Description</th>
    </tr>
    </thead>

    <tbody>
    

        <tr>
            
                <td class="name"><code>msg</code></td>
            

            <td class="type">
            
                
<span class="param-type">string</span>



            
            </td>

            

            

            <td class="description last">The message to log.</td>
        </tr>

    
    </tbody>
</table>

    

    
<dl class="details">
    

	

	

	
	<dt class="inherited-from method-doc-label method-doc-details-label">Inherited From:</dt>
	<dd class="inherited-from">
		<ul class="dummy">
			<li>
				<a href="SubModule.html#debug">SubModule#debug</a>
			</li>
		</ul>
	</dd>
	

    

    

    

    

	

	

	

	

	



	
	<dt class="tag-source method-doc-label method-doc-details-label">Source:</dt>
	<dd class="tag-source">
		<ul class="dummy">
			<li>
				<a href="subModule.js.html">subModule.js</a>,
				 <a href="subModule.js.html#sunlight-1-line-219">line 219</a>
			</li>
		</ul>
	</dd>
	

	

	

	
</dl>


    

    

    

    

    

    

    
</dd>

        
            
<hr>
<dt>
    <h4 class="name" id="end"><span class="type-signature"></span>end()</h4>
    
    
</dt>
<dd>

    
    <div class="description">
        Trigger subModule to shutdown and get ready for process terminating.
    </div>
    

    

    

    
    

    
<dl class="details">
    

	

	

	
	<dt class="inherited-from method-doc-label method-doc-details-label">Inherited From:</dt>
	<dd class="inherited-from">
		<ul class="dummy">
			<li>
				<a href="SubModule.html#end">SubModule#end</a>
			</li>
		</ul>
	</dd>
	

    

    

    

    

	

	

	

	

	



	
	<dt class="tag-source method-doc-label method-doc-details-label">Source:</dt>
	<dd class="tag-source">
		<ul class="dummy">
			<li>
				<a href="subModule.js.html">subModule.js</a>,
				 <a href="subModule.js.html#sunlight-1-line-197">line 197</a>
			</li>
		</ul>
	</dd>
	

	

	

	
</dl>


    

    

    

    

    

    

    
</dd>

        
            
<hr>
<dt>
    <h4 class="name" id="error"><span class="type-signature">&lt;protected> </span>error(msg)</h4>
    
    
</dt>
<dd>

    
    <div class="description">
        Log using common.error, but automatically set name.
    </div>
    

    

    

    
    
        <h5>Parameters:</h5>
        

<table class="params table table-striped">
    <thead>
    <tr>
        
        <th>Name</th>
        

        <th>Type</th>

        

        

        <th class="last">Description</th>
    </tr>
    </thead>

    <tbody>
    

        <tr>
            
                <td class="name"><code>msg</code></td>
            

            <td class="type">
            
                
<span class="param-type">string</span>



            
            </td>

            

            

            <td class="description last">The message to log.</td>
        </tr>

    
    </tbody>
</table>

    

    
<dl class="details">
    

	

	

	
	<dt class="inherited-from method-doc-label method-doc-details-label">Inherited From:</dt>
	<dd class="inherited-from">
		<ul class="dummy">
			<li>
				<a href="SubModule.html#error">SubModule#error</a>
			</li>
		</ul>
	</dd>
	

    

    

    

    

	

	

	

	

	



	
	<dt class="tag-source method-doc-label method-doc-details-label">Source:</dt>
	<dd class="tag-source">
		<ul class="dummy">
			<li>
				<a href="subModule.js.html">subModule.js</a>,
				 <a href="subModule.js.html#sunlight-1-line-237">line 237</a>
			</li>
		</ul>
	</dd>
	

	

	

	
</dl>


    

    

    

    

    

    

    
</dd>

        
            
<hr>
<dt>
    <h4 class="name" id="initialize"><span class="type-signature">&lt;protected> </span>initialize()</h4>
    
    
</dt>
<dd>

    
    <div class="description">
        The function called at the end of begin() for further initialization
specific to the subModule. Must be defined before begin() is called.
    </div>
    

    

    

    
    

    
<dl class="details">
    

	

	

	
	<dt class="inherited-from method-doc-label method-doc-details-label">Inherited From:</dt>
	<dd class="inherited-from">
		<ul class="dummy">
			<li>
				<a href="SubModule.html#initialize">SubModule#initialize</a>
			</li>
		</ul>
	</dd>
	

    
    <dt class="tag-overrides">Overrides:</dt>
    <dd class="tag-overrides"><ul class="dummy"><li>
        <a href="SubModule.html#initialize">SubModule#initialize</a>
    </li></ul></dd>
    

    

    

    

	

	

	

	

	



	
	<dt class="tag-source method-doc-label method-doc-details-label">Source:</dt>
	<dd class="tag-source">
		<ul class="dummy">
			<li>
				<a href="subModule.js.html">subModule.js</a>,
				 <a href="subModule.js.html#sunlight-1-line-118">line 118</a>
			</li>
		</ul>
	</dd>
	

	

	

	
</dl>


    

    

    

    

    

    

    
</dd>

        
            
<hr>
<dt>
    <h4 class="name" id="log"><span class="type-signature">&lt;protected> </span>log(msg)</h4>
    
    
</dt>
<dd>

    
    <div class="description">
        Log using common.log, but automatically set name.
    </div>
    

    

    

    
    
        <h5>Parameters:</h5>
        

<table class="params table table-striped">
    <thead>
    <tr>
        
        <th>Name</th>
        

        <th>Type</th>

        

        

        <th class="last">Description</th>
    </tr>
    </thead>

    <tbody>
    

        <tr>
            
                <td class="name"><code>msg</code></td>
            

            <td class="type">
            
                
<span class="param-type">string</span>



            
            </td>

            

            

            <td class="description last">The message to log.</td>
        </tr>

    
    </tbody>
</table>

    

    
<dl class="details">
    

	

	

	
	<dt class="inherited-from method-doc-label method-doc-details-label">Inherited From:</dt>
	<dd class="inherited-from">
		<ul class="dummy">
			<li>
				<a href="SubModule.html#log">SubModule#log</a>
			</li>
		</ul>
	</dd>
	

    

    

    

    

	

	

	

	

	



	
	<dt class="tag-source method-doc-label method-doc-details-label">Source:</dt>
	<dd class="tag-source">
		<ul class="dummy">
			<li>
				<a href="subModule.js.html">subModule.js</a>,
				 <a href="subModule.js.html#sunlight-1-line-210">line 210</a>
			</li>
		</ul>
	</dd>
	

	

	

	
</dl>


    

    

    

    

    

    

    
</dd>

        
            
<hr>
<dt>
    <h4 class="name" id="reloadable"><span class="type-signature">&lt;abstract> </span>reloadable()</h4>
    
    
</dt>
<dd>

    
    <div class="description">
        Check if this module is in a state that is ready to be
reloaded. If false is returned, this module should not be unloaded and
doing such may risk putting the module into an uncontrollable state. This
is different from unloadable, which checks if this module can be stopped
completely, this checks if the module can be stopped and restarted.
    </div>
    

    

    

    
    

    
<dl class="details">
    

	

	

	
	<dt class="inherited-from method-doc-label method-doc-details-label">Inherited From:</dt>
	<dd class="inherited-from">
		<ul class="dummy">
			<li>
				<a href="SubModule.html#reloadable">SubModule#reloadable</a>
			</li>
		</ul>
	</dd>
	

    

    

    

    

	

	

	

	

	



	
	<dt class="tag-source method-doc-label method-doc-details-label">Source:</dt>
	<dd class="tag-source">
		<ul class="dummy">
			<li>
				<a href="subModule.js.html">subModule.js</a>,
				 <a href="subModule.js.html#sunlight-1-line-288">line 288</a>
			</li>
		</ul>
	</dd>
	

	

	
	<dt class="tag-see method-doc-label method-doc-details-label">See:</dt>
	<dd class="tag-see">
		<ul>
			<li>SubModule~unloadable</li>
			</ul>
	</dd>
	

	
</dl>


    

    

    

    

    

    
    <h5>Returns:</h5>
    
            
<div class="param-desc">
    True if can be reloaded, false if cannot.
</div>



<dl>
    <dt>
        Type
    </dt>
    <dd>
        
<span class="param-type">boolean</span>



    </dd>
</dl>


        

    
</dd>

        
            
<hr>
<dt>
    <h4 class="name" id="save"><span class="type-signature">&lt;abstract> </span>save( [opt])</h4>
    
    
</dt>
<dd>

    
    <div class="description">
        Saves all data to files necessary for saving current state.
    </div>
    

    

    

    
    
        <h5>Parameters:</h5>
        

<table class="params table table-striped">
    <thead>
    <tr>
        
        <th>Name</th>
        

        <th>Type</th>

        
        <th>Argument</th>
        

        
        <th>Default</th>
        

        <th class="last">Description</th>
    </tr>
    </thead>

    <tbody>
    

        <tr>
            
                <td class="name"><code>opt</code></td>
            

            <td class="type">
            
                
<span class="param-type">string</span>



            
            </td>

            
                <td class="attributes">
                
                    &lt;optional><br>
                

                

                
                </td>
            

            
                <td class="default">
                
                    'sync'
                
                </td>
            

            <td class="description last">Can be 'async', otherwise defaults to
synchronous.</td>
        </tr>

    
    </tbody>
</table>

    

    
<dl class="details">
    

	

	

	
	<dt class="inherited-from method-doc-label method-doc-details-label">Inherited From:</dt>
	<dd class="inherited-from">
		<ul class="dummy">
			<li>
				<a href="SubModule.html#save">SubModule#save</a>
			</li>
		</ul>
	</dd>
	

    

    

    

    

	

	

	

	

	



	
	<dt class="tag-source method-doc-label method-doc-details-label">Source:</dt>
	<dd class="tag-source">
		<ul class="dummy">
			<li>
				<a href="subModule.js.html">subModule.js</a>,
				 <a href="subModule.js.html#sunlight-1-line-258">line 258</a>
			</li>
		</ul>
	</dd>
	

	

	

	
</dl>


    

    

    

    

    

    

    
</dd>

        
            
<hr>
<dt>
    <h4 class="name" id="shutdown"><span class="type-signature"></span>shutdown()</h4>
    
    
</dt>
<dd>

    
    <div class="description">
        Causes a full shutdown of all servers.
    </div>
    

    

    

    
    

    
<dl class="details">
    

	

	

	

    
    <dt class="tag-overrides">Overrides:</dt>
    <dd class="tag-overrides"><ul class="dummy"><li>
        <a href="SubModule.html#shutdown">SubModule#shutdown</a>
    </li></ul></dd>
    

    

    

    

	

	

	

	

	



	
	<dt class="tag-source method-doc-label method-doc-details-label">Source:</dt>
	<dd class="tag-source">
		<ul class="dummy">
			<li>
				<a href="web_account.js.html">web/account.js</a>,
<<<<<<< HEAD
				 <a href="web_account.js.html#sunlight-1-line-148">line 148</a>
=======
				 <a href="web_account.js.html#sunlight-1-line-153">line 153</a>
>>>>>>> 2c1fca66
			</li>
		</ul>
	</dd>
	

	

	

	
</dl>


    

    

    

    

    

    

    
</dd>

        
            
<hr>
<dt>
    <h4 class="name" id="unloadable"><span class="type-signature"></span>unloadable()</h4>
    
    
</dt>
<dd>

    
    <div class="description">
        Check if this module is in a state that is ready to be
unloaded. If false is returned, this module should not be unloaded and
doing such may risk putting the module into an uncontrollable state.
    </div>
    

    

    

    
    

    
<dl class="details">
    

	

	

	
	<dt class="inherited-from method-doc-label method-doc-details-label">Inherited From:</dt>
	<dd class="inherited-from">
		<ul class="dummy">
			<li>
				<a href="SubModule.html#unloadable">SubModule#unloadable</a>
			</li>
		</ul>
	</dd>
	

    
    <dt class="tag-overrides">Overrides:</dt>
    <dd class="tag-overrides"><ul class="dummy"><li>
        <a href="SubModule.html#unloadable">SubModule#unloadable</a>
    </li></ul></dd>
    

    

    

    

	

	

	

	

	



	
	<dt class="tag-source method-doc-label method-doc-details-label">Source:</dt>
	<dd class="tag-source">
		<ul class="dummy">
			<li>
				<a href="subModule.js.html">subModule.js</a>,
				 <a href="subModule.js.html#sunlight-1-line-272">line 272</a>
			</li>
		</ul>
	</dd>
	

	

	
	<dt class="tag-see method-doc-label method-doc-details-label">See:</dt>
	<dd class="tag-see">
		<ul>
			<li>SubModule~reloadable</li>
			</ul>
	</dd>
	

	
</dl>


    

    

    

    

    

    
    <h5>Returns:</h5>
    
            
<div class="param-desc">
    True if can be unloaded, false if cannot.
</div>



<dl>
    <dt>
        Type
    </dt>
    <dd>
        
<span class="param-type">boolean</span>



    </dd>
</dl>


        

    
</dd>

        
            
<hr>
<dt>
    <h4 class="name" id="warn"><span class="type-signature">&lt;protected> </span>warn(msg)</h4>
    
    
</dt>
<dd>

    
    <div class="description">
        Log using common.logWarning, but automatically set name.
    </div>
    

    

    

    
    
        <h5>Parameters:</h5>
        

<table class="params table table-striped">
    <thead>
    <tr>
        
        <th>Name</th>
        

        <th>Type</th>

        

        

        <th class="last">Description</th>
    </tr>
    </thead>

    <tbody>
    

        <tr>
            
                <td class="name"><code>msg</code></td>
            

            <td class="type">
            
                
<span class="param-type">string</span>



            
            </td>

            

            

            <td class="description last">The message to log.</td>
        </tr>

    
    </tbody>
</table>

    

    
<dl class="details">
    

	

	

	
	<dt class="inherited-from method-doc-label method-doc-details-label">Inherited From:</dt>
	<dd class="inherited-from">
		<ul class="dummy">
			<li>
				<a href="SubModule.html#warn">SubModule#warn</a>
			</li>
		</ul>
	</dd>
	

    

    

    

    

	

	

	

	

	



	
	<dt class="tag-source method-doc-label method-doc-details-label">Source:</dt>
	<dd class="tag-source">
		<ul class="dummy">
			<li>
				<a href="subModule.js.html">subModule.js</a>,
				 <a href="subModule.js.html#sunlight-1-line-228">line 228</a>
			</li>
		</ul>
	</dd>
	

	

	

	
</dl>


    

    

    

    

    

    

    
</dd>

        
            
<hr>
<dt>
    <h4 class="name" id="~changePatreonSetting"><span class="type-signature">&lt;private, inner> </span>changePatreonSetting(userid, setting, value, cb)</h4>
    
    
</dt>
<dd>

    
    <div class="description">
        Change a user's setting that is related to Patreon rewards.
    </div>
    

    

    

    
    
        <h5>Parameters:</h5>
        

<table class="params table table-striped">
    <thead>
    <tr>
        
        <th>Name</th>
        

        <th>Type</th>

        

        

        <th class="last">Description</th>
    </tr>
    </thead>

    <tbody>
    

        <tr>
            
                <td class="name"><code>userid</code></td>
            

            <td class="type">
            
                
<span class="param-type">string</span>
|

<span class="param-type">number</span>



            
            </td>

            

            

            <td class="description last">The Discord id of the user to change the
setting for.</td>
        </tr>

    

        <tr>
            
                <td class="name"><code>setting</code></td>
            

            <td class="type">
            
                
<span class="param-type">string</span>



            
            </td>

            

            

            <td class="description last">The name of the setting to change.</td>
        </tr>

    

        <tr>
            
                <td class="name"><code>value</code></td>
            

            <td class="type">
            
                
<span class="param-type">string</span>



            
            </td>

            

            

            <td class="description last">The value to set the setting to.</td>
        </tr>

    

        <tr>
            
                <td class="name"><code>cb</code></td>
            

            <td class="type">
            
                
<span class="param-type">function</span>



            
            </td>

            

            

            <td class="description last">Callback that is called once the operations are
complete with a single parameter for errors, string if error, null if none.</td>
        </tr>

    
    </tbody>
</table>

    

    
<dl class="details">
    

	

	

	

    

    

    

    

	

	

	

	

	



	
	<dt class="tag-source method-doc-label method-doc-details-label">Source:</dt>
	<dd class="tag-source">
		<ul class="dummy">
			<li>
				<a href="web_account.js.html">web/account.js</a>,
<<<<<<< HEAD
				 <a href="web_account.js.html#sunlight-1-line-676">line 676</a>
=======
				 <a href="web_account.js.html#sunlight-1-line-681">line 681</a>
>>>>>>> 2c1fca66
			</li>
		</ul>
	</dd>
	

	

	

	
</dl>


    

    

    

    

    

    

    
</dd>

        
            
<hr>
<dt>
    <h4 class="name" id="~dateToSQL"><span class="type-signature">&lt;private, inner> </span>dateToSQL(date)</h4>
    
    
</dt>
<dd>

    
    <div class="description">
        Convert the given date into a format that SQL can understand.
    </div>
    

    

    

    
    
        <h5>Parameters:</h5>
        

<table class="params table table-striped">
    <thead>
    <tr>
        
        <th>Name</th>
        

        <th>Type</th>

        

        

        <th class="last">Description</th>
    </tr>
    </thead>

    <tbody>
    

        <tr>
            
                <td class="name"><code>date</code></td>
            

            <td class="type">
            
                
<span class="param-type">*</span>



            
            </td>

            

            

            <td class="description last">Something that `new Date()` can interpret.</td>
        </tr>

    
    </tbody>
</table>

    

    
<dl class="details">
    

	

	

	

    

    

    

    

	

	

	

	

	



	
	<dt class="tag-source method-doc-label method-doc-details-label">Source:</dt>
	<dd class="tag-source">
		<ul class="dummy">
			<li>
				<a href="web_account.js.html">web/account.js</a>,
<<<<<<< HEAD
				 <a href="web_account.js.html#sunlight-1-line-910">line 910</a>
=======
				 <a href="web_account.js.html#sunlight-1-line-915">line 915</a>
>>>>>>> 2c1fca66
			</li>
		</ul>
	</dd>
	

	

	

	
</dl>


    

    

    

    

    

    
    <h5>Returns:</h5>
    
            
<div class="param-desc">
    Formatted Datetime string not including fractions of a
second.
</div>



<dl>
    <dt>
        Type
    </dt>
    <dd>
        
<span class="param-type">string</span>



    </dd>
</dl>


        

    
</dd>

        
            
<hr>
<dt>
    <h4 class="name" id="~getPatreonSettings"><span class="type-signature">&lt;private, inner> </span>getPatreonSettings(userid, cb)</h4>
    
    
</dt>
<dd>

    
    <div class="description">
        Fetch a user's current patreon settings from file.
    </div>
    

    

    

    
    
        <h5>Parameters:</h5>
        

<table class="params table table-striped">
    <thead>
    <tr>
        
        <th>Name</th>
        

        <th>Type</th>

        

        

        <th class="last">Description</th>
    </tr>
    </thead>

    <tbody>
    

        <tr>
            
                <td class="name"><code>userid</code></td>
            

            <td class="type">
            
                
<span class="param-type">string</span>
|

<span class="param-type">number</span>



            
            </td>

            

            

            <td class="description last">Thd Discord id of the user to lookup.</td>
        </tr>

    

        <tr>
            
                <td class="name"><code>cb</code></td>
            

            <td class="type">
            
                
<span class="param-type">function</span>



            
            </td>

            

            

            <td class="description last">Callback with 2 parameters, the first is the error
string or null if no error, the second will be the settings object if there
is no error.</td>
        </tr>

    
    </tbody>
</table>

    

    
<dl class="details">
    

	

	

	

    

    

    

    

	

	

	

	

	



	
	<dt class="tag-source method-doc-label method-doc-details-label">Source:</dt>
	<dd class="tag-source">
		<ul class="dummy">
			<li>
				<a href="web_account.js.html">web/account.js</a>,
<<<<<<< HEAD
				 <a href="web_account.js.html#sunlight-1-line-649">line 649</a>
=======
				 <a href="web_account.js.html#sunlight-1-line-654">line 654</a>
>>>>>>> 2c1fca66
			</li>
		</ul>
	</dd>
	

	

	

	
</dl>


    

    

    

    

    

    

    
</dd>

        
            
<hr>
<dt>
    <h4 class="name" id="~handler"><span class="type-signature">&lt;private, inner> </span>handler(req, res)</h4>
    
    
</dt>
<dd>

    
    <div class="description">
        Handler for all http requests. Should never be called.
    </div>
    

    

    

    
    
        <h5>Parameters:</h5>
        

<table class="params table table-striped">
    <thead>
    <tr>
        
        <th>Name</th>
        

        <th>Type</th>

        

        

        <th class="last">Description</th>
    </tr>
    </thead>

    <tbody>
    

        <tr>
            
                <td class="name"><code>req</code></td>
            

            <td class="type">
            
                
<span class="param-type">http.IncomingMessage</span>



            
            </td>

            

            

            <td class="description last">The client's request.</td>
        </tr>

    

        <tr>
            
                <td class="name"><code>res</code></td>
            

            <td class="type">
            
                
<span class="param-type">http.ServerResponse</span>



            
            </td>

            

            

            <td class="description last">Our response to the client.</td>
        </tr>

    
    </tbody>
</table>

    

    
<dl class="details">
    

	

	

	

    

    

    

    

	

	

	

	

	



	
	<dt class="tag-source method-doc-label method-doc-details-label">Source:</dt>
	<dd class="tag-source">
		<ul class="dummy">
			<li>
				<a href="web_account.js.html">web/account.js</a>,
<<<<<<< HEAD
				 <a href="web_account.js.html#sunlight-1-line-166">line 166</a>
=======
				 <a href="web_account.js.html#sunlight-1-line-171">line 171</a>
>>>>>>> 2c1fca66
			</li>
		</ul>
	</dd>
	

	

	

	
</dl>


    

    

    

    

    

    

    
</dd>

        
            
<hr>
<dt>
    <h4 class="name" id="~handleSpotifyTokenResponse"><span class="type-signature">&lt;private, inner> </span>handleSpotifyTokenResponse(userid, content, ip, cb)</h4>
    
    
</dt>
<dd>

    
    <div class="description">
        Handle the response after successfully requesting the user's tokens.
    </div>
    

    

    

    
    
        <h5>Parameters:</h5>
        

<table class="params table table-striped">
    <thead>
    <tr>
        
        <th>Name</th>
        

        <th>Type</th>

        

        

        <th class="last">Description</th>
    </tr>
    </thead>

    <tbody>
    

        <tr>
            
                <td class="name"><code>userid</code></td>
            

            <td class="type">
            
                
<span class="param-type">string</span>
|

<span class="param-type">number</span>



            
            </td>

            

            

            <td class="description last">Discord user id.</td>
        </tr>

    

        <tr>
            
                <td class="name"><code>content</code></td>
            

            <td class="type">
            
                
<span class="param-type">string</span>



            
            </td>

            

            

            <td class="description last">The response from Spotify.</td>
        </tr>

    

        <tr>
            
                <td class="name"><code>ip</code></td>
            

            <td class="type">
            
                
<span class="param-type">string</span>



            
            </td>

            

            

            <td class="description last">Unique identifier for the client that caused this to
happen. Used for logging.</td>
        </tr>

    

        <tr>
            
                <td class="name"><code>cb</code></td>
            

            <td class="type">
            
                
<span class="param-type">function</span>



            
            </td>

            

            

            <td class="description last">Callback with single parameter, string if error, null
if no error.</td>
        </tr>

    
    </tbody>
</table>

    

    
<dl class="details">
    

	

	

	

    

    

    

    

	

	

	

	

	



	
	<dt class="tag-source method-doc-label method-doc-details-label">Source:</dt>
	<dd class="tag-source">
		<ul class="dummy">
			<li>
				<a href="web_account.js.html">web/account.js</a>,
<<<<<<< HEAD
				 <a href="web_account.js.html#sunlight-1-line-470">line 470</a>
=======
				 <a href="web_account.js.html#sunlight-1-line-475">line 475</a>
>>>>>>> 2c1fca66
			</li>
		</ul>
	</dd>
	

	

	

	
</dl>


    

    

    

    

    

    

    
</dd>

        
            
<hr>
<dt>
    <h4 class="name" id="~handleSpotifyUserResponse"><span class="type-signature">&lt;private, inner> </span>handleSpotifyUserResponse(userid, content, vals, ip, cb)</h4>
    
    
</dt>
<dd>

    
    <div class="description">
        Handle the response after successfully requesting the user's
basic account information.
    </div>
    

    

    

    
    
        <h5>Parameters:</h5>
        

<table class="params table table-striped">
    <thead>
    <tr>
        
        <th>Name</th>
        

        <th>Type</th>

        

        

        <th class="last">Description</th>
    </tr>
    </thead>

    <tbody>
    

        <tr>
            
                <td class="name"><code>userid</code></td>
            

            <td class="type">
            
                
<span class="param-type">string</span>
|

<span class="param-type">number</span>



            
            </td>

            

            

            <td class="description last">Discord user id.</td>
        </tr>

    

        <tr>
            
                <td class="name"><code>content</code></td>
            

            <td class="type">
            
                
<span class="param-type">string</span>



            
            </td>

            

            

            <td class="description last">The response from Spotify.</td>
        </tr>

    

        <tr>
            
                <td class="name"><code>vals</code></td>
            

            <td class="type">
            
                
<span class="param-type">Object</span>



            
            </td>

            

            

            <td class="description last">The object storing user session information.</td>
        </tr>

    

        <tr>
            
                <td class="name"><code>ip</code></td>
            

            <td class="type">
            
                
<span class="param-type">string</span>



            
            </td>

            

            

            <td class="description last">Unique identifier for the client that caused this to
happen. Used for logging.</td>
        </tr>

    

        <tr>
            
                <td class="name"><code>cb</code></td>
            

            <td class="type">
            
                
<span class="param-type">function</span>



            
            </td>

            

            

            <td class="description last">Callback with single parameter, string if error, null
if no error.</td>
        </tr>

    
    </tbody>
</table>

    

    
<dl class="details">
    

	

	

	

    

    

    

    

	

	

	

	

	



	
	<dt class="tag-source method-doc-label method-doc-details-label">Source:</dt>
	<dd class="tag-source">
		<ul class="dummy">
			<li>
				<a href="web_account.js.html">web/account.js</a>,
<<<<<<< HEAD
				 <a href="web_account.js.html#sunlight-1-line-521">line 521</a>
=======
				 <a href="web_account.js.html#sunlight-1-line-526">line 526</a>
>>>>>>> 2c1fca66
			</li>
		</ul>
	</dd>
	

	

	

	
</dl>


    

    

    

    

    

    

    
</dd>

        
            
<hr>
<dt>
    <h4 class="name" id="~socketConnection"><span class="type-signature">&lt;private, inner> </span>socketConnection(socket)</h4>
    
    
</dt>
<dd>

    
    <div class="description">
        Handler for a new socket connecting.
    </div>
    

    

    

    
    
        <h5>Parameters:</h5>
        

<table class="params table table-striped">
    <thead>
    <tr>
        
        <th>Name</th>
        

        <th>Type</th>

        

        

        <th class="last">Description</th>
    </tr>
    </thead>

    <tbody>
    

        <tr>
            
                <td class="name"><code>socket</code></td>
            

            <td class="type">
            
                
<span class="param-type">socketIo~Socket</span>



            
            </td>

            

            

            <td class="description last">The socket.io socket that connected.</td>
        </tr>

    
    </tbody>
</table>

    

    
<dl class="details">
    

	

	

	

    

    

    

    

	

	

	

	

	



	
	<dt class="tag-source method-doc-label method-doc-details-label">Source:</dt>
	<dd class="tag-source">
		<ul class="dummy">
			<li>
				<a href="web_account.js.html">web/account.js</a>,
<<<<<<< HEAD
				 <a href="web_account.js.html#sunlight-1-line-186">line 186</a>
=======
				 <a href="web_account.js.html#sunlight-1-line-191">line 191</a>
>>>>>>> 2c1fca66
			</li>
		</ul>
	</dd>
	

	

	

	
</dl>


    

    

    

    

    

    

    
</dd>

        
            
<hr>
<dt>
    <h4 class="name" id="~updatePatreonSettingsTemplate"><span class="type-signature">&lt;private, inner> </span>updatePatreonSettingsTemplate()</h4>
    
    
</dt>
<dd>

    
    <div class="description">
        Parse template from file.
    </div>
    

    

    

    
    

    
<dl class="details">
    

	

	

	

    

    

    

    

	

	

	

	

	



	
	<dt class="tag-source method-doc-label method-doc-details-label">Source:</dt>
	<dd class="tag-source">
		<ul class="dummy">
			<li>
				<a href="web_account.js.html">web/account.js</a>,
				 <a href="web_account.js.html#sunlight-1-line-110">line 110</a>
			</li>
		</ul>
	</dd>
	

	

	
	<dt class="tag-see method-doc-label method-doc-details-label">See:</dt>
	<dd class="tag-see">
		<ul>
			<li><a href="WebAccount.html#~patreonSettingsTemplate">WebAccount~patreonSettingsTemplate</a></li>
			</ul>
	</dd>
	

	
</dl>


    

    

    

    

    

    

    
</dd>

        
            
<hr>
<dt>
    <h4 class="name" id="~updateUserPatreonId"><span class="type-signature">&lt;private, inner> </span>updateUserPatreonId(userid, patreonid, cb)</h4>
    
    
</dt>
<dd>

    
    <div class="description">
        Update our Discord table with the retrieved patreon account ID
for the Discord user.
    </div>
    

    

    

    
    
        <h5>Parameters:</h5>
        

<table class="params table table-striped">
    <thead>
    <tr>
        
        <th>Name</th>
        

        <th>Type</th>

        

        

        <th class="last">Description</th>
    </tr>
    </thead>

    <tbody>
    

        <tr>
            
                <td class="name"><code>userid</code></td>
            

            <td class="type">
            
                
<span class="param-type">string</span>
|

<span class="param-type">number</span>



            
            </td>

            

            

            <td class="description last">The Discord ID of the user to link to the
patreonid.</td>
        </tr>

    

        <tr>
            
                <td class="name"><code>patreonid</code></td>
            

            <td class="type">
            
                
<span class="param-type">string</span>
|

<span class="param-type">number</span>



            
            </td>

            

            

            <td class="description last">The Patreon id of the account to link to
the Discord ID.</td>
        </tr>

    

        <tr>
            
                <td class="name"><code>cb</code></td>
            

            <td class="type">
            
                
<span class="param-type">function</span>



            
            </td>

            

            

            <td class="description last">Callback with single argument that is string if error,
or null if no error.</td>
        </tr>

    
    </tbody>
</table>

    

    
<dl class="details">
    

	

	

	

    

    

    

    

	

	

	

	

	



	
	<dt class="tag-source method-doc-label method-doc-details-label">Source:</dt>
	<dd class="tag-source">
		<ul class="dummy">
			<li>
				<a href="web_account.js.html">web/account.js</a>,
<<<<<<< HEAD
				 <a href="web_account.js.html#sunlight-1-line-568">line 568</a>
=======
				 <a href="web_account.js.html#sunlight-1-line-573">line 573</a>
>>>>>>> 2c1fca66
			</li>
		</ul>
	</dd>
	

	

	

	
</dl>


    

    

    

    

    

    

    
</dd>

        
            
<hr>
<dt>
    <h4 class="name" id="~updateUserSpotifyId"><span class="type-signature">&lt;private, inner> </span>updateUserSpotifyId(userid, spotifyid, cb)</h4>
    
    
</dt>
<dd>

    
    <div class="description">
        Update our Discord table with the retrieved spotify account ID
for the Discord user. Deletes row from Spotify table if the userId is
falsey.
    </div>
    

    

    

    
    
        <h5>Parameters:</h5>
        

<table class="params table table-striped">
    <thead>
    <tr>
        
        <th>Name</th>
        

        <th>Type</th>

        

        

        <th class="last">Description</th>
    </tr>
    </thead>

    <tbody>
    

        <tr>
            
                <td class="name"><code>userid</code></td>
            

            <td class="type">
            
                
<span class="param-type">string</span>
|

<span class="param-type">number</span>



            
            </td>

            

            

            <td class="description last">The Discord ID of the user to link to the
patreonid.</td>
        </tr>

    

        <tr>
            
                <td class="name"><code>spotifyid</code></td>
            

            <td class="type">
            
                
<span class="param-type">string</span>
|

<span class="param-type">number</span>



            
            </td>

            

            

            <td class="description last">The Spotify id of the account to link to
the Discord ID.</td>
        </tr>

    

        <tr>
            
                <td class="name"><code>cb</code></td>
            

            <td class="type">
            
                
<span class="param-type">function</span>



            
            </td>

            

            

            <td class="description last">Callback with single argument that is string if error,
or null if no error.</td>
        </tr>

    
    </tbody>
</table>

    

    
<dl class="details">
    

	

	

	

    

    

    

    

	

	

	

	

	



	
	<dt class="tag-source method-doc-label method-doc-details-label">Source:</dt>
	<dd class="tag-source">
		<ul class="dummy">
			<li>
				<a href="web_account.js.html">web/account.js</a>,
<<<<<<< HEAD
				 <a href="web_account.js.html#sunlight-1-line-594">line 594</a>
=======
				 <a href="web_account.js.html#sunlight-1-line-599">line 599</a>
>>>>>>> 2c1fca66
			</li>
		</ul>
	</dd>
	

	

	

	
</dl>


    

    

    

    

    

    

    
</dd>

        
            
<hr>
<dt>
    <h4 class="name" id="~validatePatreonCode"><span class="type-signature">&lt;private, inner> </span>validatePatreonCode(code, userid, ip, cb)</h4>
    
    
</dt>
<dd>

    
    <div class="description">
        Validate a code received from the client, then use it to
retrieve the user ID associated with it.
    </div>
    

    

    

    
    
        <h5>Parameters:</h5>
        

<table class="params table table-striped">
    <thead>
    <tr>
        
        <th>Name</th>
        

        <th>Type</th>

        

        

        <th class="last">Description</th>
    </tr>
    </thead>

    <tbody>
    

        <tr>
            
                <td class="name"><code>code</code></td>
            

            <td class="type">
            
                
<span class="param-type">string</span>



            
            </td>

            

            

            <td class="description last">The code received from Patreon OAuth2 flow.</td>
        </tr>

    

        <tr>
            
                <td class="name"><code>userid</code></td>
            

            <td class="type">
            
                
<span class="param-type">string</span>
|

<span class="param-type">number</span>



            
            </td>

            

            

            <td class="description last">The Discord user ID associated with this code
in order to link accounts.</td>
        </tr>

    

        <tr>
            
                <td class="name"><code>ip</code></td>
            

            <td class="type">
            
                
<span class="param-type">string</span>



            
            </td>

            

            

            <td class="description last">The unique identifier for this connection for logging
purposes.</td>
        </tr>

    

        <tr>
            
                <td class="name"><code>cb</code></td>
            

            <td class="type">
            
                
<span class="param-type">function</span>



            
            </td>

            

            

            <td class="description last">Callback with a single parameter. The parameter is a
string if there was an error, or null if no error.</td>
        </tr>

    
    </tbody>
</table>

    

    
<dl class="details">
    

	

	

	

    

    

    

    

	

	

	

	

	



	
	<dt class="tag-source method-doc-label method-doc-details-label">Source:</dt>
	<dd class="tag-source">
		<ul class="dummy">
			<li>
				<a href="web_account.js.html">web/account.js</a>,
<<<<<<< HEAD
				 <a href="web_account.js.html#sunlight-1-line-397">line 397</a>
=======
				 <a href="web_account.js.html#sunlight-1-line-402">line 402</a>
>>>>>>> 2c1fca66
			</li>
		</ul>
	</dd>
	

	

	

	
</dl>


    

    

    

    

    

    

    
</dd>

        
            
<hr>
<dt>
    <h4 class="name" id="~validateSpotifyCode"><span class="type-signature">&lt;private, inner> </span>validateSpotifyCode(code, userid, ip, cb)</h4>
    
    
</dt>
<dd>

    
    <div class="description">
        Validate a code received from the client, then use it to
retrieve the user ID associated with it.
    </div>
    

    

    

    
    
        <h5>Parameters:</h5>
        

<table class="params table table-striped">
    <thead>
    <tr>
        
        <th>Name</th>
        

        <th>Type</th>

        

        

        <th class="last">Description</th>
    </tr>
    </thead>

    <tbody>
    

        <tr>
            
                <td class="name"><code>code</code></td>
            

            <td class="type">
            
                
<span class="param-type">string</span>



            
            </td>

            

            

            <td class="description last">The code received from Patreon OAuth2 flow.</td>
        </tr>

    

        <tr>
            
                <td class="name"><code>userid</code></td>
            

            <td class="type">
            
                
<span class="param-type">string</span>
|

<span class="param-type">number</span>



            
            </td>

            

            

            <td class="description last">The Discord user ID associated with this code
in order to link accounts.</td>
        </tr>

    

        <tr>
            
                <td class="name"><code>ip</code></td>
            

            <td class="type">
            
                
<span class="param-type">string</span>



            
            </td>

            

            

            <td class="description last">The unique identifier for this connection for logging
purposes.</td>
        </tr>

    

        <tr>
            
                <td class="name"><code>cb</code></td>
            

            <td class="type">
            
                
<span class="param-type">function</span>



            
            </td>

            

            

            <td class="description last">Callback with a single parameter. The parameter is a
string if there was an error, or null if no error.</td>
        </tr>

    
    </tbody>
</table>

    

    
<dl class="details">
    

	

	

	

    

    

    

    

	

	

	

	

	



	
	<dt class="tag-source method-doc-label method-doc-details-label">Source:</dt>
	<dd class="tag-source">
		<ul class="dummy">
			<li>
				<a href="web_account.js.html">web/account.js</a>,
<<<<<<< HEAD
				 <a href="web_account.js.html#sunlight-1-line-433">line 433</a>
=======
				 <a href="web_account.js.html#sunlight-1-line-438">line 438</a>
>>>>>>> 2c1fca66
			</li>
		</ul>
	</dd>
	

	

	

	
</dl>


    

    

    

    

    

    

    
</dd>

        </dl>
    

    

    
</article>

</section>




		</div>
	</div>

	<div class="clearfix"></div>

	
		<div class="col-md-3">
			<div id="toc" class="col-md-3 hidden-xs hidden-sm hidden-md"></div>
		</div>
	

</div>
</div>


    <div class="modal fade" id="searchResults">
      <div class="modal-dialog">
        <div class="modal-content">
          <div class="modal-header">
            <button type="button" class="close" data-dismiss="modal" aria-label="Close"><span aria-hidden="true">&times;</span></button>
            <h4 class="modal-title">Search results</h4>
          </div>
          <div class="modal-body"></div>
          <div class="modal-footer">
            <button type="button" class="btn btn-default" data-dismiss="modal">Close</button>
          </div>
        </div><!-- /.modal-content -->
      </div><!-- /.modal-dialog -->
    </div>


<footer>


	<span class="copyright">
	<small>Website Contact: <a href="mailto:web@spikeybot.com">web@spikeybot.com</a>.</small><br><small>&copy; Copyright 2019, Campbell Crowley. <a href="https://docs.google.com/document/d/1SAC2aPxxeNqRjlZzjwrnCyyWWyt09ZP-AP7BDBjjQDg/edit?usp=sharing">Privacy Policy</a></small>
	</span>

<span class="jsdoc-message">
	Documentation generated by <a href="https://github.com/jsdoc3/jsdoc">JSDoc 3.6.2</a>
	
<<<<<<< HEAD
		on Sunday, June 30, 2019 6:41 PM (-07:00)
=======
		on Monday, July 8, 2019 2:59 PM (-07:00)
>>>>>>> 2c1fca66
	
	using the <a href="https://github.com/docstrap/docstrap">DocStrap template</a>.
</span>
</footer>

<script src="scripts/docstrap.lib.js"></script>
<script src="scripts/toc.js"></script>

    <script type="text/javascript" src="scripts/fulltext-search-ui.js"></script>


<script>
$( function () {
	$( "[id*='$']" ).each( function () {
		var $this = $( this );

		$this.attr( "id", $this.attr( "id" ).replace( "$", "__" ) );
	} );

	$( ".tutorial-section pre, .readme-section pre, pre.prettyprint.source" ).each( function () {
		var $this = $( this );

		var example = $this.find( "code" );
		exampleText = example.html();
		var lang = /{@lang (.*?)}/.exec( exampleText );
		if ( lang && lang[1] ) {
			exampleText = exampleText.replace( lang[0], "" );
			example.html( exampleText );
			lang = lang[1];
		} else {
			var langClassMatch = example.parent()[0].className.match(/lang\-(\S+)/);
			lang = langClassMatch ? langClassMatch[1] : "javascript";
		}

		if ( lang ) {

			$this
			.addClass( "sunlight-highlight-" + lang )
			.addClass( "linenums" )
			.html( example.html() );

		}
	} );

	Sunlight.highlightAll( {
		lineNumbers : true,
		showMenu : true,
		enableDoclinks : true
	} );

	$.catchAnchorLinks( {
        navbarOffset: 10
	} );
	$( "#toc" ).toc( {
		anchorName  : function ( i, heading, prefix ) {
			return $( heading ).attr( "id" ) || ( prefix + i );
		},
		selectors   : "#toc-content h1,#toc-content h2,#toc-content h3,#toc-content h4",
		showAndHide : false,
		smoothScrolling: true
	} );

	$( "#main span[id^='toc']" ).addClass( "toc-shim" );
	$( '.dropdown-toggle' ).dropdown();

    $( "table" ).each( function () {
      var $this = $( this );
      $this.addClass('table');
    } );

} );
</script>



<!--Navigation and Symbol Display-->


<!--Google Analytics-->

<script>
	(function ( i, s, o, g, r, a, m ) {
		i['GoogleAnalyticsObject'] = r;
		i[r] = i[r] || function () {
			(i[r].q = i[r].q || []).push( arguments )
		}, i[r].l = 1 * new Date();
		a = s.createElement( o ),
			m = s.getElementsByTagName( o )[0];
		a.async = 1;
		a.src = g;
		m.parentNode.insertBefore( a, m )
	})( window, document, 'script', '//www.google-analytics.com/analytics.js', 'ga' );

	ga( 'create', 'UA-89923351-1', 'www.spikeybot.com' );
	ga( 'send', 'pageview' );
</script>



    <script type="text/javascript">
        $(document).ready(function() {
            SearcherDisplay.init();
        });
    </script>


</body>
</html><|MERGE_RESOLUTION|>--- conflicted
+++ resolved
@@ -1556,11 +1556,7 @@
 		<ul class="dummy">
 			<li>
 				<a href="web_account.js.html">web/account.js</a>,
-<<<<<<< HEAD
-				 <a href="web_account.js.html#sunlight-1-line-177">line 177</a>
-=======
-				 <a href="web_account.js.html#sunlight-1-line-182">line 182</a>
->>>>>>> 2c1fca66
+				 <a href="web_account.js.html#sunlight-1-line-183">line 183</a>
 			</li>
 		</ul>
 	</dd>
@@ -2832,11 +2828,7 @@
 		<ul class="dummy">
 			<li>
 				<a href="web_account.js.html">web/account.js</a>,
-<<<<<<< HEAD
-				 <a href="web_account.js.html#sunlight-1-line-148">line 148</a>
-=======
-				 <a href="web_account.js.html#sunlight-1-line-153">line 153</a>
->>>>>>> 2c1fca66
+				 <a href="web_account.js.html#sunlight-1-line-154">line 154</a>
 			</li>
 		</ul>
 	</dd>
@@ -3333,11 +3325,7 @@
 		<ul class="dummy">
 			<li>
 				<a href="web_account.js.html">web/account.js</a>,
-<<<<<<< HEAD
-				 <a href="web_account.js.html#sunlight-1-line-676">line 676</a>
-=======
-				 <a href="web_account.js.html#sunlight-1-line-681">line 681</a>
->>>>>>> 2c1fca66
+				 <a href="web_account.js.html#sunlight-1-line-682">line 682</a>
 			</li>
 		</ul>
 	</dd>
@@ -3475,11 +3463,7 @@
 		<ul class="dummy">
 			<li>
 				<a href="web_account.js.html">web/account.js</a>,
-<<<<<<< HEAD
-				 <a href="web_account.js.html#sunlight-1-line-910">line 910</a>
-=======
-				 <a href="web_account.js.html#sunlight-1-line-915">line 915</a>
->>>>>>> 2c1fca66
+				 <a href="web_account.js.html#sunlight-1-line-916">line 916</a>
 			</li>
 		</ul>
 	</dd>
@@ -3671,11 +3655,7 @@
 		<ul class="dummy">
 			<li>
 				<a href="web_account.js.html">web/account.js</a>,
-<<<<<<< HEAD
-				 <a href="web_account.js.html#sunlight-1-line-649">line 649</a>
-=======
-				 <a href="web_account.js.html#sunlight-1-line-654">line 654</a>
->>>>>>> 2c1fca66
+				 <a href="web_account.js.html#sunlight-1-line-655">line 655</a>
 			</li>
 		</ul>
 	</dd>
@@ -3837,11 +3817,7 @@
 		<ul class="dummy">
 			<li>
 				<a href="web_account.js.html">web/account.js</a>,
-<<<<<<< HEAD
-				 <a href="web_account.js.html#sunlight-1-line-166">line 166</a>
-=======
-				 <a href="web_account.js.html#sunlight-1-line-171">line 171</a>
->>>>>>> 2c1fca66
+				 <a href="web_account.js.html#sunlight-1-line-172">line 172</a>
 			</li>
 		</ul>
 	</dd>
@@ -4056,11 +4032,7 @@
 		<ul class="dummy">
 			<li>
 				<a href="web_account.js.html">web/account.js</a>,
-<<<<<<< HEAD
-				 <a href="web_account.js.html#sunlight-1-line-470">line 470</a>
-=======
-				 <a href="web_account.js.html#sunlight-1-line-475">line 475</a>
->>>>>>> 2c1fca66
+				 <a href="web_account.js.html#sunlight-1-line-476">line 476</a>
 			</li>
 		</ul>
 	</dd>
@@ -4300,11 +4272,7 @@
 		<ul class="dummy">
 			<li>
 				<a href="web_account.js.html">web/account.js</a>,
-<<<<<<< HEAD
-				 <a href="web_account.js.html#sunlight-1-line-521">line 521</a>
-=======
-				 <a href="web_account.js.html#sunlight-1-line-526">line 526</a>
->>>>>>> 2c1fca66
+				 <a href="web_account.js.html#sunlight-1-line-527">line 527</a>
 			</li>
 		</ul>
 	</dd>
@@ -4442,11 +4410,7 @@
 		<ul class="dummy">
 			<li>
 				<a href="web_account.js.html">web/account.js</a>,
-<<<<<<< HEAD
-				 <a href="web_account.js.html#sunlight-1-line-186">line 186</a>
-=======
-				 <a href="web_account.js.html#sunlight-1-line-191">line 191</a>
->>>>>>> 2c1fca66
+				 <a href="web_account.js.html#sunlight-1-line-192">line 192</a>
 			</li>
 		</ul>
 	</dd>
@@ -4737,11 +4701,7 @@
 		<ul class="dummy">
 			<li>
 				<a href="web_account.js.html">web/account.js</a>,
-<<<<<<< HEAD
-				 <a href="web_account.js.html#sunlight-1-line-568">line 568</a>
-=======
-				 <a href="web_account.js.html#sunlight-1-line-573">line 573</a>
->>>>>>> 2c1fca66
+				 <a href="web_account.js.html#sunlight-1-line-574">line 574</a>
 			</li>
 		</ul>
 	</dd>
@@ -4938,11 +4898,7 @@
 		<ul class="dummy">
 			<li>
 				<a href="web_account.js.html">web/account.js</a>,
-<<<<<<< HEAD
-				 <a href="web_account.js.html#sunlight-1-line-594">line 594</a>
-=======
-				 <a href="web_account.js.html#sunlight-1-line-599">line 599</a>
->>>>>>> 2c1fca66
+				 <a href="web_account.js.html#sunlight-1-line-600">line 600</a>
 			</li>
 		</ul>
 	</dd>
@@ -5159,11 +5115,7 @@
 		<ul class="dummy">
 			<li>
 				<a href="web_account.js.html">web/account.js</a>,
-<<<<<<< HEAD
-				 <a href="web_account.js.html#sunlight-1-line-397">line 397</a>
-=======
-				 <a href="web_account.js.html#sunlight-1-line-402">line 402</a>
->>>>>>> 2c1fca66
+				 <a href="web_account.js.html#sunlight-1-line-403">line 403</a>
 			</li>
 		</ul>
 	</dd>
@@ -5380,11 +5332,7 @@
 		<ul class="dummy">
 			<li>
 				<a href="web_account.js.html">web/account.js</a>,
-<<<<<<< HEAD
-				 <a href="web_account.js.html#sunlight-1-line-433">line 433</a>
-=======
-				 <a href="web_account.js.html#sunlight-1-line-438">line 438</a>
->>>>>>> 2c1fca66
+				 <a href="web_account.js.html#sunlight-1-line-439">line 439</a>
 			</li>
 		</ul>
 	</dd>
@@ -5467,11 +5415,7 @@
 <span class="jsdoc-message">
 	Documentation generated by <a href="https://github.com/jsdoc3/jsdoc">JSDoc 3.6.2</a>
 	
-<<<<<<< HEAD
-		on Sunday, June 30, 2019 6:41 PM (-07:00)
-=======
-		on Monday, July 8, 2019 2:59 PM (-07:00)
->>>>>>> 2c1fca66
+		on Friday, July 12, 2019 4:03 PM (-07:00)
 	
 	using the <a href="https://github.com/docstrap/docstrap">DocStrap template</a>.
 </span>
