--- conflicted
+++ resolved
@@ -2305,11 +2305,7 @@
 		<ul class="dummy">
 			<li>
 				<a href="src_sharding_ShardingMaster.js.html">src/sharding/ShardingMaster.js</a>,
-<<<<<<< HEAD
-				 <a href="src_sharding_ShardingMaster.js.html#sunlight-1-line-1493">line 1493</a>
-=======
-				 <a href="src_sharding_ShardingMaster.js.html#sunlight-1-line-1561">line 1561</a>
->>>>>>> 58a3872c
+				 <a href="src_sharding_ShardingMaster.js.html#sunlight-1-line-1562">line 1562</a>
 			</li>
 		</ul>
 	</dd>
@@ -2526,11 +2522,7 @@
 		<ul class="dummy">
 			<li>
 				<a href="src_sharding_ShardingMaster.js.html">src/sharding/ShardingMaster.js</a>,
-<<<<<<< HEAD
-				 <a href="src_sharding_ShardingMaster.js.html#sunlight-1-line-1430">line 1430</a>
-=======
-				 <a href="src_sharding_ShardingMaster.js.html#sunlight-1-line-1498">line 1498</a>
->>>>>>> 58a3872c
+				 <a href="src_sharding_ShardingMaster.js.html#sunlight-1-line-1499">line 1499</a>
 			</li>
 		</ul>
 	</dd>
@@ -2720,11 +2712,7 @@
 		<ul class="dummy">
 			<li>
 				<a href="src_sharding_ShardingMaster.js.html">src/sharding/ShardingMaster.js</a>,
-<<<<<<< HEAD
-				 <a href="src_sharding_ShardingMaster.js.html#sunlight-1-line-1461">line 1461</a>
-=======
-				 <a href="src_sharding_ShardingMaster.js.html#sunlight-1-line-1529">line 1529</a>
->>>>>>> 58a3872c
+				 <a href="src_sharding_ShardingMaster.js.html#sunlight-1-line-1530">line 1530</a>
 			</li>
 		</ul>
 	</dd>
@@ -2865,11 +2853,7 @@
 		<ul class="dummy">
 			<li>
 				<a href="src_sharding_ShardingMaster.js.html">src/sharding/ShardingMaster.js</a>,
-<<<<<<< HEAD
-				 <a href="src_sharding_ShardingMaster.js.html#sunlight-1-line-1348">line 1348</a>
-=======
-				 <a href="src_sharding_ShardingMaster.js.html#sunlight-1-line-1416">line 1416</a>
->>>>>>> 58a3872c
+				 <a href="src_sharding_ShardingMaster.js.html#sunlight-1-line-1417">line 1417</a>
 			</li>
 		</ul>
 	</dd>
@@ -2964,11 +2948,7 @@
 		<ul class="dummy">
 			<li>
 				<a href="src_sharding_ShardingMaster.js.html">src/sharding/ShardingMaster.js</a>,
-<<<<<<< HEAD
-				 <a href="src_sharding_ShardingMaster.js.html#sunlight-1-line-1357">line 1357</a>
-=======
-				 <a href="src_sharding_ShardingMaster.js.html#sunlight-1-line-1425">line 1425</a>
->>>>>>> 58a3872c
+				 <a href="src_sharding_ShardingMaster.js.html#sunlight-1-line-1426">line 1426</a>
 			</li>
 		</ul>
 	</dd>
@@ -4191,11 +4171,7 @@
 		<ul class="dummy">
 			<li>
 				<a href="src_sharding_ShardingMaster.js.html">src/sharding/ShardingMaster.js</a>,
-<<<<<<< HEAD
-				 <a href="src_sharding_ShardingMaster.js.html#sunlight-1-line-1623">line 1623</a>
-=======
-				 <a href="src_sharding_ShardingMaster.js.html#sunlight-1-line-1691">line 1691</a>
->>>>>>> 58a3872c
+				 <a href="src_sharding_ShardingMaster.js.html#sunlight-1-line-1692">line 1692</a>
 			</li>
 		</ul>
 	</dd>
@@ -4477,11 +4453,7 @@
 		<ul class="dummy">
 			<li>
 				<a href="src_sharding_ShardingMaster.js.html">src/sharding/ShardingMaster.js</a>,
-<<<<<<< HEAD
-				 <a href="src_sharding_ShardingMaster.js.html#sunlight-1-line-1571">line 1571</a>
-=======
-				 <a href="src_sharding_ShardingMaster.js.html#sunlight-1-line-1639">line 1639</a>
->>>>>>> 58a3872c
+				 <a href="src_sharding_ShardingMaster.js.html#sunlight-1-line-1640">line 1640</a>
 			</li>
 		</ul>
 	</dd>
@@ -4892,11 +4864,7 @@
 		<ul class="dummy">
 			<li>
 				<a href="src_sharding_ShardingMaster.js.html">src/sharding/ShardingMaster.js</a>,
-<<<<<<< HEAD
-				 <a href="src_sharding_ShardingMaster.js.html#sunlight-1-line-1594">line 1594</a>
-=======
-				 <a href="src_sharding_ShardingMaster.js.html#sunlight-1-line-1662">line 1662</a>
->>>>>>> 58a3872c
+				 <a href="src_sharding_ShardingMaster.js.html#sunlight-1-line-1663">line 1663</a>
 			</li>
 		</ul>
 	</dd>
@@ -5038,11 +5006,7 @@
 		<ul class="dummy">
 			<li>
 				<a href="src_sharding_ShardingMaster.js.html">src/sharding/ShardingMaster.js</a>,
-<<<<<<< HEAD
-				 <a href="src_sharding_ShardingMaster.js.html#sunlight-1-line-1521">line 1521</a>
-=======
-				 <a href="src_sharding_ShardingMaster.js.html#sunlight-1-line-1589">line 1589</a>
->>>>>>> 58a3872c
+				 <a href="src_sharding_ShardingMaster.js.html#sunlight-1-line-1590">line 1590</a>
 			</li>
 		</ul>
 	</dd>
@@ -5204,11 +5168,7 @@
 		<ul class="dummy">
 			<li>
 				<a href="src_sharding_ShardingMaster.js.html">src/sharding/ShardingMaster.js</a>,
-<<<<<<< HEAD
-				 <a href="src_sharding_ShardingMaster.js.html#sunlight-1-line-1216">line 1216</a>
-=======
-				 <a href="src_sharding_ShardingMaster.js.html#sunlight-1-line-1284">line 1284</a>
->>>>>>> 58a3872c
+				 <a href="src_sharding_ShardingMaster.js.html#sunlight-1-line-1285">line 1285</a>
 			</li>
 		</ul>
 	</dd>
@@ -5349,11 +5309,7 @@
 		<ul class="dummy">
 			<li>
 				<a href="src_sharding_ShardingMaster.js.html">src/sharding/ShardingMaster.js</a>,
-<<<<<<< HEAD
-				 <a href="src_sharding_ShardingMaster.js.html#sunlight-1-line-1642">line 1642</a>
-=======
-				 <a href="src_sharding_ShardingMaster.js.html#sunlight-1-line-1710">line 1710</a>
->>>>>>> 58a3872c
+				 <a href="src_sharding_ShardingMaster.js.html#sunlight-1-line-1711">line 1711</a>
 			</li>
 		</ul>
 	</dd>
@@ -6259,11 +6215,7 @@
 		<ul class="dummy">
 			<li>
 				<a href="src_sharding_ShardingMaster.js.html">src/sharding/ShardingMaster.js</a>,
-<<<<<<< HEAD
-				 <a href="src_sharding_ShardingMaster.js.html#sunlight-1-line-1660">line 1660</a>
-=======
-				 <a href="src_sharding_ShardingMaster.js.html#sunlight-1-line-1728">line 1728</a>
->>>>>>> 58a3872c
+				 <a href="src_sharding_ShardingMaster.js.html#sunlight-1-line-1729">line 1729</a>
 			</li>
 		</ul>
 	</dd>
@@ -6424,11 +6376,7 @@
 		<ul class="dummy">
 			<li>
 				<a href="src_sharding_ShardingMaster.js.html">src/sharding/ShardingMaster.js</a>,
-<<<<<<< HEAD
-				 <a href="src_sharding_ShardingMaster.js.html#sunlight-1-line-1378">line 1378</a>
-=======
-				 <a href="src_sharding_ShardingMaster.js.html#sunlight-1-line-1446">line 1446</a>
->>>>>>> 58a3872c
+				 <a href="src_sharding_ShardingMaster.js.html#sunlight-1-line-1447">line 1447</a>
 			</li>
 		</ul>
 	</dd>
@@ -7307,11 +7255,7 @@
 		<ul class="dummy">
 			<li>
 				<a href="src_sharding_ShardingMaster.js.html">src/sharding/ShardingMaster.js</a>,
-<<<<<<< HEAD
-				 <a href="src_sharding_ShardingMaster.js.html#sunlight-1-line-1300">line 1300</a>
-=======
-				 <a href="src_sharding_ShardingMaster.js.html#sunlight-1-line-1368">line 1368</a>
->>>>>>> 58a3872c
+				 <a href="src_sharding_ShardingMaster.js.html#sunlight-1-line-1369">line 1369</a>
 			</li>
 		</ul>
 	</dd>
@@ -7840,11 +7784,7 @@
 		<ul class="dummy">
 			<li>
 				<a href="src_sharding_ShardingMaster.js.html">src/sharding/ShardingMaster.js</a>,
-<<<<<<< HEAD
-				 <a href="src_sharding_ShardingMaster.js.html#sunlight-1-line-1262">line 1262</a>
-=======
-				 <a href="src_sharding_ShardingMaster.js.html#sunlight-1-line-1330">line 1330</a>
->>>>>>> 58a3872c
+				 <a href="src_sharding_ShardingMaster.js.html#sunlight-1-line-1331">line 1331</a>
 			</li>
 		</ul>
 	</dd>
@@ -7927,11 +7867,7 @@
 <span class="jsdoc-message">
 	Documentation generated by <a href="https://github.com/jsdoc3/jsdoc">JSDoc 3.6.4</a>
 	
-<<<<<<< HEAD
-		on Friday, June 19, 2020 9:43 AM (-07:00)
-=======
-		on Saturday, June 13, 2020 8:42 PM (-07:00)
->>>>>>> 58a3872c
+		on Friday, June 19, 2020 10:30 AM (-07:00)
 	
 	using the <a href="https://github.com/docstrap/docstrap">DocStrap template</a>.
 </span>
