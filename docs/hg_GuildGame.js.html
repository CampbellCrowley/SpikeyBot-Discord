--- conflicted
+++ resolved
@@ -94,10 +94,12 @@
             class="sunlight-highlight-javascript linenums">// Copyright 2019 Campbell Crowley. All rights reserved.
 // Author: Campbell Crowley (dev@campbellcrowley.com)
 const Game = require('./Game.js');
+const Grammar = require('./Grammar.js');
 const Event = require('./Event.js');
 const Team = require('./Team.js');
 const Simulator = require('./Simulator.js');
 const StatManager = require('./StatManager.js');
+const WeaponEvent = require('./WeaponEvent.js');
 
 /**
  * A single instance of a game in a guild.
@@ -358,6 +360,7 @@
     this._stats = new StatManager(this);
 
     this.step = this.step.bind(this);
+    this.modifyPlayerWeapon = this.modifyPlayerWeapon.bind(this);
   }
 
   /**
@@ -592,34 +595,166 @@
       day.state++;
     }
   }
-}
-
-/**
- * @description Create a GuildGame from data parsed from file. Similar to copy
- * constructor.
- *
- * @public
- * @param {object} data GuildGame like object.
- * @returns {HungryGames~GuildGame} Created GuildGame.
- */
-GuildGame.from = function(data) {
-  const game = new GuildGame(
-      data.bot, data.id, data.options, data.name, data.includedUsers,
-      data.excludedUsers, data.includedNPCs, data.excludedNPCs,
-      data.customEvents, data.disabledEvents);
-  game.autoPlay = data.autoPlay || false;
-  game.reactMessage = data.reactMessage || null;
-  game.channel = data.channel || null;
-  game.author = data.author || null;
-  game.outputChannel = data.outputChannel || null;
-  game.statGroup = data.statGroup || null;
-  if (data.currentGame) {
-    game.currentGame = Game.from(data.currentGame);
+
+  /**
+   * @description Create a GuildGame from data parsed from file. Similar to copy
+   * constructor.
+   *
+   * @public
+   * @static
+   * @param {object} data GuildGame like object.
+   * @returns {HungryGames~GuildGame} Created GuildGame.
+   */
+  static from(data) {
+    const game = new GuildGame(
+        data.bot, data.id, data.options, data.name, data.includedUsers,
+        data.excludedUsers, data.includedNPCs, data.excludedNPCs,
+        data.customEvents, data.disabledEvents);
+    game.autoPlay = data.autoPlay || false;
+    game.reactMessage = data.reactMessage || null;
+    game.channel = data.channel || null;
+    game.author = data.author || null;
+    game.outputChannel = data.outputChannel || null;
+    game.statGroup = data.statGroup || null;
+    if (data.currentGame) {
+      game.currentGame = Game.from(data.currentGame);
+    }
+    return game;
   }
-  return game;
-};
-
-<<<<<<< HEAD
+  /**
+   * @description Force a player to have a certain outcome in the current day
+   * being simulated, or the next day that will be simulated. This is acheived
+   * by adding a custom event in which the player will be affected after their
+   * normal event for the day.
+   *
+   * @public
+   * @static
+   * @param {HungryGames~GuildGame} game The game context.
+   * @param {string[]} list The array of player IDs of which to affect.
+   * @param {string} state The outcome to force the players to have been
+   * victims of by the end of the simulated day. ("living", "dead", "wounded",
+   * or "thriving").
+   * @param {HungryGames~Messages} messages Reference to current Messages
+   * instance.
+   * @param {string|HungryGames~Event[]} [text] Message to show when the user is
+   * affected, or array of default events if not specifying a specific message.
+   * @param {boolean} [persists=false] Does this outcome persist to the end of
+   * the game, if false it only exists for the next day.
+   * @returns {string} The output message to tell the user of the outcome of the
+   * operation.
+   */
+  static forcePlayerState(game, list, state, messages, text, persists = false) {
+    if (!Array.isArray(list)) {
+      persists = list.persists;
+      messages = state;
+      text = list.text;
+      state = list.state;
+      list = list.list;
+    }
+    if (!Array.isArray(list) || list.length == 0) return 'No players given.';
+    if (typeof state !== 'string') return 'No outcome given.';
+    const players = [];
+    list.forEach((p) => {
+      const player = game.currentGame.includedUsers.find((el) => el.id == p);
+      if (game.currentGame.day.state > 0) {
+        if (!player) return;
+        let outcome;
+        if (player.living &amp;&amp; state === 'dead') {
+          outcome = 'dies';
+          Simulator._killUser(game, player, 0, null);
+        } else if (
+          !player.living &amp;&amp; (state === 'living' || state === 'thriving')) {
+          outcome = 'revived';
+          Simulator._reviveUser(game, player, 0, null);
+        } else if (player.state === 'wounded' &amp;&amp; state === 'thriving') {
+          outcome = 'thrives';
+          Simulator._restoreUser(game, player, 0, null);
+        } else if (
+          player.living &amp;&amp; player.state !== 'wounded' &amp;&amp;
+            state === 'wounded') {
+          outcome = 'wounded';
+          Simulator._woundUser(game, player, 0, null);
+        } else {
+          return;
+        }
+        let evt;
+        if (typeof text !== 'string' &amp;&amp; Array.isArray(text) &amp;&amp;
+            game.options.anonForceOutcome) {
+          let eventPool = text.concat(game.customEvents.player);
+          eventPool = eventPool.filter((el) => {
+            const checkOutcome = el.victim.outcome === outcome ||
+                el.attacker.outcome === outcome;
+            const checkCount = Math.abs(el.victim.count * 1) +
+                    Math.abs(el.attacker.count * 1) ===
+                1;
+            const checkDisabled = !game.disabledEvents ||
+                !game.disabledEvents.player ||
+                !game.disabledEvents.player.find((d) => Event.equal(d, el));
+            return checkOutcome &amp;&amp; checkCount &amp;&amp; checkDisabled;
+          });
+          if (eventPool.length > 0) {
+            const pick =
+                eventPool[Math.floor(eventPool.length * Math.random())];
+            text = pick.message;
+            evt = Event.finalize(
+                text, [player], Math.abs(pick.victim.count * 1),
+                Math.abs(pick.attacker.count * 1), outcome, outcome, game);
+          }
+        }
+        if (typeof text !== 'string') {
+          switch (state) {
+            case 'dead':
+              text = messages.get('forcedDeath');
+              break;
+            case 'thriving':
+              text = messages.get('forcedHeal');
+              break;
+            case 'wounded':
+              text = messages.get('forcedWound');
+              break;
+          }
+        }
+        if (!evt) {
+          evt = Event.finalize(text, [player], 1, 0, outcome, 'nothing', game);
+        }
+        // State - 2 = the event index, + 1 is the next index to get shown.
+        let lastIndex = game.currentGame.day.state - 1;
+        for (let i = game.currentGame.day.events.length - 1; i > lastIndex;
+          i--) {
+          if (game.currentGame.day.events[i].icons.find((el) => el.id == p)) {
+            lastIndex = i + 1;
+            break;
+          }
+        }
+        if (lastIndex &lt; game.currentGame.day.events.length) {
+          game.currentGame.day.events.splice(lastIndex, 0, evt);
+        } else {
+          game.currentGame.day.events.push(evt);
+        }
+      } else {
+        game.currentGame.forcedOutcomes.push({
+          id: game.id,
+          list: list,
+          state: state,
+          text: typeof text === 'string' ? text : null,
+          persists: persists,
+        });
+      }
+      if (player) players.push(player.name);
+    });
+    if (players.length == 0) {
+      return 'No players found.';
+    } else if (players.length &lt; 5) {
+      const names = players
+          .map((el) => `\`${el}\``)
+          .join(', ');
+      return `${names} will be ${state} by the end of the day.`;
+    } else {
+      return `${players.length} players will be ${state} ` +
+          'by the end of the day.';
+    }
+  }
+
   /**
    * @description Give or take a weapon from a player.
    * @public
@@ -683,70 +818,10 @@
                   1) &amp;&amp;
               (!disabled || !disabled.find((d) => Event.equal(d, el)));
         });
-=======
-/**
- * @description Force a player to have a certain outcome in the current day
- * being simulated, or the next day that will be simulated. This is acheived
- * by adding a custom event in which the player will be affected after their
- * normal event for the day.
- *
- * @public
- * @static
- * @param {HungryGames~GuildGame} game The game context.
- * @param {string[]} list The array of player IDs of which to affect.
- * @param {string} state The outcome to force the players to have been
- * victims of by the end of the simulated day. ("living", "dead", "wounded",
- * or "thriving").
- * @param {HungryGames~Messages} messages Reference to current Messages
- * instance.
- * @param {string|HungryGames~Event[]} [text] Message to show when the user is
- * affected, or array of default events if not specifying a specific message.
- * @param {boolean} [persists=false] Does this outcome persist to the end of
- * the game, if false it only exists for the next day.
- * @returns {string} The output message to tell the user of the outcome of the
- * operation.
- */
-GuildGame.forcePlayerState = function(
-    game, list, state, messages, text, persists = false) {
-  if (!Array.isArray(list)) {
-    persists = list.persists;
-    messages = state;
-    text = list.text;
-    state = list.state;
-    list = list.list;
-  }
-  if (!Array.isArray(list) || list.length == 0) return 'No players given.';
-  if (typeof state !== 'string') return 'No outcome given.';
-  const players = [];
-  list.forEach((p) => {
-    const player = game.currentGame.includedUsers.find((el) => el.id == p);
-    if (game.currentGame.day.state > 0) {
-      if (!player) return 'Unable to find player.';
-      let outcome;
-      if (player.living &amp;&amp; state === 'dead') {
-        outcome = 'dies';
-        Simulator._killUser(game, player, 0, null);
-      } else if (
-        !player.living &amp;&amp; (state === 'living' || state === 'thriving')) {
-        outcome = 'revived';
-        Simulator._reviveUser(game, player, 0, null);
-      } else if (player.state === 'wounded' &amp;&amp; state === 'thriving') {
-        outcome = 'thrives';
-        Simulator._restoreUser(game, player, 0, null);
-      } else if (
-        player.living &amp;&amp; player.state !== 'wounded' &amp;&amp; state === 'wounded') {
-        outcome = 'wounded';
-        Simulator._woundUser(game, player, 0, null);
->>>>>>> 2c1fca66
       } else {
-        return;
-      }
-      let evt;
-      if (typeof text !== 'string' &amp;&amp; Array.isArray(text) &amp;&amp;
-          game.options.anonForceOutcome) {
-        let eventPool = text.concat(game.customEvents.player);
+        eventPool = defaultEvents.player.concat(game.customEvents.player);
+        const disabled = game.disabledEvents &amp;&amp; game.disabledEvents.player;
         eventPool = eventPool.filter((el) => {
-<<<<<<< HEAD
           const aW = el.attacker.weapon;
           const aCheck = aW &amp;&amp; aW.name === weapon &amp;&amp; aW.count > 0;
           const vW = el.victim.weapon;
@@ -823,46 +898,6 @@
       for (let i = game.currentGame.day.events.length - 1; i > lastIndex; i--) {
         if (game.currentGame.day.events[i].icons.find(
             (el) => el.id == player.id)) {
-=======
-          const checkOutcome =
-              el.victim.outcome === outcome || el.attacker.outcome === outcome;
-          const checkCount = Math.abs(el.victim.count * 1) +
-                  Math.abs(el.attacker.count * 1) ===
-              1;
-          const checkDisabled = !game.disabledEvents ||
-              !game.disabledEvents.player ||
-              !game.disabledEvents.player.find((d) => Event.equal(d, el));
-          return checkOutcome &amp;&amp; checkCount &amp;&amp; checkDisabled;
-        });
-        if (eventPool.length > 0) {
-          const pick = eventPool[Math.floor(eventPool.length * Math.random())];
-          text = pick.message;
-          evt = Event.finalize(
-              text, [player], Math.abs(pick.victim.count * 1),
-              Math.abs(pick.attacker.count * 1), outcome, outcome, game);
-        }
-      }
-      if (typeof text !== 'string') {
-        switch (state) {
-          case 'dead':
-            text = messages.get('forcedDeath');
-            break;
-          case 'thriving':
-            text = messages.get('forcedHeal');
-            break;
-          case 'wounded':
-            text = messages.get('forcedWound');
-            break;
-        }
-      }
-      if (!evt) {
-        evt = Event.finalize(text, [player], 1, 0, outcome, 'nothing', game);
-      }
-      // State - 2 = the event index, + 1 is the next index to get shown.
-      let lastIndex = game.currentGame.day.state - 1;
-      for (let i = game.currentGame.day.events.length - 1; i > lastIndex; i--) {
-        if (game.currentGame.day.events[i].icons.find((el) => el.id == p)) {
->>>>>>> 2c1fca66
           lastIndex = i + 1;
           break;
         }
@@ -873,32 +908,11 @@
         game.currentGame.day.events.push(evt);
       }
     } else {
-<<<<<<< HEAD
       game.currentGame.nextDay.events.push(evt);
     }
     return `${player.name} now has ${count} ${weapon}`;
-=======
-      game.currentGame.forcedOutcomes.push({
-        id: game.id,
-        list: list,
-        state: state,
-        text: typeof text === 'string' ? text : null,
-        persists: persists,
-      });
-    }
-    if (player) players.push(player.name);
-  });
-  if (players.length == 0) {
-    return `No players found.`;
-  } else if (players.length &lt; 5) {
-    const names = players.map((el) => `\`${el}\``).join(', ');
-    return `${names} will be ${state} by the end of the day.`;
-  } else {
-    return `${players.length} players will be ${state} by the end of the day.`;
->>>>>>> 2c1fca66
   }
-};
-
+}
 
 module.exports = GuildGame;
 </pre>
@@ -946,11 +960,7 @@
 <span class="jsdoc-message">
 	Documentation generated by <a href="https://github.com/jsdoc3/jsdoc">JSDoc 3.6.2</a>
 	
-<<<<<<< HEAD
-		on Thursday, July 4, 2019 12:55 AM (-07:00)
-=======
-		on Monday, July 8, 2019 2:59 PM (-07:00)
->>>>>>> 2c1fca66
+		on Monday, July 8, 2019 3:01 PM (-07:00)
 	
 	using the <a href="https://github.com/docstrap/docstrap">DocStrap template</a>.
 </span>
