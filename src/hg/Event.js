--- conflicted
+++ resolved
@@ -63,20 +63,7 @@
   }
 
   /**
-<<<<<<< HEAD
    * @description Generate the trailing hash portion of Event IDs.
-=======
-   * @description Compare this Event to another to check if they are equivalent.
-   * @public
-   * @param {HungryGames~Event} two Other Event to compare against.
-   * @returns {boolean} If they are equivalent.
-   */
-  equal(two) {
-    return Event.equal(this, two);
-  }
-  /**
-   * @description Finalize this instance.
->>>>>>> 0a62d20b
    * @public
    * @static
    * @returns {string} Generated hash.
