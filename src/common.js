--- conflicted
+++ resolved
@@ -550,42 +550,26 @@
  * @static
  * @param {string} filename The name of the file including the directory.
  * @param {string} dir The directory path without the file's name.
-<<<<<<< HEAD
- * @param {string} data The data to write to the file.
- * @param {Function} [cb] Optional callback that fires on completion.
-=======
  * @param {string|object} data The data to write to the file.
  * @param {Function} [cb] Callback to fire on completion. Only parameter is
  * optional error.
->>>>>>> 2a2f7971
  */
 Common.mkAndWrite = function(filename, dir, data, cb) {
   mkdirp(dir, (err) => {
     if (err) {
-<<<<<<< HEAD
-      this.error(`Failed to make directory: ${dir}`);
-      console.error(err);
-      if (typeof cb === 'function') cb();
-      return;
-=======
       if (err.code !== 'EEXIST') {
         if (this.error) this.error(`Failed to make directory: ${dir}`);
         console.error(err);
         if (typeof cb === 'function') cb(err);
         return;
       }
->>>>>>> 2a2f7971
     }
     if (typeof data === 'object') data = JSON.stringify(data);
     fs.writeFile(filename, data, (err2) => {
       if (err2) {
         if (this.error) this.error(`Failed to save file: ${filename}`);
         console.error(err2);
-<<<<<<< HEAD
-        if (typeof cb === 'function') cb();
-=======
         if (typeof cb === 'function') cb(err2);
->>>>>>> 2a2f7971
         return;
       }
       if (typeof cb === 'function') cb();
