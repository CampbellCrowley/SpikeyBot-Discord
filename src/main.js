// Copyright 2018-2019 Campbell Crowley. All rights reserved.
// Author: Campbell Crowley (dev@campbellcrowley.com)
const dateFormat = require('dateformat');
const mathjs = require('mathjs');
const algebra = require('algebra.js');
const Jimp = require('jimp');
const fs = require('fs');
const mkdirp = require('mkdirp');
const childProcess = require('child_process');
require('./subModule.js').extend(Main);  // Extends the SubModule class.

<<<<<<< HEAD
const math = mathjs.create(mathjs.all, {
  matrix: 'Array',
});
=======
const math = mathjs.create(mathjs.all, {matrix: 'Array'});
>>>>>>> 926689b5

/**
 * @classdesc Basic commands and features for the bot.
 * @class
 * @augments SubModule
 * @listens Discord~Client#guildCreate
 * @listens Discord~Client#guildDelete
 * @listens Discord~Client#guildBanAdd
 * @listens Discord~Client#message
 * @listens Command#addMe
 * @listens Command#invite
 * @listens Command#add
 * @listens Command#simplify
 * @listens Command#solve
 * @listens Command#eval
 * @listens Command#evaluate
 * @listens Command#graph
 * @listens Command#derive
 * @listens Command#timer
 * @listens Command#timers
 * @listens Command#remind
 * @listens Command#reminder
 * @listens Command#reminders
 * @listens Command#createDate
 * @listens Command#joinDate
 * @listens Command#pmMe
 * @listens Command#dmMe
 * @listens Command#pmSpikey
 * @listens Command#dmSpikey
 * @listens Command#thotPm
 * @listens Command#pmUser
 * @listens Command#flip
 * @listens Command#coin
 * @listens Command#flipcoin
 * @listens Command#coinflip
 * @listens Command#purge
 * @listens Command#prune
 * @listens Command#fuckYou
 * @listens Command#ban
 * @listens Command#smite
 * @listens Command#profile
 * @listens Command#avatar
 * @listens Command#ping
 * @listens Command#uptime
 * @listens Command#game
 * @listens Command#version
 * @listens Command#roll
 * @listens Command#dice
 * @listens Command#die
 * @listens Command#d
 * @listens Command#toggleMute
 * @listens Command#toggleBanMessages
 * @listens Command#toggleRigged
 * @listens Command#perms
 * @listens Command#stats
 * @listens Command#lookup
 * @listens Command#sendto
 * @listens Command#thanks
 * @listens Command#thx
 * @listens Command#thank
 * @listens Command#thankyou
 * @listens Command#listCommands
 * @listens Command#getPrefix
 * @listens Command#git
 * @listens Command#gettime
 * @listens Command#update
 */
function Main() {
  const self = this;
  /** @inheritdoc */
  this.myName = 'Main';

  /**
   * The current bot version parsed from package.json.
   *
   * @private
   * @type {string}
   */
  let version = 'Unknown';
  /**
   * The current commit hash at HEAD.
   *
   * @private
   * @type {string}
   */
  let commit = 'Unknown';
  fs.readFile('package.json', function(err, data) {
    if (err) {
      console.log(err);
      return;
    }
    try {
      version = JSON.parse(data).version;
    } catch (e) {
      console.log(e);
    }
  });
  childProcess.exec('git rev-parse HEAD', (err, stdout) => {
    commit = stdout.toString().trim();
  });

  /*
   * Stores the required permissions for smiting a user. Defined at
   * initialize().
   *
   * @private
   * @type {number}
   */
  let smitePerms;

  /**
   * Array of all timers currently set.
   *
   * @private
   * @type {Main~Timer[]}
   */
  let timers = [];

  /**
   * All guilds that have disabled the auto-smite feature.
   *
   * @private
   * @type {Object.<boolean>}
   */
  const disabledAutoSmite = {};

  /**
   * All guilds that have disabled sending messages when someone is banned.
   *
   * @private
   * @type {Object.<boolean>}
   */
  const disabledBanMessage = {};

  /**
   * The guilds that have disabled the rigged messages.
   *
   * @private
   * @type {Object.<boolean>}
   */
  const disabledRiggedCounter = {};

  /**
   * The guilds with auto-smite enabled, and members who have mentioned
   * @everyone, and the timestamps of these mentions.
   *
   * @private
   * @type {Object.<Object.<string>>}
   */
  const mentionAccumulator = {};

  /**
   * Previous ping values and their associated timestamps. Stores up to the
   * previous {@link oldestPing}  worth of pings since a reboot.
   *
   * @private
   * @type {Array.<{time: number, delta: number}>}
   * @default
   */
  let pingHistory = [];
  fs.readFile('./save/pingHistory.json', (err, data) => {
    if (err) return;
    try {
      pingHistory = JSON.parse(data);
    } catch (err) {
      self.error('Failed to parse pingHistory.json');
      console.error(err);
    }
  });

  /**
   * Oldest ping value to store.
   *
   * @private
   * @type {number}
   * @default 24 hours
   */
  const oldestPing = 24 * 60 * 60 * 1000;

  /**
   * The introduction message the bots sends when pmme is used.
   *
   * @private
   * @type {string}
   * @constant
   */
  const introduction = '\nHello! My name is {username}.\nI was created by ' +
      'SpikeyRobot#0971, so if you wish to add any features, feel free to PM ' +
      'him! (Tip: Use **{prefix}pmspikey**)\n\nThe prefix for commands can ' +
      'be changed with `{prefix}changeprefix`.\nIf you\'d like to know what ' +
      'I can do, type **{prefix}help** in a PM to me and I\'ll let you know!' +
      '\nThe help is also available on my web page: https://www.spikeybot.com/';
  /**
   * The message sent to the channel where the user asked to be DM'd, but we
   * were unable to deliver the DM.
   *
   * @private
   * @type {string}
   * @constant
   */
  const blockedmessage =
      'I couldn\'t send you a message, you probably blocked me :(';
  /**
   * The message with instructions of how to add the bot to a server.
   *
   * @private
   * @type {string}
   * @constant
   */
  const addmessage =
      'Want me on your server or want to join my server?\nMy website has the' +
      ' links for you: <https://www.spikeybot.com>.';
  /**
   * All of the possible messages to show when using the ban command.
   *
   * @private
   * @type {string[]}
   * @constant
   */
  const banMsgs = [
    'It was really nice meeting you!',
    'You\'re a really great person, I\'m sorry I had to do this.',
    'See you soon!',
    'And they were never heard from again...',
    'Poof! Gone like magic!',
    'Does it seem quiet in here? Or is it just me?',
    'And like the trash, they\'re were taken out!',
    'Looks like they made like a tree, and leaf-ed. (sorry)',
    'Oof! Looks like my boot to their behind left a mark!',
    'Between you and me, I didn\'t like them anyways.',
    'Everyone rejoice! The world has been eradicated of one more person that ' +
        'no one liked anyways.',
    'The ban hammer has spoken!',
  ];

  /** @inheritdoc */
  this.helpMessage = 'Loading...';

  /**
   * The object that stores all data to be formatted into the help message.
   *
   * @private
   * @constant
   */
  const helpObject = JSON.parse(fs.readFileSync('./docs/mainHelp.json'));
  /**
   * The object that stores all data to be formatted into the help message for
   * admin commands.
   *
   * @private
   * @constant
   */
  const adminHelpObject = JSON.parse(fs.readFileSync('./docs/adminHelp.json'));

  /** @inheritdoc */
  this.initialize = function() {
    smitePerms = self.Discord.Permissions.FLAGS.CONNECT |
        self.Discord.Permissions.FLAGS.VIEW_CHANNEL;

    const adminOnlyOpts = new self.command.CommandSetting({
      validOnlyInGuild: true,
      defaultDisabled: true,
      permissions: self.Discord.Permissions.FLAGS.MANAGE_ROLES |
          self.Discord.Permissions.FLAGS.MANAGE_GUILD |
          self.Discord.Permissions.FLAGS.BAN_MEMBERS,
    });

    self.command.on(['addme', 'invite'], commandAddMe);
    self.command.on('add', commandAdd);
    self.command.on('simplify', commandSimplify);
    self.command.on('solve', commandSolve);
    self.command.on(['eval', 'evaluate'], commandEvaluate);
    self.command.on('graph', commandGraph);
    self.command.on('derive', commandDerive);
    self.command.on(
        ['timer', 'timers', 'remind', 'reminder', 'reminders'], commandTimer);
    self.command.on('createdate', commandCreateDate);
    self.command.on('joindate', commandJoinDate, true);
    self.command.on(['pmme', 'dmme'], commandPmMe);
    self.command.on(['pmspikey', 'dmspikey'], commandPmSpikey);
    self.command.on('thotpm', commandThotPm);
    self.command.on('pmuser', commandPmUser);
    self.command.on(['flip', 'coin', 'coinflip', 'flipcoin'], commandFlip);
    self.command.on(
        new self.command.SingleCommand(['purge', 'prune'], commandPurge, {
          validOnlyInGuild: true,
          defaultDisabled: true,
          permissions: self.Discord.Permissions.FLAGS.MANAGE_MESSAGES,
        }));
    self.command.on(
        new self.command.SingleCommand(['ban', 'fuckyou'], commandBan, {
          validOnlyInGuild: true,
          defaultDisabled: true,
          permissions: self.Discord.Permissions.FLAGS.BAN_MEMBERS,
        }));
    self.command.on(new self.command.SingleCommand(['smite'], commandSmite, {
      validOnlyInGuild: true,
      defaultDisabled: true,
      permissions: self.Discord.Permissions.FLAGS.MANAGE_ROLES,
    }));
    self.command.on(['profile', 'avatar'], commandAvatar);
    self.command.on('ping', commandPing);
    self.command.on('uptime', commandUptime);
    self.command.on('game', commandGame);
    self.command.on('version', commandVersion);
    self.command.on(['dice', 'die', 'roll', 'd'], commandRollDie);
    self.command.on(
        new self.command.SingleCommand(
            'togglemute', commandToggleMute, adminOnlyOpts));
    self.command.on('perms', commandPerms, true);
    self.command.on('stats', commandStats);
    self.command.on('lookup', commandLookup);
    self.command.on(
        new self.command.SingleCommand(
            'togglebanmessages', commandToggleBanMessages, adminOnlyOpts));
    self.command.on(
        new self.command.SingleCommand(
            'togglerigged', commandToggleRiggedCounter, adminOnlyOpts));
    self.command.on('sendto', commandSendTo);
    self.command.on(['thanks', 'thx', 'thankyou', 'thank'], commandThankYou);
    self.command.on('listcommands', commandListCommands);
    self.command.on('getprefix', commandGetPrefix);
    self.command.on('git', commandGit);
    self.command.on('gettime', commandGetTime);
    self.command.on('update', commandUpdate);


    self.client.on('debug', onDebug);
    self.client.on('warn', onWarn);
    self.client.on('error', onError);
    self.client.on('guildCreate', onGuildCreate);
    self.client.on('guildDelete', onGuildDelete);
    self.client.on('guildBanAdd', onGuildBanAdd);
    self.client.on('message', onMessage);

    // Catch reasons for exiting in order to save first.
    process.on('exit', sigint);
    process.on('SIGINT', sigint);
    process.on('SIGHUP', sigint);
    process.on('SIGTERM', sigint);
    if (self.client.shard) {
      process.on('message', shardMessage);
    }

    if (!self.client.shard || !self.client.shard.ids ||
        self.client.shard.ids[0] == 0) {
      fs.readdir(self.common.userSaveDir, function(err, items) {
        if (err) return;
        for (let i = 0; i < items.length; i++) {
          const dir = self.common.userSaveDir + items[i] + '/timers/';

          fs.readdir(dir, function(dir) {
            return function(err2, timerItems) {
              if (err2) return;
              for (let j = 0; j < timerItems.length; j++) {
                const filename = dir + timerItems[j];
                fs.readFile(filename, function(filename) {
                  return function(err3, file) {
                    if (err3) return;
                    let parsed;
                    try {
                      parsed = JSON.parse(file);
                    } catch (e) {
                      self.error(
                          'Failed to parse timer file: ' + filename, 'Main');
                      console.error(e);
                      return;
                    }
                    setTimer(parsed);
                    fs.unlink(filename, function(err4) {
                      if (err4) {
                        self.error(
                            'Failed to delete timer save file: ' + filename,
                            'Main');
                        console.error(err4);
                      }
                    });
                  };
                }(filename));
              }
            };
          }(dir));
        }
      });
    }

    self.client.guilds.forEach(function(g) {
      fs.readFile(
          self.common.guildSaveDir + g.id + '/main-config.json',
          function(err, file) {
            if (err) return;
            let parsed;
            try {
              parsed = JSON.parse(file);
            } catch (e) {
              return;
            }
            disabledAutoSmite[g.id] = parsed.disabledAutoSmite || false;
            disabledBanMessage[g.id] = parsed.disabledBanMessage || false;
            disabledRiggedCounter[g.id] = parsed.disabledRiggedCounter || false;
          });
    });

    fs.readFile('./save/rigged-counter.txt', function(err, file) {
      if (err) {
        self.client.riggedCounter = 0;
        console.log(err);
        return;
      }
      const tmp = file * 1;
      if (!isNaN(tmp)) self.client.riggedCounter = tmp;
      else console.log(tmp, 'is not a number');
    });

    // Format help message into rich embed.
    const tmpHelp = new self.Discord.MessageEmbed();
    tmpHelp.setTitle(
        helpObject.title.replaceAll('{prefix}', self.bot.getPrefix()));
    tmpHelp.setURL(self.common.webURL);
    tmpHelp.setDescription(
        helpObject.description.replaceAll('{prefix}', self.bot.getPrefix()));
    helpObject.sections.forEach(function(obj) {
      const titleID = encodeURIComponent(obj.title.replace(/\s/g, '_'));
      const titleURL = '[web](' + self.common.webHelp + '#' + titleID + ')';
      tmpHelp.addField(
          obj.title, titleURL + '```js\n' +
              obj.rows
                  .map(function(row) {
                    if (typeof row === 'string') {
                      return self.bot.getPrefix() +
                          row.replaceAll('{prefix}', self.bot.getPrefix());
                    } else if (typeof row === 'object') {
                      return self.bot.getPrefix() +
                          row.command.replaceAll(
                              '{prefix}', self.bot.getPrefix()) +
                          ' // ' +
                          row.description.replaceAll(
                              '{prefix}', self.bot.getPrefix());
                    }
                  })
                  .join('\n') +
              '\n```',
          true);
    });
    tmpHelp.setFooter(
        'Note: If a custom prefix is being used, replace `' +
        self.bot.getPrefix() +
        '` with the custom prefix.\nNote 2: Custom prefixes will not have a ' +
        'space after them.');
    self.helpMessage = tmpHelp;

    // Format admin help message into rich embed.
    const tmpAdminHelp = new self.Discord.MessageEmbed();
    tmpAdminHelp.setTitle(
        adminHelpObject.title.replaceAll('{prefix}', self.bot.getPrefix()));
    tmpAdminHelp.setURL(self.common.webURL);
    tmpAdminHelp.setDescription(
        adminHelpObject.description.replaceAll(
            '{prefix}', self.bot.getPrefix()));
    adminHelpObject.sections.forEach(function(obj) {
      const titleID = encodeURIComponent(obj.title.replace(/\s/g, '_'));
      const titleURL = '[web](' + self.common.webHelp + '#' + titleID + ')';
      tmpAdminHelp.addField(
          obj.title, titleURL + '```js\n' +
              obj.rows
                  .map(function(row) {
                    if (typeof row === 'string') {
                      return self.bot.getPrefix() +
                          row.replaceAll('{prefix}', self.bot.getPrefix());
                    } else if (typeof row === 'object') {
                      return self.bot.getPrefix() +
                          row.command.replaceAll(
                              '{prefix}', self.bot.getPrefix()) +
                          ' // ' +
                          row.description.replaceAll(
                              '{prefix}', self.bot.getPrefix());
                    }
                  })
                  .join('\n') +
              '\n```',
          true);
    });
    tmpAdminHelp.setFooter(
        'Note: If a custom prefix is being used, replace `' +
        self.bot.getPrefix() +
        '` with the custom prefix.\nNote 2: Custom prefixes will not have a ' +
        'space after them.');
    self.helpMessage = [self.helpMessage, tmpAdminHelp];

    if (self.client.shard) {
      /* eslint-disable no-unused-vars */
      /**
       * Receive message from another shard telling us to update our "rigged"
       * counter.
       *
       * @private
       * @param {number} newNum The new value to set the counter to.
       */
      self.client.updateRiggedCounter = function(newNum) {
        /* eslint-enable no-unused-vars */
        if (newNum < this.riggedCounter) {
          this.shard.broadcastEval(
              'this.updateRiggedCounter(' + this.riggedCounter + ')');
        } else {
          this.riggedCounter = newNum;
        }
      };
      /* eslint-disable no-unused-vars */
      /**
       * Receive message from another shard asking for our statistics.
       * @see {@link Main~getStats}
       *
       * @private
       * @returns {Object} The statistics we collected.
       */
      self.client.getStats = getStats;
      /**
       * Receive message from another shard asking for our permissions in a
       * channel or guild.
       * @see {@link Main~fetchShardPerms}
       *
       * @private
       * @returns {?{0: number, 1: number}} The bitfield numbers, or null if not
       * our guild.
       */
      self.client.fetchPerms = fetchShardPerms;
      /**
       * Receive message from another shard asking for us to lookup an ID.
       * @see {@link Main~lookupId}
       *
       * @private
       * @returns {?string} User-formatted string, or null if unable to find.
       */
      self.client.lookupId = lookupId;
      /**
       * Receive message from another shard asking for us to send a message to a
       * specific channel.
       * @see {@link Main~sendTo}
       *
       * @private
       * @returns {boolean} True if found channel, false otherwise.
       */
      self.client.sendTo = sendTo;
      /* eslint-enable no-unused-vars */
    }
    self.bot.getStats = getAllStats;
  };

  /** @inheritdoc */
  this.shutdown = function() {
    self.command.removeListener('addme');
    self.command.removeListener('add');
    self.command.removeListener('simplify');
    self.command.removeListener('solve');
    self.command.removeListener('eval');
    self.command.removeListener('graph');
    self.command.removeListener('derive');
    self.command.removeListener('timer');
    self.command.removeListener('createdate');
    self.command.removeListener('joindate');
    self.command.removeListener('pmme');
    self.command.removeListener('pmspikey');
    self.command.removeListener('thotpm');
    self.command.removeListener('pmuser');
    self.command.removeListener('flip');
    self.command.removeListener('purge');
    self.command.removeListener('fuckyou');
    self.command.removeListener('smite');
    self.command.removeListener('profile');
    self.command.removeListener('ping');
    self.command.removeListener('uptime');
    self.command.removeListener('game');
    self.command.removeListener('version');
    self.command.removeListener('dice');
    self.command.removeListener('togglemute');
    self.command.removeListener('perms');
    self.command.removeListener('stats');
    self.command.removeListener('lookup');
    self.command.removeListener('togglebanmessages');
    self.command.removeListener('togglerigged');
    self.command.removeListener('sendto');
    self.command.removeListener('thanks');
    self.command.removeListener('listcommands');
    self.command.removeListener('getprefix');
    self.command.removeListener('git');
    self.command.removeListener('gettime');
    self.command.removeListener('update');

    self.client.removeListener('debug', onDebug);
    self.client.removeListener('warn', onWarn);
    self.client.removeListener('error', onError);
    self.client.removeListener('guildCreate', onGuildCreate);
    self.client.removeListener('guildDelete', onGuildDelete);
    self.client.removeListener('guildBanAdd', onGuildBanAdd);
    self.client.removeListener('message', onMessage);

    process.removeListener('exit', sigint);
    process.removeListener('SIGINT', sigint);
    process.removeListener('SIGHUP', sigint);
    process.removeListener('SIGTERM', sigint);
    if (self.client.shard) {
      process.removeListener('message', shardMessage);
      self.client.updateRiggedCounter = null;
      self.client.getStats = null;
      self.client.fetchPerms = null;
      self.client.lookupId = null;
      self.client.sendTo = null;
    }
  };

  /**
   * Save all data to file.
   *
   * @override
   * @inheritdoc
   */
  this.save = function(opt) {
    if (!self.initialized) return;
    timers.forEach(function(obj) {
      const dir = self.common.userSaveDir + obj.id + '/timers/';
      const filename = dir + obj.time + '.json';
      if (opt == 'async') {
        mkAndWrite(filename, dir, JSON.stringify(obj));
      } else {
        mkAndWriteSync(filename, dir, JSON.stringify(obj));
      }
    });
    self.client.guilds.forEach(function(g) {
      const dir = self.common.guildSaveDir + g.id;
      const filename = dir + '/main-config.json';
      const obj = {
        disabledAutoSmite: disabledAutoSmite[g.id],
        disabledBanMessage: disabledBanMessage[g.id],
        disabledRiggedCounter: disabledRiggedCounter[g.id],
      };
      if (opt == 'async') {
        mkAndWrite(filename, dir, JSON.stringify(obj));
      } else {
        mkAndWriteSync(filename, dir, JSON.stringify(obj));
      }
    });
    if (!self.client.shard || self.client.shard.ids[0] == 0) {
      const dir = './save/';
      const filename = dir + 'rigged-counter.txt';
      if (opt == 'async') {
        mkAndWrite(filename, dir, self.client.riggedCounter + '');
      } else {
        mkAndWriteSync(filename, dir, self.client.riggedCounter + '');
      }
    }
    if (opt == 'async') {
      mkAndWrite(
          './save/pingHistory.json', './save/', JSON.stringify(pingHistory));
    } else {
      mkAndWriteSync(
          './save/pingHistory.json', './save/', JSON.stringify(pingHistory));
    }
  };

  /**
   * Write data to a file and make sure the directory exists or create it if it
   * doesn't. Async.
   *
   * @see {@link Main~mkAndWriteSync}
   *
   * @private
   * @param {string} filename The name of the file including the directory.
   * @param {string} dir The directory path without the file's name.
   * @param {string} data The data to write to the file.
   */
  function mkAndWrite(filename, dir, data) {
    mkdirp(dir, function(err) {
      if (err) {
        self.error('Failed to make directory: ' + dir, 'Main');
        console.error(err);
        return;
      }
      fs.writeFile(filename, data, function(err2) {
        if (err2) {
          self.error('Failed to save timer: ' + filename, 'Main');
          console.error(err2);
          return;
        }
      });
    });
  }
  /**
   * Write data to a file and make sure the directory exists or create it if it
   * doesn't. Synchronous.
   *
   * @see {@link Main~mkAndWrite}
   *
   * @private
   * @param {string} filename The name of the file including the directory.
   * @param {string} dir The directory path without the file's name.
   * @param {string} data The data to write to the file.
   */
  function mkAndWriteSync(filename, dir, data) {
    try {
      mkdirp.sync(dir);
    } catch (err) {
      self.error('Failed to make directory: ' + dir, 'Main');
      console.error(err);
      return;
    }
    try {
      fs.writeFileSync(filename, data);
    } catch (err) {
      self.error('Failed to save timer: ' + filename, 'Main');
      console.error(err);
      return;
    }
  }

  /**
   * A general debug message was produced.
   *
   * @private
   * @param {string} info The information.
   * @listens Discord~Client#debug
   */
  function onDebug(info) {
    const hbRegex = new RegExp(
        '^(\\[ws\\] \\[connection\\] Heartbeat acknowledged|' +
        '\\[connection\\] \\[shard \\d\\] Sending a heartbeat|' +
        '\\[connection\\] \\[shard \\d\\] Heartbeat acknowledged, latency of|' +
        '\\[Shard \\d+\\] Sending a heartbeat|' +
        '\\[Shard \\d+\\] Heartbeat acknowledged, latency of|' +
        '\\[ws\\] \\[connection\\] Sending a heartbeat|' +
        '\\[WS => Shard \\d+\\] Sending a heartbeat|' +
        '\\[WS => Shard \\d+\\] Heartbeat acknowledged|' +
        '\\[WS => Manager\\] There are \\d+ unavailable guilds.|' +
        '\\[VOICE)');
    if (info.match(hbRegex)) {
      pingHistory.push({time: Date.now(), delta: self.client.ws.ping});
      while (pingHistory[0] && Date.now() - pingHistory[0].time > oldestPing) {
        pingHistory.splice(0, 1);
      }
      return;
    }
    self.common.logDebug('Discord Debug: ' + info);
  }

  /**
   * A general warning was produced.
   *
   * @private
   * @param {string} info The information.
   * @listens Discord~Client#warn
   */
  function onWarn(info) {
    self.common.logWarning('Discord Warning: ' + info);
  }

  /**
   * An error occurred with our websocket connection to Discord.
   *
   * @private
   * @param {Discord~Error} err The websocket error object.
   * @listens Discord~Client#error
   */
  function onError(err) {
    self.common.error('Websocket encountered an error!');
    console.error(err);
  }

  /**
   * Handle being added to a guild.
   *
   * @private
   * @param {Discord~Guild} guild The guild that we just joined.
   * @listens Discord~Client#guildCreate
   */
  function onGuildCreate(guild) {
    self.log('ADDED TO NEW GUILD: ' + guild.id + ': ' + guild.name);
    if (guild.memberCount > 100) return;
    let channel = null;
    let pos = -1;
    try {
      guild.channels.forEach(function(val, key) {
        if (val.type == 'text') {
          const perms = val.permissionsFor(self.client.user);
          if ((pos == -1 || val.position < pos) && perms &&
              perms.has(self.Discord.Permissions.FLAGS.SEND_MESSAGES)) {
            pos = val.position;
            channel = val;
          }
        }
      });
      if (!channel || pos < 0) {
        self.error(
            'Unable to send welcome message in new guild due to no ' +
            'available channel: ' + guild.id);
        return;
      }
      channel.send(
          introduction.replaceAll('{prefix}', self.bot.getPrefix(guild))
              .replaceAll('{username}', self.client.user.username));
    } catch (err) {
      self.error('Failed to send welcome to guild:' + guild.id);
      console.log(err);
    }
  }
  /**
   * Handle being removed from a guild.
   *
   * @private
   * @param {Discord~Guild} guild The guild that we just left.
   * @listens Discord~Client#guildDelete
   */
  function onGuildDelete(guild) {
    self.log('REMOVED FROM GUILD: ' + guild.id + ': ' + guild.name);
  }

  /**
   * Handle user banned on a guild.
   *
   * @private
   * @param {Discord~Guild} guild The guild on which the ban happened.
   * @param {Discord~User} user The user that was banned.
   * @listens Discord~Client#guildBanAdd
   */
  function onGuildBanAdd(guild, user) {
    if (user.id == self.client.id) return;
    if (disabledBanMessage[guild.id]) return;
    if (!guild.me.hasPermission(
        self.Discord.Permissions.FLAGS.VIEW_AUDIT_LOG)) {
      return;
    }
    const modLog = self.bot.getSubmodule('./modLog.js');
    if (!modLog) return;
    guild.fetchAuditLogs({limit: 1})
        .then((logs) => {
          const executor = logs.entries.first().executor;
          if (executor.id !== self.client.user.id) {
            modLog.output(
                guild, 'ban', user, executor, '`Poof! ' + executor.username +
                    ' has ensured ' + user.username +
                    ' will never be seen again...');
          }
        })
        .catch((err) => {
          modLog.output(
              guild, 'ban', user, null,
              '`Poof! ' + user.username + ' was never seen again...`');
          self.error('Failed to find executor of ban.');
          console.log(err);
        });
  }

  /**
   * Toggles auto-muting a user for using @everyone too much.
   *
   * @private
   * @type {commandHandler}
   * @param {Discord~Message} msg Message that triggered command.
   * @listens Command#toggleMute
   */
  function commandToggleMute(msg) {
    if (disabledAutoSmite[msg.guild.id]) {
      disabledAutoSmite[msg.guild.id] = false;
      self.common.reply(
          msg, 'Enabled banning mentioning everyone automatically.');
    } else {
      disabledAutoSmite[msg.guild.id] = true;
      self.common.reply(
          msg, 'Disabled banning mentioning everyone automatically.');
    }
  }
  /**
   * Toggles sending a message when a user is banned from a guild.
   *
   * @private
   * @type {commandHandler}
   * @param {Discord~Message} msg Message that triggered command.
   * @listens Command#toggleBanMessages
   */
  function commandToggleBanMessages(msg) {
    if (disabledBanMessage[msg.guild.id]) {
      disabledBanMessage[msg.guild.id] = false;
      self.common.reply(
          msg, 'Enabled showing a message when a user is banned.');
    } else {
      disabledBanMessage[msg.guild.id] = true;
      self.common.reply(
          msg, 'Disabled showing a message when a user is banned.');
    }
  }

  /**
   * Toggles sending a message when a user says 'rigged'.
   *
   * @private
   * @type {commandHandler}
   * @param {Discord~Message} msg Message that triggered command.
   * @listens Command#toggleRigged
   */
  function commandToggleRiggedCounter(msg) {
    if (disabledRiggedCounter[msg.guild.id]) {
      disabledRiggedCounter[msg.guild.id] = false;
      self.common.reply(msg, 'Enabled showing rigged counter.');
    } else {
      disabledRiggedCounter[msg.guild.id] = true;
      self.common.reply(msg, 'Disabled showing rigged counter.');
    }
  }
  /**
   * Handle receiving a message for use on auto-muting users who spam @everyone.
   *
   * @private
   * @param {Discord~Message} msg The message that was sent.
   * @listens Discord~Client#message
   */
  function onMessage(msg) {
    if (!msg.guild) return;
    if (msg.author.bot || msg.author.id == self.client.user.id) return;
    if (msg.author.id != self.common.spikeyId) {
      let riggedSimilarity = 0;
      const matchedRigged = msg.content.toLowerCase().replace(/\W/g, '').match(
          /r[^i]*i[^g]*g[^g]*g[^e]*e[^d]*d/g);
      if (matchedRigged) {
        // let startCount = self.client.riggedCounter;
        let matchCount = 0;
        for (let i = 0; i < matchedRigged.length; i++) {
          const check = matchedRigged[i].replace(/([\S])\1+/g, '$1');
          riggedSimilarity = checkSimilarity('riged', check);
          const similarityCheck = riggedSimilarity > 0.6667 &&
              riggedSimilarity > checkSimilarity('trigered', check);
          if (similarityCheck) {
            matchCount++;
          }
        }
        if (matchCount > 0) {
          if (msg.content !== 'rigged') {
            self.debug(
                'Rigged count: ' + self.client.riggedCounter + ' + ' +
                matchCount + ': ' + msg.content.replace(/\n/g, '\\n'));
          }
          // Disabled multple because people were spamming it.
          /* if (false && matchCount > 1) {
            msg.channel
                .send(
                    '#' + (startCount + 1) + ' - ' +
                    (self.client.riggedCounter += matchCount))
                .catch(() => {});
          } else { */
          self.client.riggedCounter++;
          if (!disabledRiggedCounter[msg.guild.id]) {
            msg.channel.send('#' + self.client.riggedCounter).catch(() => {});
          }
          // }
          if (self.client.shard) {
            self.client.shard.broadcastEval(
                'this.updateRiggedCounter(' + self.client.riggedCounter + ',' +
                matchCount + ')');
          }
        }
      }
    }

    const word = msg.content.match(/\bi'?m\s+(.*)/i);
    if (word) {
      const dadId = '503720029456695306';
      if (msg.channel.members.get(dadId)) {
        msg.channel
            .awaitMessages(
                (m) => m.author.id === dadId,
                {max: 1, time: 10000, errors: ['time']})
            .then((collected) => {
              msg.channel.send('Hi Dad, I\'m Spikey!');
            })
            .catch(() => {});
      }
    }

    if (!disabledAutoSmite[msg.guild.id]) {
      if (msg.mentions.everyone) {
        if (!mentionAccumulator[msg.guild.id]) {
          mentionAccumulator[msg.guild.id] = {};
        }
        if (!mentionAccumulator[msg.guild.id][msg.author.id]) {
          mentionAccumulator[msg.guild.id][msg.author.id] = [];
        }
        mentionAccumulator[msg.guild.id][msg.author.id].push(
            msg.createdTimestamp);

        const timestamps = mentionAccumulator[msg.guild.id][msg.author.id];
        let count = 0;
        const now = Date.now();
        for (let i = timestamps.length - 1; i >= 0; i--) {
          if (now - timestamps[i] < 2 * 60 * 1000) {
            count++;
          } else {
            timestamps.splice(i, 1);
          }
        }
        if (count == 3) {
          let hasMuteRole = false;
          let muteRole;
          const toMute = msg.member;
          msg.guild.roles.forEach(function(val, key) {
            if (val.name == 'MentionAbuser') {
              hasMuteRole = true;
              muteRole = val;
            }
          });
          const mute = function(role, member) {
            try {
              member.roles.add(role).then(() => {
                self.common.reply(
                    msg, 'I think you need a break from mentioning everyone.');
              });
              member.guild.channels.forEach(function(channel) {
                if (channel.permissionsLocked) return;
                const overwrites = channel.permissionOverwrites.get(role.id);
                if (overwrites) {
                  if (channel.type == 'category') {
                    if (overwrites.deny.has(
                        self.Discord.Permissions.FLAGS.MENTION_EVERYONE)) {
                      return;
                    }
                  } else if (channel.type == 'text') {
                    if (overwrites.deny.has(
                        self.Discord.Permissions.FLAGS.MENTION_EVERYONE)) {
                      return;
                    }
                  }
                }
                channel.updateOverwrite(role, {MENTION_EVERYONE: false})
                    .catch(console.error);
              });
            } catch (err) {
              self.common.reply(
                  msg, 'Oops! I wasn\'t able to mute ' + member.user.username +
                      '! I\'m not sure why though!');
              console.log(err);
            }
          };
          if (!hasMuteRole) {
            msg.guild.roles
                .create({
                  data: {
                    name: 'MentionAbuser',
                    position: 0,
                    hoist: true,
                    color: '#2f3136',
                    permissions: 0,
                    mentionable: true,
                  },
                })
                .then((role) => {
                  mute(role, toMute);
                })
                .catch(() => {
                  self.common.reply(
                      msg, 'I couldn\'t mute ' + toMute.user.username +
                          ' because there isn\'t a "MentionAbuser" role and ' +
                          'I couldn\'t make it!');
                });
          } else {
            mute(muteRole, toMute);
          }
        } else if (count > 3) {
          msg.channel.send(self.common.mention(msg) + ' Please stop.');
        }
      }
    }
    if (msg.content.match(/^[0-9]*[dD][0-9]+\b/)) {
      msg.prefix = self.bot.getPrefix(msg.guild);
      msg.content = `${msg.prefix}d ${msg.content}`;
      self.command.trigger('d', msg);
    }
  }

  /**
   * @description Returns the percentage of how similar the two given strings
   * are.
   *
   * @private
   * @param {string} s1 First string.
   * @param {string} s2 Second string to compare.
   * @returns {number} Number from 0 to 1 of how similar the two strings are.
   */
  function checkSimilarity(s1, s2) {
    let longer = s1;
    let shorter = s2;
    if (s1.length < s2.length) {
      longer = s2;
      shorter = s1;
    }
    const longerLength = longer.length;
    if (longerLength == 0) {
      return 1.0;
    }
    return (longerLength - editDistance(longer, shorter)) /
        parseFloat(longerLength);
  }
  /**
   * @description Calculates the edit distance between the two strings.
   *
   * @private
   * @param {string} s1 First string.
   * @param {string} s2 Second string to compare to the first.
   * @returns {number} Number of characters distance between the two strings.
   */
  function editDistance(s1, s2) {
    s1 = s1.toLowerCase();
    s2 = s2.toLowerCase();

    const costs = [];
    for (let i = 0; i <= s1.length; i++) {
      let lastValue = i;
      for (let j = 0; j <= s2.length; j++) {
        if (i == 0) {
          costs[j] = j;
        } else {
          if (j > 0) {
            let newValue = costs[j - 1];
            if (s1.charAt(i - 1) != s2.charAt(j - 1)) {
              newValue = Math.min(Math.min(newValue, lastValue), costs[j]) + 1;
            }
            costs[j - 1] = lastValue;
            lastValue = newValue;
          }
        }
      }
      if (i > 0) costs[s2.length] = lastValue;
    }
    return costs[s2.length];
  }

  /**
   * Replies to message with URL for inviting the bot to a guild.
   *
   * @private
   * @type {commandHandler}
   * @param {Discord~Message} msg Message that triggered command.
   * @listens Command#addMe
   * @listens Command#invite
   */
  function commandAddMe(msg) {
    self.common.reply(msg, addmessage);
  }

  /**
   * Parses message and adds given numbers.
   *
   * @private
   * @type {commandHandler}
   * @param {Discord~Message} msg Message that triggered command.
   * @listens Command#add
   */
  function commandAdd(msg) {
    const splitstring = msg.text.replaceAll('-', ' -')
        .replaceAll('  ', ' ')
        .replaceAll('\\+', ' ')
        .split(' ');
    if (splitstring.join('').match(/[^0-9-]/g)) {
      self.common.reply(
          msg,
          'This command only adds and subtracts numbers. Use "' + msg.prefix +
              'solve" or "' + msg.prefix + 'simplify" for more complex math.',
          'The following characters are not allowed: ' +
              JSON.stringify(splitstring.join('').match(/[^0-9-]/g).join('')));
      return;
    }
    let number = 0;
    let numNonNumber = 0;
    for (const i in splitstring) {
      if (typeof(splitstring[i] * 1) !== 'number') {
        numNonNumber++;
      } else {
        number += splitstring[i] * 1;
      }
    }
    let ending = '';
    let anotherEnding = '';
    if (numNonNumber > 0) {
      ending = 'But you entered the numbers oddly, so I am not sure if I ' +
          'understood you properly.';
    }
    if (number == 69) {
      anotherEnding = ':wink:';
    } else if (number == 420) {
      anotherEnding = ':four_leaf_clover:';
    } else if (number == 666) {
      anotherEnding = ':smiling_imp:';
    } else if (number == 9001) {
      anotherEnding = ':fire:';
    } else if (number == 80085 || number == 58008) {
      anotherEnding = ':ok_hand:';
    }
    self.common.reply(msg, number + '\n' + ending, anotherEnding);
  }

  /**
   * Simplifies equation given in message.
   *
   * @private
   * @type {commandHandler}
   * @param {Discord~Message} msg Message that triggered command.
   * @listens Command#simplify
   */
  function commandSimplify(msg) {
    try {
      const formula = msg.text;
      const simplified = simplify(formula);
      const hasVar = simplified.match(/[A-Za-z]/);
      self.common.reply(msg, (hasVar ? '0 = ' : '') + simplified);
    } catch (err) {
      self.common.reply(msg, err.message);
    }
  }
  /**
   * Simplifies given formula.
   *
   * @private
   * @param {string} formula The formula to attempt to simplify.
   * @returns {string} Simplified formula.
   */
  function simplify(formula) {
    if (formula.indexOf('=') > -1) {
      const split = formula.split('=');
      formula = split[1] + ' - (' + split[0] + ')';
    }
    const simplified = math.simplify(formula).toString();
    return simplified;
  }

  /**
   * Solve an equation.
   *
   * @private
   * @type {commandHandler}
   * @param {Discord~Message} msg Message that triggered command.
   * @listens Command#solve
   */
  function commandSolve(msg) {
    if (msg.content.lastIndexOf('=') != msg.content.indexOf('=')) {
      self.common.reply(
          msg, 'Please ensure your equation has exactly 1 equals sign.');
      return;
    }
    const equation = msg.text;
    const variables = equation.match(/[A-Za-z]+/gm);
    const equals = equation.match(/=/g);
    if (!variables || variables.length < 1) {
      self.common.reply(
          msg, 'Please ensure you have at least one variable in the equation.');
      return;
    } else if (!equals || equals.length < 1) {
      self.common.reply(
          msg, 'Please ensure your equation has exactly 1 equals sign.');
      return;
    }
    let error = '';
    const messages = [];
    for (let i = 0; i < variables.length; i++) {
      let parsed;
      try {
        parsed = algebra.parse(equation);
      } catch (err) {
        error += 'For ' + variables[i] + ': ' + err.message + '\n';
        continue;
      }
      try {
        messages.push(parsed.solveFor(variables[i]).toString());
      } catch (err) {
        error += 'For ' + variables[i] + ': ' + err.message + '\n';
        continue;
      }
    }
    const outMessage = messages
        .map(function(obj, i) {
          return variables[i] + ' = ' + obj;
        })
        .join('\n');
    self.common.reply(
        msg, outMessage || 'Oops, something didn\'t work!', error);
  }
  /**
   * Evaluate a string as an equation with units.
   *
   * @private
   * @type {commandHandler}
   * @param {Discord~Message} msg Message that triggered command.
   * @listens Command#eval
   * @listens Command#evaluate
   */
  function commandEvaluate(msg) {
    try {
      let formula = msg.text;
      if (formula.indexOf('=') > -1) {
        const split = formula.split('=');
        formula = split[1] + ' - (' + split[0] + ')';
      }
      let simplified = math.evaluate(formula).toString();
      simplified = simplified.replace(/ \* ([A-Za-z])/g, '$1');
      self.common.reply(msg, simplified);
    } catch (err) {
      self.common.reply(msg, err.message);
    }
  }

  /**
   * Graph a given equation by plugging in values for X and creating an image
   * based off values.
   *
   * @private
   * @type {commandHandler}
   * @param {Discord~Message} msg Message that triggered command.
   * @listens Command#graph
   */
  function commandGraph(msg) {
    const graphSize = 200;
    const dotSize = 2;
    let xVal;
    let yVal;
    let ypVal;
    let domainMin;
    let domainMax;
    let rangeMin;
    let rangeMax;
    const cmd = msg.text;
    let expression = cmd.replace(/\[.*\]|\n/gm, '');
    try {
      const expr = math.compile(expression);
      const domainTemp = cmd.match(/\[([^,]*),([^\]]*)\]/m);
      const rangeTemp = cmd.match(/\[[^\]]*\][^[]*\[([^,]*),([^\]]*)\]/m);
      if (domainTemp !== null && domainTemp.length == 3) {
        domainMin = math.evaluate(domainTemp[1]);
        domainMax = math.evaluate(domainTemp[2]);
      } else {
        domainMin = -10;
        domainMax = 10;
      }
      if (rangeTemp !== null && rangeTemp.length == 3) {
        rangeMin = math.evaluate(rangeTemp[1]);
        rangeMax = math.evaluate(rangeTemp[2]);
      }
      xVal = math.range(
          domainMin, domainMax, (domainMax - domainMin) / graphSize / dotSize);
      yVal = xVal.map(function(x) {
        return expr.evaluate({x: x});
      });
      try {
        let formula = expression;
        if (formula.indexOf('=') > -1) {
          const split = formula.split('=');
          formula = split[1] + ' - (' + split[0] + ')';
        }
        const exprSlope = math.derivative(formula, 'x');
        ypVal = xVal.map(function(x) {
          return exprSlope.evaluate({x: x});
        });
      } catch (err) {
        console.log(err);
        msg.channel.send('Failed to derive given equation. ' + err.message);
        ypVal = xVal.map(function(x) {
          return 1;
        });
      }
    } catch (err) {
      self.common.reply(msg, err.message);
      return;
    }
    const finalImage = new Jimp(graphSize, graphSize, 0xFFFFFFFF);
    let minY = 0;
    let maxY = 0;
    if (typeof rangeMin === 'undefined') {
      yVal.forEach(function(obj) {
        if (minY > obj) minY = obj;
        if (maxY < obj) maxY = obj;
      });
      minY += minY * 0.05;
      maxY += maxY * 0.05;
    } else {
      minY = rangeMin;
      maxY = rangeMax;
    }
    const zeroY = Math.round(-minY / (maxY - minY) * graphSize);
    const zeroX = Math.round(-domainMin / (domainMax - domainMin) * graphSize);
    finalImage.blit(new Jimp(dotSize, graphSize, 0xDDDDDDFF), zeroX, 0);
    finalImage.blit(
        new Jimp(graphSize, dotSize, 0xDDDDDDFF), 0, graphSize - zeroY);

    let lastSlope;
    const turningPoints = [];
    for (let i = 0; i < xVal.length; i++) {
      const y =
          graphSize - Math.round((yVal[i] - minY) / (maxY - minY) * graphSize);
      if (y >= graphSize || y < 0) continue;
      let myColor = 0x000000FF;
      let mySize = dotSize;
      if ((lastSlope < 0 && ypVal[i] >= 0) ||
          (lastSlope > 0 && ypVal[i] <= 0)) {
        myColor = 0xFF0000FF;
        turningPoints.push({x: xVal[i], y: yVal[i]});
        mySize = dotSize * 2;
      }
      lastSlope = ypVal[i];
      finalImage.blit(
          new Jimp(mySize, mySize, myColor), i / xVal.length * graphSize, y);
    }
    const expMatch = expression.match(/^\s?[yY]\s*=(.*)/);
    if (!expMatch) {
      expression = 'y = ' + simplify(expression);
    } else {
      expression = 'y = ' + simplify(expMatch[1]);
    }
    finalImage.getBuffer(Jimp.MIME_PNG, function(err, out) {
      const embed = new self.Discord.MessageEmbed();
      embed.setTitle('Graph of ' + expression);
      embed.setDescription(
          'Plot Domain: [' + domainMin + ', ' + domainMax + ']\nPlot Range: [' +
          minY + ', ' + maxY + ']');
      embed.attachFiles([new self.Discord.MessageAttachment(out, 'graph.png')]);
      embed.setColor([255, 255, 255]);
      if (turningPoints.length > 0) {
        embed.addField(
            'Approximate Turning Points',
            turningPoints
                .map(function(obj) {
                  return '(' + obj.x + ', ' + obj.y + ')';
                })
                .join('\n'),
            false);
      }
      msg.channel.send(embed);
    });
  }
  /**
   * Take the derivative of a given equation in terms of dy/dx.
   *
   * @private
   * @type {commandHandler}
   * @param {Discord~Message} msg Message that triggered command.
   * @listens Command#derive
   */
  function commandDerive(msg) {
    try {
      let formula = msg.text;
      if (formula.indexOf('=') > -1) {
        const split = formula.split('=');
        formula = split[1] + ' - (' + split[0] + ')';
      }
      let simplified = math.derivative(formula, 'x').toString();
      simplified = simplified.replace(/ \* ([A-Za-z])/g, '$1');
      self.common.reply(msg, simplified);
    } catch (err) {
      self.common.reply(msg, err.message);
    }
  }

  /**
   * Set a timer for a certain about of time. After which, the bot will DM the
   * user the message they specified.
   *
   * @private
   * @type {commandHandler}
   * @param {Discord~Message} msg Message that triggered command.
   * @listens Command#timer
   * @listens Command#timers
   * @listens Command#remind
   * @listens Command#reminder
   * @listens Command#reminders
   */
  function commandTimer(msg) {
    const split = msg.content.split(' ').slice(1);
    if (split.length == 0) {
      let num = 0;
      const messages =
          timers
              .filter(function(obj) {
                return obj.id == msg.author.id;
              })
              .map(function(obj) {
                num++;
                return 'In ' +
                    Math.floor((obj.time - Date.now()) / 1000 / 60 * 10) / 10 +
                    ' minutes: ' + obj.message;
              });
      self.common.reply(
          msg, 'You have ' + num + ' timers set.\n' + messages.join('\n'));
      return;
    }
    let time = split.splice(0, 1);
    let unit = (split[0] || '').toLowerCase();
    let skipSplice = false;
    const matchUnit = (time + '').match(/(\d+)([a-zA-Z]+)\b/);
    if (matchUnit) {
      time = matchUnit[1];
      unit = matchUnit[2];
      skipSplice = true;
    }
    switch (unit) {
      case 's':
      case 'sec':
      case 'secs':
      case 'second':
      case 'seconds':
        time /= 60;
        if (!skipSplice) split.splice(0, 1);
        break;
      case 'm':
      case 'min':
      case 'minute':
      case 'minutes':
        break;
      case 'h':
      case 'hr':
      case 'hour':
      case 'hours':
        time *= 60;
        if (!skipSplice) split.splice(0, 1);
        break;
      case 'd':
      case 'day':
      case 'days':
        time *= 60 * 24;
        if (!skipSplice) split.splice(0, 1);
        break;
      case 'w':
      case 'week':
        time *= 60 * 24 * 7;
        if (!skipSplice) split.splice(0, 1);
        break;
      case 'mon':
      case 'month':
      case 'months':
        time *= 60 * 24 * 7 * 30;
        if (!skipSplice) split.splice(0, 1);
        break;
    }
    const origMessage = split.join(' ');
    const message = origMessage ||
        'Your timer for ' + time + ' minute' + (time == '1' ? '' : 's') +
            ' is over!';

    if (time > 0) {
      if (time > 2147483647 / 1000 / 60) {
        time = 2147483647 / 1000 / 60;
      }
      setTimer({
        id: msg.author.id,
        message: message,
        time: Date.now() + time * 1000 * 60,
      });

      self.common.reply(
          msg, 'Set timer for ' + time + ' minutes.', origMessage);
    } else {
      self.common.reply(
          msg, 'Oops! Please make sure your time is larger than 0.');
    }
  }

  /**
   * Tell the user the date when they created their Discord account.
   *
   * @private
   * @type {commandHandler}
   * @param {Discord~Message} msg Message that triggered command.
   * @listens Command#createDate
   */
  function commandCreateDate(msg) {
    if (msg.mentions.users.size === 0) {
      self.common.reply(
          msg, 'You created your discord account on ' +
              dateFormat(msg.author.createdTimestamp));
    } else {
      self.common.reply(
          msg, msg.mentions.users.first().username +
              ' created their discord account on ' +
              dateFormat(msg.mentions.users.first().createdTimestamp));
    }
  }
  /**
   * Tell the user the date when they joined the server the message was sent
   * from.
   *
   * @private
   * @type {commandHandler}
   * @param {Discord~Message} msg Message that triggered command.
   * @listens Command#joinDate
   */
  function commandJoinDate(msg) {
    if (msg.mentions.users.size === 0) {
      self.common.reply(
          msg, 'You joined this server on ' +
              dateFormat(msg.member.joinedTimestamp));
    } else {
      self.common.reply(
          msg, msg.mentions.users.first().username + ' joined this server on ' +
              dateFormat(msg.mentions.users.first().joinedTimestamp));
    }
  }
  /**
   * Send the user a PM with a greeting introducing who the bot is.
   *
   * @private
   * @type {commandHandler}
   * @param {Discord~Message} msg Message that triggered command.
   * @listens Command#pmMe
   * @listens Command#dmMe
   */
  function commandPmMe(msg) {
    msg.author
        .send(
            introduction.replaceAll('{prefix}', msg.prefix)
                .replaceAll('{username}', self.client.user.username))
        .then(() => {
          if (msg.guild !== null) {
            self.common.reply(msg, 'I sent you a message.', ':wink:');
          }
        })
        .catch(() => {
          self.common.reply(msg, blockedmessage);
        });
  }
  /**
   * Send a PM to SpikeyRobot with a message.
   *
   * @private
   * @type {commandHandler}
   * @param {Discord~Message} msg Message that triggered command.
   * @listens Command#pmSpikey
   * @listens Command#pmSpikey
   */
  function commandPmSpikey(msg) {
    if (!msg.text || msg.text.trim().length == 0) {
      self.common.reply(
          msg, 'Please write a message to send after the command.\n' +
              'Reminder: this will send the message to my creator.',
          msg.prefix + 'pmspikey The bot is on fire!');
      return;
    }
    self.client.users.fetch(self.common.spikeyId)
        .then((user) => {
          user.send(msg.author.id + ': ' + msg.author.tag + ': ' + msg.content)
              .then(() => {
                self.common.reply(msg, 'I sent your message to SpikeyRobot.');
              });
        })
        .catch((err) => {
          console.log(err);
          self.common.reply(
              msg,
              'Something went wrong and I couldn\'t send your message. Sorry ' +
                  'that\'s all I know :(');
        });
  }
  /**
   * @description Send a PM to a mentioned user semi-anonymously. Messages are
   * copied to SpikeyRobot to monitor for abuse. This command only works for 3
   * people.
   *
   * @private
   * @type {commandHandler}
   * @param {Discord~Message} msg Message that triggered command.
   * @listens Command#thotPm
   */
  function commandThotPm(msg) {
    if (msg.author.id == self.common.spikeyId ||
        msg.author.id == '265418316120719362' ||
        msg.author.id == '126464376059330562') {
      if (msg.guild !== null) msg.delete();
      if (msg.mentions.users.size === 0) return;
      msg.mentions.users.first().send(msg.text);
      self.client.users.fetch(self.common.spikeyId).then((user) => {
        user.send(msg.author.tag + ': ' + msg.content);
      });
    }
  }
  /**
   * Send a PM to a specific user via a given id or name and descriminator.
   *
   * @private
   * @type {commandHandler}
   * @param {Discord~Message} msg Message that triggered command.
   * @listens Command#pmUser
   */
  function commandPmUser(msg) {
    const userString = (msg.text.split(' ')[1] || '').replace(/^@|^<@|>$/g, '');
    if (!userString) {
      self.common.reply(msg, 'Please specify a user and a message.');
      return;
    }
    self.client.users.fetch(userString)
        .then((user) => {
          if (user) {
            sendPm(msg, user, msg.text.split(' ').slice(2).join(' '));
          } else {
            lookupByName();
          }
        })
        .catch(() => {
          lookupByName();
        });
    /**
     * Lookup a user by their tag name.
     *
     * @private
     */
    function lookupByName() {
      const userObject = self.client.users.find((user) => {
        return user.tag.toLowerCase() == userString.toLowerCase();
      });
      if (userObject) {
        sendPm(msg, userObject, msg.text.split(' ').slice(2).join(' '));
      } else {
        self.common.reply(
            msg, 'I was unable to find that user: ' + userString +
                '\nYou may use their account ID or Username with the ' +
                '# and number.');
      }
    }
    /**
     * Send a pm to the user.
     *
     * @private
     * @param {Discord~Message} msg Message that triggered command.
     * @param {Discord~User} user The user to send the pm to.
     * @param {string} message The message to send to the user.
     */
    function sendPm(msg, user, message) {
      user.send(
          msg.author.tag + ' has asked me to send you this message:\n' +
              message)
          .then(() => {
            self.common.reply(
                msg, 'Message sent to ' + user.tag, msg.author.tag +
                    ' has asked me to send you this message:\n' + message);
          })
          .catch((err) => {
            self.common.reply(
                msg, 'Something sent wrong in sending the message.\n' +
                    'This probably wasn\'t your fault.',
                err.message);
            self.error(
                'Failed to send pm to user: ' + user.username + ' ' + user.id);
            self.comon.error(err);
          });
    }
  }
  /**
   * Send an image of a coin, either Heads or Tails.
   *
   * @private
   * @type {commandHandler}
   * @param {Discord~Message} msg Message that triggered command.
   * @listens Command#flip
   */
  function commandFlip(msg) {
    const rand = Math.round(Math.random());
    let url = 'https://www.spikeybot.com/heads.png';
    let text = 'Heads!';
    if (rand) {
      url = 'https://www.spikeybot.com/tails.png';
      text = 'Tails!';
    }
    const embed = new self.Discord.MessageEmbed({title: text});
    embed.setImage(url);
    msg.channel.send(embed);
  }
  /**
   * Delete a given number of messages from a text channel.
   *
   * @private
   * @type {commandHandler}
   * @param {Discord~Message} msg Message that triggered command.
   * @listens Command#purge
   */
  function commandPurge(msg) {
    if (!msg.channel.permissionsFor(self.client.user)
        .has(self.Discord.Permissions.FLAGS.MANAGE_MESSAGES)) {
      self.common
          .reply(
              msg,
              'I\'m sorry, but I don\'t have permission to delete messages ' +
                  'in this channel.\nTo allow me to do this, please give me ' +
                  'permission to Manage Messages.')
          .catch((err) => {
            self.warn(
                'Unable to reply to user without perms attemping purge: ' +
                msg.channel);
          });
      return;
    }
    const numString = msg.text.replace(/<[^>]*>|\s/g, '');
    let num = (numString * 1) + 1;
    if (numString.length === 0 || isNaN(num)) {
      self.common.reply(
          msg,
          'You must specify the number of messages to purge. (ex: ?purge 5)');
    } else {
      const limited = num > 101;
      if (limited || num == 101) {
        num = 100;
      }
      if (msg.mentions.users.size > 0) {
        if (!limited) num--;
        const toDelete = msg.channel.messages.filter(function(obj) {
          return msg.mentions.users.find(function(mention) {
            return obj.author.id === mention.id;
          });
        });
        msg.channel.bulkDelete(toDelete.first(num))
            .then(() => {
              self.common
                  .reply(
                      msg, 'Deleted ' + num + ' messages by ' +
                          msg.mentions.users
                              .map(function(obj) {
                                return obj.username;
                              })
                              .join(', '))
                  .then((msg_) => {
                    msg_.delete({timeout: 5000});
                  });
            })
            .catch((err) => {
              self.common.reply(
                  msg, 'Oops! Discord didn\'t like that...', err.message);
            });
      } else {
        msg.channel.bulkDelete(num)
            .then(() => {
              if (limited) {
                self.common.reply(
                    msg, 'Number of messages deleted limited to 100.');
              }
            })
            .catch((err) => {
              self.common.reply(
                  msg, 'Oops! Discord didn\'t like that...', err.message);
            });
      }
    }
  }
  /**
   * Ban a mentioed user (or role from ID) and send a message saying they were
   * banned.
   *
   * @private
   * @type {commandHandler}
   * @param {Discord~Message} msg Message that triggered command.
   * @listens Command#ban
   * @listens Command#fuckyou
   */
  function commandBan(msg) {
    const uIds = msg.text.match(/\d{17,19}/g);
    if (!uIds) {
      self.common.reply(
          msg, 'You must mention someone to ban or specify an ID of ' +
              'someone on the server.');
      return;
    }
    const banList = [];
    uIds.forEach((el) => {
      const u = msg.guild.members.get(el);
      if (u) {
        if (!banList.includes(u.id)) banList.push(u);
      } else {
        const r = msg.guild.roles.get(el);
        if (r) {
          r.members.forEach((m) => {
            if (!banList.includes(m.id)) banList.push(m);
          });
        }
      }
    });
    if (banList.length == 0) {
      self.common.reply(
          msg, 'You must mention someone to ban or specify an ID of ' +
              'someone on the server.');
      return;
    }
    let reason =
        msg.text.replace(self.Discord.MessageMentions.USERS_PATTERN, '')
            .replace(self.Discord.MessageMentions.ROLES_PATTERN, '')
            .replace(/\d{17,19}/g)
            .replace(/\s{2,}/g, ' ')
            .trim();
    if (reason == 'undefined') reason = null;
    banList.forEach(function(toBan) {
      if (msg.guild.ownerID !== msg.author.id &&
          msg.member.roles.highest.comparePositionTo(toBan.roles.highest) <=
              0) {
        self.common
            .reply(
                msg, 'You can\'t ban ' + toBan.user.username +
                    '! You are not stronger than them!')
            .catch(() => {});
      } else {
        const me = msg.guild.me;
        const myRole = me.roles.highest;
        const highest = toBan.roles.highest;

        if (!myRole || (highest && myRole.comparePositionTo(highest) <= 0)) {
          self.common
              .reply(
                  msg, 'I can\'t ban ' + toBan.user.username +
                      '! I am not strong enough!')
              .catch(() => {});
        } else {
          const banMsg = banMsgs[Math.floor(Math.random() * banMsgs.length)];
          toBan.ban({reason: reason || banMsg})
              .then(() => {
                self.common.reply(msg, banMsg, 'Banned ' + toBan.user.username)
                    .catch(() => {});
                const modLog = self.bot.getSubmodule('./modLog.js');
                if (modLog) {
                  modLog.output(
                      msg.guild, 'ban', toBan.user, msg.author,
                      reason || banMsg);
                }
              })
              .catch((err) => {
                self.common
                    .reply(
                        msg, 'Oops! I wasn\'t able to ban ' +
                            toBan.user.username + '! I\'m not sure why though!')
                    .catch(() => {});
                self.error('Failed to ban user.');
                console.error(err);
              });
        }
      }
    });
  }
  /**
   * Remove all roles from a user and give them a role that prevents them from
   * doing anything. Checks if all parties involved have permission to do this
   * without the bot's help.
   *
   * @private
   * @type {commandHandler}
   * @param {Discord~Message} msg Message that triggered command.
   * @listens Command#smite
   */
  function commandSmite(msg) {
    if (msg.mentions.members.size === 0) {
      self.common.reply(
          msg, 'You must mention someone to smite after the command.');
    } else {
      const toSmite = msg.mentions.members.first();
      if (msg.guild.ownerID !== msg.author.id &&
          msg.member.roles.highest.comparePositionTo(toSmite.roles.highest) <=
              0) {
        self.common.reply(
            msg, 'You can\'t smite ' + toSmite.user.username +
                '! You are not stronger than them!',
            'Your role is not higher than theirs.');
      } else {
        msg.guild.members.fetch(self.client.user).then((me) => {
          const myRole = me.roles.highest;
          if (toSmite.roles.highest &&
              self.Discord.Role.comparePositions(
                  myRole, toSmite.roles.highest) <= 0) {
            self.common.reply(
                msg, 'I can\'t smite ' + toSmite.user.username +
                    '! I am not strong enough!',
                'I need permission to have a higher role.');
          } else {
            let hasSmiteRole = false;
            let smiteRole;
            msg.guild.roles.forEach(function(val, key) {
              if (val.name == 'Smited') {
                hasSmiteRole = true;
                smiteRole = val;
              }
            });
            const smite = function(role, member) {
              try {
                member.roles.set([role])
                    .then(() => {
                      self.common.reply(
                          msg, 'The gods have struck ' + member.user.username +
                              ' with lightning!');
                      const modLog = self.bot.getSubmodule('./modLog.js');
                      if (modLog) {
                        modLog.output(
                            msg.guild, 'smite', member.user, msg.author);
                      }
                    })
                    .catch((err) => {
                      self.common.reply(
                          msg, 'Oops! I wasn\'t able to smite ' +
                              member.user.username +
                              '! I wasn\'t able to give them the "Smited" ' +
                              'role!');
                      self.error(
                          'Failed to give smited role: ' + msg.guild.id + '@' +
                          member.id);
                      console.log(err);
                    });
                member.guild.channels.forEach(function(channel) {
                  if (channel.permissionsLocked) return;
                  const overwrites = channel.permissionOverwrites.get(role.id);
                  if (overwrites) {
                    if (channel.type == 'category') {
                      if (overwrites.deny.has(
                          self.Discord.Permissions.FLAGS.SPEAK) &&
                          overwrites.deny.has(
                              self.Discord.Permissions.FLAGS.SEND_MESSAGES)) {
                        return;
                      }
                    } else if (channel.type == 'voice') {
                      if (overwrites.deny.has(
                          self.Discord.Permissions.FLAGS.SPEAK)) {
                        return;
                      }
                    } else if (channel.type == 'text') {
                      if (overwrites.deny.has(
                          self.Discord.Permissions.FLAGS.SEND_MESSAGES)) {
                        return;
                      }
                    }
                  }
                  channel
                      .updateOverwrite(
                          role, {SEND_MESSAGES: false, SPEAK: false})
                      .catch(console.error);
                });
              } catch (err) {
                self.common.reply(
                    msg, 'Oops! I wasn\'t able to smite ' +
                        member.user.username + '! I\'m not sure why though!');
                self.error('Failed to smite for unknown reason');
                console.log(err);
              }
            };
            if (!hasSmiteRole) {
              msg.guild.roles
                  .create({
                    data: {
                      name: 'Smited',
                      position: 0,
                      hoist: true,
                      color: '#2f3136',
                      permissions: smitePerms,
                      mentionable: true,
                    },
                  })
                  .then((role) => {
                    smite(role, toSmite);
                  })
                  .catch((err) => {
                    self.error('Failed to create Smited role: ' +msg.guild.id);
                    console.error(err);
                    self.common.reply(
                        msg, 'I couldn\'t smite ' + toSmite.user.username +
                            ' because there isn\'t a "Smited" role and I ' +
                            'couldn\'t make it!');
                  });
            } else {
              smite(smiteRole, toSmite);
            }
          }
        });
      }
    }
  }
  /**
   * Send a larger resolution version of the mentioned user's avatar.
   *
   * @private
   * @type {commandHandler}
   * @param {Discord~Message} msg Message that triggered command.
   * @listens Command#avatar
   */
  function commandAvatar(msg) {
    const embed = new self.Discord.MessageEmbed();
    if (msg.mentions.users.size > 0) {
      embed.setDescription(
          msg.mentions.users.first().username + '\'s profile picture');
      embed.setImage(msg.mentions.users.first().displayAvatarURL({size: 2048}));
    } else {
      embed.setDescription(msg.author.username + '\'s profile picture');
      embed.setImage(msg.author.displayAvatarURL({size: 2048}));
    }
    msg.channel.send(embed);
  }

  /**
   * Reply to user with my ping to the Discord servers.
   *
   * @private
   * @type {commandHandler}
   * @param {Discord~Message} msg Message that triggered command.
   * @listens Command#ping
   */
  function commandPing(msg) {
    const graph = [];
    if (pingHistory.length > 0) {
      const cols = 40;
      const rows = 10;
      const td = oldestPing / cols;
      const now = Date.now();
      let index = pingHistory.length - 1;
      const values = [];
      let max = 500;
      let min = 0;
      for (let c = 0; c < cols; c++) {
        let total = 0;
        let num = 0;
        for (index; index >= 0 && now - pingHistory[index].time < td * (c + 1);
          index--) {
          total += pingHistory[index].delta * 1;
          num++;
        }
        total /= num || 1;
        values.push(total);
        max = Math.max(max, total);
        if (total != 0) min = Math.min(min, total);
      }
      max *= 1.1;
      min *= 0.9;
      const step = (max - min) / rows;
      for (let r = 0; r <= rows; r++) {
        graph[r] = [];
        for (let c = cols - 1; c >= 0; c--) {
          if (r == rows) {
            graph[r].push('_');
            continue;
          }
          const inRange = min + step * (rows - r - 1) <= values[c] &&
              min + step * (rows - r) > values[c];
          let char = ' ';
          if (inRange) {
            if (min + step * (rows - r - 0.5) <= values[c]) {
              char = '-';
            } else {
              char = '_';
            }
          }
          graph[r].push(char);
        }
        graph[r].push('|');
        if (r == 0 || r == rows - 1 || r == Math.floor(rows / 2)) {
          graph[r].push(Math.round(step * (rows - r) + min));
        }
        graph[r] = graph[r].join('');
      }
      /* const dfmt = 'mmm-dd HH:MM Z';
      graph[rows] = '    ' + dateFormat(pingHistory[0].time, dfmt) +
          '       --->       ' +
          dateFormat(pingHistory[pingHistory.length - 1].time, dfmt); */
    }

    const finalGraph = '24 hour history ```' + graph.join('\n') + '```';
    if (self.client.ping) {
      self.common.reply(
          msg, 'My ping is ' + Math.round(self.client.ping * 10) / 10 + 'ms',
          finalGraph);
    } else {
      self.common.reply(
          msg,
          'My current ping ' + Math.round(self.client.ws.ping * 10) / 10 + 'ms',
          finalGraph);
    }
  }

  /**
   * Reply to message with the amount of time since the bot has been running.
   *
   * @private
   * @type {commandHandler}
   * @param {Discord~Message} msg Message that triggered command.
   * @listens Command#uptime
   */
  function commandUptime(msg) {
    const ut = self.client.uptime;
    const formattedUptime = Math.floor(ut / 1000 / 60 / 60 / 24) + ' Days, ' +
        Math.floor(ut / 1000 / 60 / 60) % 24 + ' Hours, ' +
        Math.floor(ut / 1000 / 60) % 60 + ' Minutes, ' +
        Math.floor((ut / 1000) % 60) + ' Seconds.';
    self.common.reply(msg, 'I have been running for ' + formattedUptime);
  }

  /**
   * Reply to message saying what game the mentioned user is playing and
   * possibly other information about their profile.
   *
   * @private
   * @type {commandHandler}
   * @param {Discord~Message} msg Message that triggered command.
   * @listens Command#game
   */
  function commandGame(msg) {
    let user = msg.author;
    if (msg.mentions.users.size !== 0) {
      user = msg.mentions.users.first();
    }
    const p = user.presence;
    if (p.activity) {
      let finalString = p.activity.type + ': ' + p.activity.name + '(' +
          p.activity.url + ')\nDetails: ' + (p.activity.details || 'none') +
          ' (' +
          (JSON.stringify(
              (p.activity.party && p.activity.party.size) || 'No party')) +
          ')';
      if (p.assets) {
        if (p.assets.largeText) {
          finalString += '\n' + p.assets.largeText;
        }
        if (p.assets.smallText) {
          finalString += '\n' + p.assets.smallText;
        }
      }
      self.common.reply(
          msg, user.username + ': ' + p.status, finalString);
    } else {
      self.common.reply(msg, user.username + ': ' + p.status, p.activity);
    }
  }

  /**
   * Read the current version from package.json and show it to the user.
   *
   * @private
   * @type {commandHandler}
   * @param {Discord~Message} msg Message that triggered command.
   * @listens Command#version
   */
  function commandVersion(msg) {
    self.common.reply(
        msg, 'My current version is ' + version + '\nCommit: ' + commit +
            '\nDiscord.js: ' + (self.Discord.version || 'Unknown') +
            '\n\nSubModules:\n' +
            self.bot.getSubmoduleCommits()
                .map((el) => {
                  return el.name + ': ' + el.commit;
                })
                .join('\n'));
  }

  /**
   * An object storing information about a timer.
   *
   * @typedef {Object} Main~Timer
   * @property {string} id The id of the user who set the timer.
   * @property {string} message The message for when the timer ends.
   * @property {number} time The time since epoch at which the timer will end.
   */

  /**
   * Sets a timer for an amount of time with a message.
   *
   * @private
   * @param {Main~Timer} timer The settings for the timer.
   */
  function setTimer(timer) {
    timers.push(timer);
    const now = Date.now();
    self.client.setTimeout(function() {
      self.client.users.fetch(timer.id).then((user) => {
        user.send(timer.message);
        const now = Date.now();
        timers = timers.filter(function(obj) {
          return obj.time > now;
        });
      });
    }, timer.time - now);
  }

  /**
   * Roll a die with the given number of sides.
   *
   * @private
   * @type {commandHandler}
   * @param {Discord~Message} msg Message that triggered command.
   * @listens Command#roll
   * @listens Command#dice
   * @listens Command#die
   * @listens Command#d
   */
  function commandRollDie(msg) {
    const embed = new self.Discord.MessageEmbed();

    let numbers = msg.text.split(/\s+/).splice(1);
    let allSame = true;
    if (numbers.length === 0) {
      numbers = [6];
    } else {
      let matchNum = 0;
      for (let i = 0; i < numbers.length; i++) {
        const el = numbers[i];
        const match = el.match(/(\d*)([xXdD*])(\d+)/);
        if (!match) {
          const firstNum = el.match(/(\d+)/);
          if (!firstNum) {
            numbers.splice(i, 1);
            i--;
            continue;
          }
          numbers[i] = firstNum[1];
          if (i == 0) {
            matchNum = firstNum[1];
          } else if (firstNum[1] != matchNum) {
            allSame = false;
          }
        } else {
          if (match[2].toLowerCase() == 'd') {
            const temp = match[3];
            match[3] = match[1];
            match[1] = temp;
          }
          if (!match[1] || match[1] <= 0 || isNaN(Number(match[1]))) {
            match[1] = 1;
          }
          if (i == 0) {
            matchNum = match[1];
          } else if (match[1] != matchNum) {
            allSame = false;
          }
          numbers.splice(i, 1, match[1]);
          for (let j = 0; j < match[3] - 1; j++) {
            numbers.splice(i, 0, match[1]);
          }
        }
      }
    }

    if (numbers.length > 500) {
      embed.setTitle('Sorry, but you may only roll at most 500 dice.');
      msg.channel.send(self.common.mention(msg), embed);
      return;
    }

    const outcomes = [];
    numbers.forEach((el, i) => {
      outcomes[i] = Math.ceil(Math.random() * el);
    });

    if (allSame) {
      embed.setTitle(
          'Rolling ' + numbers.length + ' (' + numbers[0] + ' sided) di' +
          (numbers.length == 1 ? 'e' : 'ce'));
    } else {
      embed.setTitle(
          'Rolling ' + numbers.length + ' di' +
          (numbers.length == 1 ? 'e' : 'ce'));
    }

    if (allSame && numbers.length > 1) {
      let sum = 0;
      let max = 0;
      let min = outcomes[0];
      const outList = outcomes.slice(0);
      numbers.forEach((el, i) => {
        sum += outcomes[i];
        max = Math.max(max, outcomes[i]);
        min = Math.min(min, outcomes[i]);
      });

      embed.setDescription(outList.join(', '));
      if (outList.length > 3) {
        embed.setFooter(
            'Sum: ' + sum + ', Max: ' + max + ', Min: ' + min + ', Avg: ' +
            (sum / outList.length));
      } else {
        embed.setFooter('Sum: ' + sum);
      }
    } else if (!allSame && numbers.length > 1) {
      let sum = 0;
      let max = 0;
      let min = outcomes[0];
      const outList = numbers.map((el, i) => {
        sum += outcomes[i];
        max = Math.max(max, outcomes[i]);
        min = Math.min(min, outcomes[i]);
        return el + ' --> ' + outcomes[i];
      });

      embed.setDescription('{sides} --> {rolled}\n' + outList.join('\n'));
      if (outList.length > 3) {
        embed.setFooter(
            'Sum: ' + sum + ', Max: ' + max + ', Min: ' + min + ', Avg: ' +
            (sum / outList.length));
      } else {
        embed.setFooter('Sum: ' + sum);
      }
    } else {
      embed.setDescription('Rolled: ' + outcomes[0]);
    }

    msg.channel.send(self.common.mention(msg), embed).catch((e) => {
      if (e.code == 50035) {
        self.common.reply(
            msg, 'Oops! I wasn\'t able to fit all of the outcomes ' +
                'into a message.\nPlease try again with fewer dice.');
      } else {
        console.error(e);
      }
    });
  }

  /**
   * Send information about permissions for debugging.
   *
   * @private
   * @type {commandHandler}
   * @param {Discord~Message} msg Message that triggered command.
   * @listens Command#perms
   */
  function commandPerms(msg) {
    let chan = msg.channel;
    let guild = msg.guild;
    let mem = msg.member;
    let author = msg.author;

    const idList = msg.text.match(/\b\d{17,19}\b/g);
    if (self.common.trustedIds.includes(msg.author.id) && idList) {
      const id = idList[0];
      const id2 = idList[1];
      chan = self.client.channels.get(id) || self.client.channels.get(id2);
      guild = (chan && chan.guild) || self.client.guilds.get(id) ||
          self.client.guilds.get(id2);
      mem = guild && (guild.members.get(id) || guild.members.get(id2));
      author = mem && mem.user;
      if (!guild) {
        if (self.client.shard) {
          const toEval = `this.fetchPerms('${id}', '${id2}')`;
          self.client.shard.broadcastEval(toEval).then((res) => {
            const index = res.findIndex((el) => el);
            const match = res[index];
            if (!match) {
              self.common.reply(
                  msg, 'Failed to find channel or guild with that ID.',
                  msg.text);
              return;
            }
            const cId = match.cId;
            const cY = match.cY;
            const cM = match.cM;
            const gId = match.gId;
            const gY = match.gY;
            const gM = match.gM;
            const uId = match.uId;
            const embed = new self.Discord.MessageEmbed();
            embed.setTitle(`Permissions (Shard #${index})`);
            replyPerms(msg, gId, gM, gY, cId, cM, cY, uId, embed);
          });
        } else {
          self.common.reply(
              msg, 'Failed to find channel or guild with that ID.', msg.text);
        }
        return;
      }
    }

    const cY = chan && author && chan.permissionsFor(author).bitfield;
    const cM = chan && chan.permissionsFor(self.client.user).bitfield;
    const gY = author && mem.permissions.bitfield;
    const gM = guild.members.get(self.client.user.id).permissions.bitfield;
    const uId = author && author.id;
    replyPerms(msg, guild.id, gM, gY, chan.id, cM, cY, uId);
  }

  /**
   * @description Reply to the given message with the permission information of
   * the given guild, channel, and user.
   * @private
   * @param {external:Discord~Message} msg Message to reply to.
   * @param {string} gId Guild ID for displaying.
   * @param {number} gM Bitfield for self in the guild.
   * @param {number} [gY] Bitfield for user in guild.
   * @param {string} [cId] Channel ID for displaying.
   * @param {number} [cM] Bitfield for self in channel.
   * @param {number} [cY] Bitfield for user in channel.
   * @param {string} [uId] User id to show.
   * @param {external:Discord~MessageEmbed} [embed] Embed object to modify
   * instead of creating a new one.
   */
  function replyPerms(msg, gId, gM, gY, cId, cM, cY, uId, embed) {
    if (!embed) {
      embed = new self.Discord.MessageEmbed();
      embed.setTitle('Permissions');
    }
    const you = uId || 'You';
    if ((cY != null && !isNaN(cY)) || (cM != null && !isNaN(cM))) {
      embed.addField(
          `Channel ${cId}`, '```css\n' +
              (cY == null || isNaN(cY) ?
                   '' :
                   `${prePad(cY.toString(2), 31)} ${you}\n`) +
              prePad(cM.toString(2), 31) + ' Me```');
    }

    embed.addField(
        `Guild ${gId}`, '```css\n' +
            (gY == null || isNaN(gY) ?
                 '' :
                 `${prePad(gY.toString(2), 31)} ${you}\n`) +
            prePad(gM.toString(2), 31) + ' Me```');

    const allPermPairs = Object.entries(self.Discord.Permissions.FLAGS);
    const formatted = allPermPairs
        .map((el) => {
          const cYou = (cY & el[1]) ? 'Y' : ' ';
          const cMe = (cM & el[1]) ? 'M' : ' ';
          const gYou = (gY & el[1]) ? 'Y' : ' ';
          const gMe = (gM & el[1]) ? 'M' : ' ';
          const bits = prePad(el[1].toString(2), 31);
          const flags = `${cYou}${cMe}/${gYou}${gMe}`;
          return `${bits} ${flags} ${el[0]}`;
        })
        .join('\n');
    embed.setDescription('```css\n' + formatted + '```');
    embed.setFooter(
        'To see permissions for each command type: `' + msg.prefix + 'show`');
    msg.channel.send(embed);
  }

  /**
   * @description Fetch the bitfield of permissions for our self or a given user
   * id in the guild or channel with the given id.
   *
   * @this external:Discord~Client
   * @private
   * @param {string} id The channel or guild id or user id to lookup permissions
   * for.
   * @param {string} [id2] The channel or guild id or user id to lookup
   * permissions for.
   * @returns {?{
   *   cId: ?string,
   *   cY: ?number,
   *   cM: ?number,
   *   gId: string,
   *   gY: ?number,
   *   gM: number,
   *   uId: ?string
   * }} Null if unable to find, or an object with found data. Element`cId` is
   * channel id, `gId` is guild id, `cY` is bitfield permissions for user in
   * channel, `cM` is bitfield permissions for self in channel, `gY` is bitfield
   * permissions for user in guild, `gM` is bitfield permissions for self in
   * guild, `uId` is id of matched user.
   */
  function fetchShardPerms(id, id2) {
    const chan = this.channels.get(id) || this.channels.get(id2);
    const guild =
        (chan && chan.guild) || this.guilds.get(id) || this.guilds.get(id2);
    if (guild) {
      const mem = guild.members.get(id) || guild.members.get(id2);

      const cMPerms = chan && chan.permissionsFor(this.user);
      const cM = cMPerms && cMPerms.bitfield;
      const cYPerms = chan && chan.permissionsFor(mem);
      const cY = cYPerms && cYPerms.bitfield;

      const gM = guild.members.get(this.user.id).permissions.bitfield;
      const gY = mem && mem.permissions.bitfield;
      return {
        cId: chan && chan.id,
        cY: cY,
        cM: cM,
        gId: guild.id,
        gY: gY,
        gM: gM,
        uId: mem && mem.id,
      };
    } else {
      return null;
    }
  }
  /**
   * Pad a number with leading zeroes so that it is `digits` long.
   *
   * @private
   * @param {string|number} num The number to pad with zeroes.
   * @param {number} digits The minimum number of digits to make the output
   * have.
   * @returns {string} The padded string.
   */
  function prePad(num, digits) {
    let str = num + '';
    while (str.length < digits) {
      str = '0' + str;
    }
    return str;
  }

  /**
   * Send information about the bot.
   *
   * @private
   * @type {commandHandler}
   * @param {Discord~Message} msg Message that triggered command.
   * @listens Command#stats
   */
  function commandStats(msg) {
    msg.channel.startTyping();
    self.bot.getStats((values) => {
      const embed = new self.Discord.MessageEmbed();
      embed.setTitle('SpikeyBot Stats');
      embed.setDescription(
          'These statistics are collected from the entire bot, ' +
          'across all shards.');

      const guildString = 'Number of servers: ' + values.numGuilds +
          '\nLargest Server: ' + values.numLargestGuild +
          ' members\nNumber of channels: ' + values.numChannels;
      embed.addField('Guilds', guildString, true);

      const userString = 'Users: ' + values.numMembers + '\nCached users: ' +
          values.numUsers + '\nUsers that are bots: ' + values.numBots +
          '\nOnline users: ' + values.numUsersOnline;
      embed.addField('Users', userString, true);

      const actString = 'Activities people are doing: ' +
          Object.keys(values.activities).length +
          '\nMost popular activity:\n`' + values.largestActivity.name +
          '`\n with ' + values.largestActivity.count + ' people.';
      embed.addField('Activities/Games', actString, true);

      const shardUptimes = values.uptimes.map((el, i) => {
        const mem = values.memory[i];
        return `Shard #${i} (${values.versions[i]})\n- up ${el}\n- ${mem}`;
      });
      const shardString = 'Number of shards: ' + values.numShards +
          '\nThis guild/channel is in shard #' + values.reqShard + '\n' +
          shardUptimes.join('\n');
      embed.addField('Shards', shardString, true);

      const systemString = 'Storage used: ' + values.saveData.match(/^\S+/)[0] +
          '\nPing: ' + Math.round(self.client.ws.ping) + 'ms';
      embed.addField('System', systemString, true);

      /* embed.addField(
          'This Shard Version',
          'Shard: ' + version + '\nCommit: ' + commit.slice(0, 7) +
              '\nDiscord.js: ' + (self.Discord.version || 'Unknown') + '\n' +
              self.bot.getSubmoduleCommits()
                  .map((el) => {
                    return el.name + ': ' + el.commit;
                  })
                  .join('\n'),
          true); */

      embed.setColor([0, 100, 255]);

      msg.channel.stopTyping();
      msg.channel.send(self.common.mention(msg), embed);
    });
  }

  /**
   * @description Fetch the bot's stats from all shards, then combine the data.
   * Public as SpikeyBot.getStats after SubModule.initialize.
   *
   * @private
   * @param {Function} cb One parameter that is guarunteed to have an array of
   * stats objeccts.
   */
  function getAllStats(cb) {
    const startTime = Date.now();
    /**
     * The stats object that is the result of this function.
     * @private
     * @default
     */
    const values = {
      numGuilds: 0,
      numLargestGuild: 0,
      shardGuilds: {},
      numUsers: 0,
      numMembers: 0,
      numBots: 0,
      numUsersOnline: 0,
      numChannels: 0,
      uptimes: [],
      memory: [],
      activities: {},
      largestActivity: {name: 'Nothing', count: 0},
      versions: [],
      numShards: 0,
      reqShard: 0,
      fullDelta: 0,
    };
    try {
      values.saveData =
          childProcess.execSync('du -sh ./save/').toString().trim();
    } catch (err) {
      self.error('Failed to fetch save directory size.');
      console.error(err);
    }
    if (self.client.shard) {
      values.numShards = self.client.shard.count;
      values.reqShard = self.client.shard.ids[0];
      if (Array.isArray(values.reqShard)) values.reqShard = values.reqShard[0];
    }
    /**
     * Callback once all shards have replied with their stats.
     *
     * @private
     * @param {Array<object>} res Array of each response object.
     */
    function statsResponse(res) {
      const parseStart = Date.now();
      const delays = new Array(res.length);
      values.uptimes = new Array(res.length);
      values.versions = new Array(res.length);

      const tempActs = {};
      const tempOffline = {};

      for (let i = 0; i < res.length; i++) {
        values.numGuilds += res[i].numGuilds;
        values.shardGuilds[i] = res[i].numGuilds;
        values.numLargestGuild =
            Math.max(res[i].numLargestGuild, values.numLargestGuild);
        values.numUsers += res[i].numUsers;
        values.numMembers += res[i].numMembers;
        values.numBots += res[i].numBots;
        values.numUsersOnline += res[i].numUsersOnline;
        values.numChannels += res[i].numChannels;
        values.uptimes[i] = res[i].uptime;
        values.versions[i] = res[i].version;
        const mem = res[i].memory;
        const used = Math.round(mem.heapUsed / 100000) / 10;
        const heapTotal = Math.round(mem.heapTotal / 100000) / 10;
        const rss = Math.round(mem.rss / 100000) / 10;
        values.memory[i] = `${used}/${heapTotal}MB (${rss}MB)`;
        const actVals = Object.entries(res[i].activities);
        for (let j = 0; j < actVals.length; j++) {
          if (tempActs[actVals[j][0]]) {
            Object.assign(tempActs[actVals[j][0]], actVals[j][1]);
          } else {
            tempActs[actVals[j][0]] = actVals[j][1];
          }
        }
        Object.assign(tempOffline, res[i].usersOffline);
        delays[i] = res[i].deltaString;
      }
      values.numUsersOnline = values.numUsers - Object.keys(tempOffline).length;
      const tmpVals = Object.entries(tempActs);
      for (let i = 0; i < tmpVals.length; i++) {
        const count = Object.keys(tmpVals[i][1]).length;
        values.activities[tmpVals[i][0]] = count;

        if (count > values.largestActivity.count) {
          values.largestActivity = {
            name: tmpVals[i][0],
            count: count,
          };
        }
      }
      values.fullDelta = Date.now() - startTime;
      self.debug(
          'Full getStats() delta (ms): ' + values.fullDelta + ' Parse: ' +
          (Date.now() - parseStart) + ' Shards: ' + JSON.stringify(delays));
      cb(values);
    }

    if (self.client.shard) {
      self.client.shard.broadcastEval('this.getStats()').then(statsResponse);
    } else {
      statsResponse([getStats()]);
    }
  }
  /**
   * Fetch our statistics about the bot on this shard.
   *
   * @private
   * @returns {object} The statistics we collected.
   */
  function getStats() {
    const startTime = Date.now();
    const out = {
      numGuilds: 0,
      numLargestGuild: 0,
      numUsers: 0,
      numMembers: 0,
      numBots: 0,
      numChannels: 0,
      usersOffline: {},
      uptime: '0 days',
      memory: process.memoryUsage(),
      activities: {},
      version: version + '#' + commit.slice(0, 7),
      shardId: (self.client.shard || {id: 0}).id,
    };

    out.numGuilds = self.client.guilds.size;
    let maxNum = 0;
    let totalNum = 0;

    let iTime = Date.now();
    self.client.guilds.forEach((g) => {
      maxNum = Math.max(g.memberCount, maxNum);
      totalNum += g.memberCount;

      g.presences.forEach((p) => {
        if (p.status === 'offline') {
          out.usersOffline[p.userID] = 1;
          return;
        }
        if (!p.activity || p.user.bot) return;
        const name = p.activity.name;
        if (!out.activities[name]) out.activities[name] = {};
        out.activities[name][p.userID] = 1;
      });
    });
    const guildDelta = Date.now() - iTime;
    out.numMembers = totalNum;
    out.numLargestGuild = maxNum;

    iTime = Date.now();
    self.client.users.forEach((u) => {
      if (u.bot) out.numBots++;
    });
    const userDelta = Date.now() - iTime;

    out.numUsers = self.client.users.size;
    out.numChannels = self.client.channels.size;

    const ut = self.bot.startTimestamp ? Date.now() - self.bot.startTimestamp :
                                         self.client.uptime;
    out.uptime = Math.floor(ut / 1000 / 60 / 60 / 24) + ' Days, ' +
        Math.floor(ut / 1000 / 60 / 60) % 24 + ' Hours';
    out.delta = Date.now() - startTime;
    out.deltaString = 'a' + out.delta + 'g' + guildDelta + 'u' + userDelta;
    return out;
  }

  /**
   * Lookup an ID and give information about what it represents.
   *
   * @private
   * @type {commandHandler}
   * @param {Discord~Message} msg Message that triggered command.
   * @listens Command#lookup
   */
  function commandLookup(msg) {
    const id = msg.text.split(' ')[1];
    const trusted = self.common.trustedIds.includes(msg.author.id);

    if (self.client.shard) {
      self.client.shard.broadcastEval(`this.lookupId('${id}',${trusted})`)
          .then((res) => {
            if (!res.find((el) => el)) {
              self.error(`Failed to lookup id: ${id}`);
              msg.channel.send(`${id} Failed to be looked up.`);
              return;
            }

            const embed = new self.Discord.MessageEmbed();
            embed.setTitle(id);
            res.forEach((el, i) => {
              if (el) embed.addField(`Shard #${i}`, el, true);
            });
            msg.channel.send(embed);
          })
          .catch((err) => {
            self.error('Failed to broadcast lookupId command.');
            console.error(err);
          });
    } else {
      const message = lookupId.call(self.client, id, trusted);
      if (!message) {
        self.error('Failed to lookup id: ' + id);
        msg.channel.send(id + ' Failed to be looked up.');
      } else {
        msg.channel.send(message);
      }
    }
  }

  /**
   * @description Lookup an ID for any data associated with it. This checks
   * guilds, channels, and users.
   * @this external:Discord~Client
   * @private
   * @param {string} id The ID to lookup.
   * @param {boolean} [trusted=false] Include possibly sensitive information in
   * result.
   * @returns {?string} A Discord formatted string to send.
   */
  function lookupId(id, trusted = false) {
    const user = this.users.get(id);
    const guild = this.guilds.get(id);
    const channel = this.channels.get(id);
    const output = [];

    if (user) {
      const guilds = [];
      this.guilds.forEach((g) => {
        if (g.members.get(id)) guilds.push(g.id);
      });
      if (trusted) {
        output.push(
            'User: `' + user.tag.replace(/`/g, '\\`') + '`' +
            (user.bot ? ' (bot)' : '') + ' has ' + guilds.length +
            ' mutual guilds: ' + guilds.join(', '));
      } else {
        output.push(
            'User: `' + user.tag.replace(/`/g, '\\`') + '`' +
            (user.bot ? ' (bot)' : '') + ' has ' + guilds.length +
            ' mutual guilds.');
      }
    }
    if (channel) {
      if (channel.guild) {
        let additional = '';
        if (trusted) {
          if (channel.members.size > 15) {
            additional = '\nMany Members';
          } else {
            additional = '\nMembers: ' +
                channel.members.map((m) => m.id + (m.user.bot ? ' (bot)' : ''))
                    .join(', ');
          }
        }
        output.push(
            'Guild ' + channel.type + ' Channel: `' +
            channel.name.replace(/`/g, '\\`') + '` with ' +
            channel.members.size + ' members, in guild `' +
            channel.guild.name.replace(/`/g, '\\`') + '` (' + channel.guild.id +
            ')' + additional);
      } else {
        output.push('Channel: `' + channel.name.replace(/`/g, '\\`') + '`');
      }
    }
    if (guild) {
      output.push(
          'Guild: `' + guild.name.replace(/`/g, '\\`') + '` has ' +
          guild.members.size + ' members.');
    }
    if (output.length > 0) {
      return output.join('\n');
    } else {
      return null;
    }
  }

  /**
   * Lookup an ID and send a message to the given channel or user without
   * telling the recipient who sent the message. Only looks up cached users and
   * channels on the same shard.
   *
   * @private
   * @type {commandHandler}
   * @param {Discord~Message} msg Message that triggered command.
   * @listens Command#sendto
   */
  function commandSendTo(msg) {
    if (!self.common.trustedIds.includes(msg.author.id)) {
      return;
    }
    const idString = (msg.text.split(' ')[1] || '').replace(/^@|^<@|>$/g, '');
    if (!idString) {
      self.common.reply(msg, 'Please specify a channel and a message.');
      return;
    }
    const channel = self.client.channels.get(idString);
    const user = self.client.users.get(idString);
    const message = msg.text.split(' ').slice(2).join(' ');
    if (channel) {
      channel.send(message)
          .then(() => {
            self.common.reply(msg, 'Message sent!');
          })
          .catch((err) => {
            self.common.reply(
                msg, 'Oops! I am unable to send a message to that channel!',
                err.message);
          });
    } else if (user) {
      user.send(message)
          .then(() => {
            self.common.reply(msg, 'Message sent!');
          })
          .catch((err) => {
            self.common.reply(
                msg, 'Oops! I am unable to send a message to that user!',
                err.message);
          });
    } else {
      if (self.client.shard) {
        const toSend = encodeURIComponent(message);
        self.client.shard
            .broadcastEval(`this.sendTo('${idString}',"${toSend}")`)
            .then((res) => {
              const success = res.find((el) => el);
              if (success) {
                self.common.reply(
                    msg, 'Attempted to send from another shard.',
                    'Possibly succeeded, unable to verify.');
              } else {
                self.common.reply(
                    msg, 'I am unable to find that user or channel. :(');
              }
            });
      } else {
        self.common.reply(msg, 'I am unable to find that user or channel. :(');
      }
    }
  }

  /**
   * @description Send a message to a certain channel id.
   * @private
   * @param {string} id The channel ID to send the message to.
   * @param {string} message The message to send. Will have decodeURIComponent
   * run on before processing.
   * @returns {boolean} True if found channel, false otherwise.
   */
  function sendTo(id, message) {
    message = decodeURIComponent(message);
    const channel = this.channels.get(id);
    const user = this.users.get(id);
    if (channel) {
      const perms = channel.permissionsFor(this.user);
      if (perms && !perms.has('SEND_MESSAGES')) return false;
      channel.send(message).catch(console.error);
      return true;
    } else if (user) {
      user.send(message).catch(console.error);
    } else {
      return false;
    }
  }

  /**
   * Reply saying "you're welcome" unless another user was mentioned, then thank
   * them instead.
   *
   * @private
   * @type {commandHandler}
   * @param {Discord~Message} msg Message that triggered command.
   * @listens Command#thanks
   * @listens Command#thank
   * @listens Command#thx
   * @listens Command#thankyou
   */
  function commandThankYou(msg) {
    if (msg.mentions.members && msg.mentions.members.size > 0) {
      const mentions = msg.mentions.members.map((el) => {
        return '`' + (el.nickname || el.user.username).replace(/`/g, '`') + '`';
      });
      let mentionString = mentions[0];
      for (let i = 1; i < mentions.length; i++) {
        mentionString += ', ';
        if (i == mentions.length - 1) mentionString += 'and ';
        mentionString += mentions[i];
      }
      msg.channel.send('Thanks ' + mentionString + '!');
    } else {
      msg.channel.send('You\'re welcome! 😀');
    }
  }

  /**
   * Fetch all registered commands and send them to the user.
   *
   * @private
   * @type {commandHandler}
   * @param {Discord~Message} msg Message that triggered command.
   * @listens Command#listCommands
   */
  function commandListCommands(msg) {
    const list = self.command.getAllNames().sort();
    self.common.reply(msg, JSON.stringify(list), list.length);
  }

  /**
   * User has requested to view the current prefix for their guild. This is
   * intended to be fired internally, usually through chatbot.js due to no other
   * way to reference this if the user has forgotten the prefix.
   *
   * @private
   *
   * @type {Command~commandHandler}
   * @param {Discord~Message} msg The message that triggered this command.
   * @listens Command#getPrefix
   */
  function commandGetPrefix(msg) {
    self.common.reply(
        msg, 'The current prefix for this guild is',
        self.bot.getPrefix(msg.guild));
  }

  /**
   * Get the graph of the last few git commits.
   *
   * @private
   *
   * @type {Command~commandHandler}
   * @param {Discord~Message} msg The message that triggered this command.
   * @listens Command#git
   */
  function commandGit(msg) {
    if (msg.author.id === self.common.spikeyId && msg.text.length > 1) {
      childProcess.exec(
          'git' + msg.text, (err, stdout, stderr) => {
            if (err) {
              msg.channel.send(`<@${msg.author.id}> ${err.message}`);
            } else {
              stdout = stdout.toString().trim().substr(0, 1900);
              const out = `<@${msg.author.id}> \`\`\`md\n${stdout}\`\`\``;
              msg.channel.send(out);
            }
          });
    } else {
      childProcess.exec(
          'git remote -v && echo "" && ' +
              'git log --oneline --decorate=short --graph --all -20',
          (err, stdout, stderr) => {
            if (err) {
              self.error('Failed to fetch the current git status.');
              console.error(err);
              self.common.reply(
                  msg, 'Failed to get the current Git status.', err.message);
            } else {
              msg.channel.send(`<@${msg.author.id}> \`\`\`md\n${stdout}\`\`\``);
            }
          });
    }
  }

  /**
   * Reply with server time and GMT.
   *
   * @private
   *
   * @type {Command~commandHandler}
   * @param {Discord~Message} msg The message that triggered this command.
   * @listens Command#gettime
   */
  function commandGetTime(msg) {
    const now = new Date();
    const nowPST = dateFormat(now, 'default');
    const tz = dateFormat(now, 'Z');
    const nowGMT = dateFormat(now, 'GMT:ddd mmm dd yyyy HH:MM:ss');
    self.common.reply(
        msg, `Server Time: ${tz}`, `${tz}: ${nowPST}\nGMT: ${nowGMT}`);
  }

  /**
   * Trigger fetching the latest version of the bot from git, then tell all
   * shards to reload the changes.
   *
   * @private
   * @type {commandHandler}
   * @param {Discord~Message} msg Message that triggered command.
   * @listens Command#update
   */
  function commandUpdate(msg) {
    if (!self.common.trustedIds.includes(msg.author.id)) {
      self.common.reply(
          msg, 'LOL! Good try!',
          'It appears SpikeyRobot doesn\'t trust you enough with this ' +
              'command. Sorry!');
      return;
    }
    self.log(
        `Triggered update: ${__dirname} <-- DIR | CWD -->${process.cwd()}`);
    self.common.reply(msg, 'Updating from git...').then((msg_) => {
      childProcess.exec('npm run update', function(err, stdout, stderr) {
        if (!err) {
          if (stdout && stdout !== 'null') console.log('STDOUT:', stdout);
          if (stderr && stderr !== 'null') console.error('STDERR:', stderr);

          const noReload = msg.content.indexOf('--noreload') > -1;
          if (!noReload) {
            self.bot.reloadCommon();
            self.client.reloadUpdatedMainModules();
            if (self.client.shard) {
              self.client.shard.broadcastEval('this.reloadUpdatedMainModules');
            }
          }
          try {
            childProcess.execSync(
                'git diff-index --quiet ' +
                (self.bot.version.split('#')[1] || commit) +
                ' -- ./src/SpikeyBot.js');
            const embed = new self.Discord.MessageEmbed();
            embed.setTitle('Bot update complete!');
            embed.setColor([255, 0, 255]);
            if (noReload) embed.setDescription('Modules not reloaded.');
            msg_.edit(self.common.mention(msg), embed);
          } catch (err) {
            if (err.status === 1) {
              const embed = new self.Discord.MessageEmbed();
              embed.setTitle(
                  'Bot update complete, but requires manual reboot.');
              embed.setDescription(err.message);
              embed.setColor([255, 0, 255]);
              msg_.edit(self.common.mention(msg), embed);
            } else {
              self.error(
                  'Checking for SpikeyBot.js changes failed: ' + err.status);
              console.error('STDOUT:', err.stdout.toString());
              console.error('STDERR:', err.stderr.toString());
              const embed = new self.Discord.MessageEmbed();
              embed.setTitle(
                  'Bot update complete, but failed to check if ' +
                  'reboot is necessary.');
              embed.setColor([255, 0, 255]);
              msg_.edit(self.common.mention(msg), embed);
            }
          }
        } else {
          self.error('Failed to pull latest update.');
          console.error(err);
          if (stdout && stdout !== 'null') console.log('STDOUT:', stdout);
          if (stderr && stderr !== 'null') console.error('STDERR:', stderr);
          const embed = new self.Discord.MessageEmbed();
          embed.setTitle('Bot update FAILED!');
          embed.setColor([255, 0, 255]);
          msg_.edit(self.common.mention(msg), embed);
        }
      });
    });
  }

  /**
   * Triggered via SIGINT, SIGHUP or SIGTERM. Saves data before exiting.
   *
   * @private
   * @listens Process#SIGINT
   * @listens Process#SIGHUP
   * @listens Process#SIGTERM
   */
  function sigint() {
    if (self.initialized) {
      self.log('Caught exit!', 'Main');
    } else {
      console.log('Main: Caught exit!');
    }
    try {
      self.save();
    } catch (err) {
      console.log('Main: Failed to save', err);
    }
    try {
      self.end();
    } catch (err) {
      console.log('Main: Failed to shutdown', err);
    }
    process.removeListener('exit', sigint);
    process.exit();
  }

  /**
   * @description Received a message from the shard manager.
   * @private
   * @param {*} args Message received.
   */
  function shardMessage(...args) {
    if (args[0] == 'reboot') {
      process.kill(process.pid, 'SIGINT');
    }
  }
}
module.exports = new Main();<|MERGE_RESOLUTION|>--- conflicted
+++ resolved
@@ -9,13 +9,7 @@
 const childProcess = require('child_process');
 require('./subModule.js').extend(Main);  // Extends the SubModule class.
 
-<<<<<<< HEAD
-const math = mathjs.create(mathjs.all, {
-  matrix: 'Array',
-});
-=======
 const math = mathjs.create(mathjs.all, {matrix: 'Array'});
->>>>>>> 926689b5
 
 /**
  * @classdesc Basic commands and features for the bot.
