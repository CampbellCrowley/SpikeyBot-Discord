--- conflicted
+++ resolved
@@ -754,8 +754,6 @@
    */
   function mkCmd(cb) {
     return function(msg) {
-<<<<<<< HEAD
-=======
       if (msg.guild.memberCount > 20000) {
         self.common.reply(
             msg,
@@ -764,7 +762,6 @@
             'More information on my support server.');
         return;
       }
->>>>>>> 56afb302
       const id = msg.guild.id;
       hg.fetchGame(id, (game) => {
         if (game) {
@@ -1443,19 +1440,11 @@
         self.common.reply(msg, 'Failed to create game for unknown reason.');
         return;
       }
-<<<<<<< HEAD
 
       g.currentGame.inProgress = true;
       const finalMessage = makePlayerListEmbed(g);
       finalMessage.setTitle(hg.messages.get('gameStart'));
 
-=======
-
-      g.currentGame.inProgress = true;
-      const finalMessage = makePlayerListEmbed(g);
-      finalMessage.setTitle(hg.messages.get('gameStart'));
-
->>>>>>> 56afb302
       if (!g.autoPlay) {
         finalMessage.setFooter(
             `"${msg.prefix}${self.postPrefix}next" for next day.`);
@@ -2744,11 +2733,7 @@
    * @returns {string} Response text for the user performing the operation.
    */
   function excludeIterate(game, obj, onlyError = false) {
-<<<<<<< HEAD
-    if (!obj) return '';
-=======
     if (!obj || obj === 'undefined') return '';
->>>>>>> 56afb302
     const response = [];
     if (typeof obj === 'string') {
       if (obj.startsWith('NPC')) {
@@ -2759,7 +2744,6 @@
         }
       } else {
         obj = self.client.users.get(obj);
-<<<<<<< HEAD
       }
       if (!obj) {
         response.push(`${obj} is not a valid id.`);
@@ -2773,21 +2757,6 @@
         self.error(`Unable to find NPC matching NPC-like data: ${game.id}`);
         return `${response.join('\n')}\n`;
       }
-=======
-      }
-      if (!obj) {
-        response.push(`${obj} is not a valid id.`);
-        return `${response.join('\n')}\n`;
-      }
-    } else if (obj.id.startsWith('NPC') && !(obj instanceof NPC)) {
-      const objId = obj.id;
-      obj = game.includedNPCs.find((el) => el.id == obj.id);
-      if (!obj) {
-        response.push(`${objId} unable to be found (already excluded?).`);
-        self.error(`Unable to find NPC matching NPC-like data: ${game.id}`);
-        return `${response.join('\n')}\n`;
-      }
->>>>>>> 56afb302
     }
     if (game.excludedUsers.includes(obj.id)) {
       if (!onlyError) {
@@ -2946,21 +2915,12 @@
     if (!game) {
       cb('No game');
       return;
-<<<<<<< HEAD
     }
     if (game.loading) {
       cb('A previous command is still loading.\n' +
          'Please wait for it to complete.');
       return;
     }
-=======
-    }
-    if (game.loading) {
-      cb('A previous command is still loading.\n' +
-         'Please wait for it to complete.');
-      return;
-    }
->>>>>>> 56afb302
     if (!game.excludedNPCs) game.excludedNPCs = [];
     if (!game.includedNPCs) game.includedNPCs = [];
     const iTime = Date.now();
@@ -3049,11 +3009,7 @@
    * @returns {string} Response text for the user performing the operation.
    */
   function includeIterate(game, obj, onlyError = false) {
-<<<<<<< HEAD
-    if (!obj) return '';
-=======
     if (!obj || obj === 'undefined') return '';
->>>>>>> 56afb302
     const response = [];
     if (typeof obj === 'string') {
       if (obj.startsWith('NPC')) {
@@ -3076,7 +3032,6 @@
         response.push(`${objId} unable to be found (already included?).`);
         self.error(`Unable to find NPC matching NPC-like data: ${game.id}`);
         return `${response.join('\n')}\n`;
-<<<<<<< HEAD
       }
     }
     if (!game.options.includeBots && obj.bot) {
@@ -3091,22 +3046,6 @@
         } */
         game.excludedNPCs.splice(excludeIndex, 1);
       }
-=======
-      }
-    }
-    if (!game.options.includeBots && obj.bot) {
-      response.push(`${obj.username} is a bot, but bots are disabled.`);
-      return `${response.join('\n')}\n`;
-    }
-    if (obj.isNPC) {
-      const excludeIndex = game.excludedNPCs.findIndex((el) => el.id == obj.id);
-      if (excludeIndex >= 0) {
-        /* if (!onlyError) {
-          response += obj.username + ' removed from blacklist.\n';
-        } */
-        game.excludedNPCs.splice(excludeIndex, 1);
-      }
->>>>>>> 56afb302
       if (!game.includedNPCs.find((el) => el.id == obj.id)) {
         game.includedNPCs.push(obj);
         if (!onlyError) {
@@ -6154,11 +6093,7 @@
         if (list.length == 0) {
           cb(null, 'No users reacted.');
         } else {
-<<<<<<< HEAD
-          cb(null, self.includeUsers(list, id));
-=======
           self.includeUsers(list, id, (res) => cb(null, res));
->>>>>>> 56afb302
         }
       });
     }
