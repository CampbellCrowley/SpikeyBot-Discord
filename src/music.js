// Copyright 2018 Campbell Crowley. All rights reserved.
// Author: Campbell Crowley (dev@campbellcrowley.com)
const ytdl = require('youtube-dl'); // Music thread uses separate require.
const fs = require('fs'); // Music thread uses separate require.
const ogg = require('ogg');
const opus = require('node-opus');
const spawn = require('threads').spawn;
<<<<<<< HEAD
=======
const Readable = require('stream').Readable;
>>>>>>> 095b7e10
require('./subModule.js')(Music);

/**
 * @classdesc Music and audio related commands.
 * @class
 * @augments SubModule
 * @listens Discord~Client#voiceStateUpdate
 * @listens SpikeyBot~Command#play
 * @listens SpikeyBot~Command#leave
 * @listens SpikeyBot~Command#stop
 * @listens SpikeyBot~Command#stfu
 * @listens SpikeyBot~Command#skip
 * @listens SpikeyBot~Command#queue
 * @listens SpikeyBot~Command#playing
 * @listens SpikeyBot~Command#remove
 * @listens SpikeyBot~Command#dequeue
 * @listens SpikeyBot~Command#lyrics
 * @listens SpikeyBot~Command#record
 * @fires SpikeyBot~Command#stop
 */
function Music() {
  const self = this;
  this.myName = 'Music';
  /**
   * The Genuius client token we use to fetch information from their api
   *
   * @private
   * @type {string}
   * @constant
   */
  const geniusClient =
      'l5zrX9XIDrJuz-kS1u7zS5sE81KzrH3qxZL5tAvprE9GG-L1KYlZklQDXL6wf3sn';
  /**
   * The request headers to send to genius.
   *
   * @private
   * @type {Object}
   * @default
   * @constant
   */
  const geniusRequest = {
    hostname: 'api.genius.com',
    path: '/search/',
    headers: {
      'Accept': 'application/json',
      'Authorization': 'Bearer ' + geniusClient,
    },
    method: 'GET',
  };

  const https = require('https');

  /**
   * Information about a server's music and queue.
   * @typedef {Object} Music~Broadcast
   *
   * @property {string[]} queue Requests that have been queued.
   * @property {Object.<boolean>} skips Stores user id's and whether
   * they have voted to skip. Non-existent user means they have not voted to
   * skip.
   * @property {boolean} isPlaying Is audio currntly being streamed to the
   * channel.
   * @property {Discord~VoiceBroadcast} broadcast The Discord voice broadcast
   * actually playing the audio.
   */

  /**
   * All current audio broadcasts to voice channels. Stores all relavent data.
   * Stored by guild id.
   *
   * @private
   * @type {Object.<Music~Broadcast>}
   */
  let broadcasts = {};

  /**
   * Special cases of requests to handle seperately.
   *
   * @private
   * @type {Object.<Object.<{cmd: string, url: ?string, file: string}>>}
   * @constant
   */
  const special = {
    'nice try vi': {
      cmd: 'vi',
      url: 'https://www.youtube.com/watch?v=c1NoTNCiomU',
      file: './sounds/viRap.ogg',
    },
    'airhorn': {
      cmd: 'airhorn',
      url: '',
      file: './sounds/airhorn.ogg',
    },
    'rickroll': {
      cmd: 'rickroll',
      url: 'https://www.youtube.com/watch?v=dQw4w9WgXcQ',
      file: './sounds/rickRoll.ogg',
    },
    'kokomo': {
      cmd: 'kokomo',
      url: 'https://www.youtube.com/watch?v=bOyJUF0p9Wc',
      file: './sounds/kokomo.ogg',
    },
  };

  /**
   * Options passed to youtube-dl for fetching videos.
   *
   * @private
   * @type {string[]}
   * @default
   * @constant
   */
  const ytdlOpts =
      ['-f bestaudio/best', '--no-playlist', '--default-search=auto'];

  /** @inheritdoc */
  this.initialize = function() {
    self.command.on('join', commandJoin, true);
    self.command.on('play', commandPlay, true);
    self.command.on(['leave', 'stop', 'stfu'], commandLeave, true);
    self.command.on('skip', commandSkip, true);
    self.command.on(['queue', 'playing'], commandQueue, true);
    self.command.on(['remove', 'dequeue'], commandRemove, true);
    self.command.on('lyrics', commandLyrics);
    self.command.on('record', commandRecord, true);

    self.command.on('kokomo', (msg) => {
      msg.content = msg.prefix + 'play kokomo';
      self.command.trigger('play', msg);
    });
    self.command.on('vi', (msg) => {
      msg.content = msg.prefix + 'play nice try vi';
      self.command.trigger('play', msg);
    });
    self.command.on('airhorn', (msg) => {
      msg.content = msg.prefix + 'play airhorn';
      self.command.trigger('play', msg);
    });
    self.command.on('rickroll', (msg) => {
      msg.content = msg.prefix + 'play rickroll';
      self.command.trigger('play', msg);
    });

    self.client.on('voiceStateUpdate', handleVoiceStateUpdate);
  };

  /** @inheritdoc */
  this.shutdown = function() {
    self.command.deleteEvent('join');
    self.command.deleteEvent('play');
    self.command.deleteEvent(['leave', 'stop', 'stfu']);
    self.command.deleteEvent('skip');
    self.command.deleteEvent(['queue', 'playing']);
    self.command.deleteEvent(['remove', 'dequeue']);
    self.command.deleteEvent('lyrics');
    self.command.deleteEvent('record');
    self.command.deleteEvent('kokomo');
    self.command.deleteEvent('vi');
    self.command.deleteEvent('airhorn');
    self.command.deleteEvent('rickroll');

    self.client.removeListener('voiceStateUpdate', handleVoiceStateUpdate);
  };

  /** @inheritdoc */
  this.unloadable = function() {
    return Object.keys(broadcasts).length === 0;
  };

  /**
   * Creates formatted string for mentioning the author of msg.
   *
   * @private
   * @param {Discord~Message} msg Message to format a mention for the author of.
   * @return {string} Formatted mention string.
   */
  function mention(msg) {
    return `<@${msg.author.id}>`;
  }
  /**
   * Replies to the author and channel of msg with the given message.
   *
   * @private
   * @param {Discord~Message} msg Message to reply to.
   * @param {string} text The main body of the message.
   * @param {string} post The footer of the message.
   * @return {Promise} Promise of Discord~Message that we attempted to send.
   */
  function reply(msg, text, post) {
    post = post || '';
    return msg.channel.send(mention(msg) + '\n```\n' + text + '\n```' + post);
  }

  /**
   * Leave a voice channel if all other users have left. Should also cause music
   * and recordings to stop.
   *
   * @private
   * @param {Discord~VoiceState} oldState State before status update.
   * @param {Discord~VoiceState} newState State after status update.
   * @listens Discord~Client#voiceStateUpdate
   */
  function handleVoiceStateUpdate(oldState, newState) {
    if (oldState.channel && oldState.channel.members &&
        oldState.channel.members.size === 1 &&
        oldState.channel.members.get(self.client.user.id)) {
      self.log('Leaving voice channel because everyone left me to be alone :(');
      oldState.channel.leave();
    }
  }

  /**
   * Format the info response from ytdl into a human readable format.
   *
   * @private
   * @param {Object} info The info received from ytdl about the song.
   * @return {Discord~MessageEmbed} The formatted song info.
   */
  function formatSongInfo(info) {
    let output = new self.Discord.MessageEmbed();
    output.setDescription(
        info.title + '\nUploaded by ' + info.uploader + '\n[👍 ' +
        formNum(info.like_count) + ' 👎 ' + formNum(info.dislike_count) +
        '][👁️ ' + formNum(info.view_count) + ']\n[' +
        Math.floor(info._duration_raw / 60) + 'm ' + info._duration_raw % 60 +
        's]');
    if (info.thumbnail) output.setThumbnail(info.thumbnail);
    output.setURL(info.webpage_url);
    output.setColor([50, 200, 255]);
    return output;
  }
  /**
   * Add commas between digits on large numbers.
   *
   * @private
   * @param {number|string} num The number to format.
   * @return {string} The formatted number.
   */
  function formNum(num) {
    let numString = (num + '');
    let tmpString = [];
    for (let i = 0; i < numString.length; i++) {
      if (i > 0 && i % 3 === 0) tmpString.push(',');
      tmpString.push(numString.substr(-i - 1, 1));
    }
    return tmpString.reverse().join('');
  }
  /**
   * Add a song to the given broadcast's queue and start playing it not already.
   *
   * @private
   * @param {Music~Broadcast} broadcast The broadcast storage container.
   * @param {string} song The song that was requested.
   * @param {Discord~Message} msg The message that requested the song.
   * @param {Object} info The info from ytdl about the song.
   * @fires SpikeyBot~Command#stop
   */
  function enqueueSong(broadcast, song, msg, info) {
    broadcast.queue.push({request: msg, song: song, info: info});
    if (broadcast.voice) {
      try {
        startPlaying(broadcast);
      } catch (err) {
        console.log(err);
        reply(msg, 'Failed to start music stream!');
        self.command.trigger('stop', msg);
      }
    } else {
      msg.member.voice.channel.join()
          .then((conn) => {
            broadcast.voice = conn;
            try {
              startPlaying(broadcast);
            } catch (err) {
              console.log(err);
              reply(msg, 'Failed to start music stream!');
              self.command.trigger('stop', msg);
            }
          })
          .catch((err) => {
            console.log(err);
            reply(msg, 'Failed to join voice channel!');
          });
    }
  }
  /**
   * Start playing the first item in the queue of the broadcast.
   *
   * @private
   * @param {Music~Broadcast} broadcast The container storing all information
   * about the song.
   */
  function startPlaying(broadcast) {
    if (!broadcast || broadcast.isPlaying || broadcast.isLoading ||
        (broadcast.current &&
         !broadcasts[broadcast.current.request.guild.id])) {
      return;
    }
    if (broadcast.queue.length === 0) {
      self.client.setTimeout(function() {
        broadcast.voice.disconnect();
        delete broadcasts[broadcast.current.request.guild.id];
      }, 500);
      broadcast.current.request.channel.send('`Queue is empty!`');
      return;
    }
    broadcast.isLoading = true;
    broadcast.skips = {};
    if (broadcast.current && broadcast.current.thread) {
      broadcast.current.thread.kill();
    }
    broadcast.current = broadcast.queue.splice(0, 1)[0];
    try {
      makeBroadcast(broadcast);
      // broadcast.voice.play(broadcast.broadcast);
    } catch (err) {
      console.log(err);
      endSong(broadcast);
      broadcast.isLoading = false;
    }
    broadcast.isPlaying = true;

    if (typeof broadcast.current.info !== 'undefined') {
      let embed = formatSongInfo(broadcast.current.info);
      embed.setTitle(
          'Now playing [' + broadcast.queue.length + ' left in queue]');
      broadcast.current.request.channel.send(embed);
      broadcast.current.oninfo = function(info) {
        broadcast.isLoading = false;
      };
    } else {
      if (special[broadcast.current.song]) {
        if (!special[broadcast.current.song].url) {
          broadcast.isLoading = false;
          let embed = new self.Discord.MessageEmbed();
          embed.setTitle(
              'Now playing [' + broadcast.queue.length + ' left in queue]');
          embed.setColor([50, 200, 255]);
          embed.setDescription(broadcast.current.song);
          broadcast.current.request.channel.send(embed);
        } else {
          ytdl.getInfo(
              special[broadcast.current.song].url, ytdlOpts, (err, info) => {
                broadcast.isLoading = false;
                if (err) {
                  self.error(err.message.split('\n')[1]);
                  broadcast.current.request.channel.send(
                      '```Oops, something went wrong while getting info for ' +
                      'this song!```\n' + err.message.split('\n')[1]);
                } else {
                  broadcast.current.info = info;
                  let embed = formatSongInfo(broadcast.current.info);
                  embed.setTitle(
                      'Now playing [' + broadcast.queue.length +
                      ' left in queue]');
                  broadcast.current.request.channel.send(embed);
                }
              });
        }
      } else {
        broadcast.current.oninfo = function(info) {
          broadcast.isLoading = false;
          broadcast.current.info = info;
          let embed = formatSongInfo(broadcast.current.info);
          embed.setTitle(
              'Now playing [' + broadcast.queue.length + ' left in queue]');
          broadcast.current.request.channel.send(embed);
        };
      }
    }
  }
  /**
   * Create a voice channel broadcast based off of the media source, and start
   * playing the audio.
   *
   * @private
   * @param {Music~Broadcast} broadcast The object storing all relevant
   * information.
   */
  function makeBroadcast(broadcast) {
<<<<<<< HEAD
    let input = {
      song: broadcast.current.song,
      special: special,
      ytdl: ytdl,
      fs: fs,
      ytdlOpts: ytdlOpts,
    };
    if (broadcast.current.info) {
      input.song = broadcast.current.info.url;
    }
    spawn(startStream)
        .send(input)
        .on('message', function(stream) {
          broadcast.broadcast = broadcast.voice.play(stream);

          broadcast.broadcast.setBitrate(42);
          broadcast.broadcast.setFEC(true);
          broadcast.broadcast.setVolume(0.5);

          broadcast.voice.ondisconnect = function() {
            if (broadcast.current.stream) broadcast.current.stream.destroy();
          };

          /* broadcast.current.stream.on('end', function() {
            endSong(broadcast);
          }); */
          broadcast.broadcast.on('speaking', function(speaking) {
            if (!speaking) endSong(broadcast);
          });
          broadcast.broadcast.on('error', function(err) {
            self.error('Error in starting broadcast');
            console.log(err);
            broadcast.current.request.channel.send(
                '```An error occured while attempting to play ' +
                broadcast.current.song + '.```');
            broadcast.isLoading = false;
            skipSong(broadcast);
          });
        });
  }

  /**
   * Starts the streams as a thread and reports done with the streams.
   *
   * @param {Object} input Input vars.
   * @param {function} done Done function.
   */
  function startStream(input, done) {
    if (input.special[input.song]) {
      done(input.fs.createReadStream(input.special[input.song].file));
    } else {
      done(input.ytdl(input.song, input.ytdlOpts));
    }
=======
    // Setup voice connection listeners.
    broadcast.voice.on('disconnect', () => {
      if (broadcast.current.stream) broadcast.current.stream.destroy();
      if (broadcast.current.thread) broadcast.current.thread.kill();
    });

    broadcast.voice.on('speaking', function(user, speaking) {
      console.log('VoiceConnection:', user.username, speaking);
      if (!broadcast.voice.speaking) endSong(broadcast);
    });

    // Setup readable stream for audio data.
    broadcast.current.readable = new Readable();
    broadcast.current.readable._read = function() {};
    broadcast.broadcast = broadcast.voice.play(broadcast.current.readable);

    broadcast.broadcast.on('speaking', function(speaking) {
      if (!speaking) endSong(broadcast);
    });

    broadcast.broadcast.setBitrate(42);
    broadcast.broadcast.setFEC(true);
    broadcast.broadcast.setVolume(0.5);

    broadcast.broadcast.on('error', function(err) {
      self.error('Error in starting broadcast');
      console.log(err);
      broadcast.current.request.channel.send(
          '```An error occured while attempting to play ' +
          broadcast.current.song + '.```');
      broadcast.isLoading = false;
      skipSong(broadcast);
    });

    // Spawn thread for starting audio stream.
    let input = {
      song: broadcast.current.song,
      special: special,
      ytdlOpts: ytdlOpts,
    };
    if (broadcast.current.info) {
      input.song = broadcast.current.info.url;
    }
    broadcast.current.thread = spawn(startStream);
    broadcast.current.thread.send(input);
    broadcast.current.thread.on('progress', function(data) {
      if (data.ytdlinfo) {
        broadcast.current.oninfo(data.ytdlinfo);
        return;
      }
      if (data.data) data.data = Buffer.from(data.data);
      broadcast.current.readable.push(data.data);
    });
    broadcast.current.thread.on('done', function() {
      broadcast.current.thread.kill();
    });
    broadcast.current.thread.on('error', function(err) {
      self.error('Error in thread');
      console.log(err);
      broadcast.current.request.channel.send(
          '```An error occured while attempting to play ' +
          broadcast.current.song + '.```');
      broadcast.isLoading = false;
      skipSong(broadcast);
    });
>>>>>>> 095b7e10
  }

  /**
   * Starts the streams as a thread and reports done with the streams.
   *
   * @private
   * @param {Object} input Input vars.
   * @param {function} done Done callback.
   * @param {function} progress Progress callback.
   */
  function startStream(input, done, progress) {
    let stream;
    if (input.special[input.song]) {
      stream = require('fs').createReadStream(input.special[input.song].file);
    } else {
      stream = require('youtube-dl')(input.song, input.ytdlOpts);
      stream.on('info', function(info) {
        progress({ytdlinfo: info});
      });
    }
    stream.on('data', function(chunk) {
      progress({data: chunk});
    });
    stream.on('close', function() {
      progress({data: null});
      done();
    });
  }

  /**
   * Triggered when a song has finished playing.
   *
   * @private
   * @param {Music~Broadcast} broadcast The object storing all relevant
   * information.
   */
  function endSong(broadcast) {
    if (broadcast.isLoading) return;
    if (broadcast.isPlaying) skipSong(broadcast);
  }
  /**
   * Skip the current song, then attempt to play the next.
   *
   * @private
   * @param {Music~Broadcast} broadcast The object storing all relevant
   * information.
   */
  function skipSong(broadcast) {
    broadcast.isPlaying = false;
    startPlaying(broadcast);
  }

  /**
   * Join a voice channel that the user is in.
   *
   * @private
   * @type {commandHandler}
   * @param {Discord~Message} msg The message that triggered command.
   * @listens SpikeyBot~Command#join
   */
  function commandJoin(msg) {
    if (msg.member.voice.channel === null) {
      reply(msg, 'You aren\'t in a voice channel!');
    } else {
      msg.member.voice.channel.join();
    }
  }

  /**
   * Search for a song to play based off user request.
   *
   * @private
   * @type {commandHandler}
   * @param {Discord~Message} msg The message that triggered command.
   * @listens SpikeyBot~Command#play
   */
  function commandPlay(msg) {
    if (msg.member.voice.channel === null) {
      reply(msg, 'You aren\'t in a voice channel!');
    } else {
      let song = msg.text;
      if (!song.startsWith(' ')) {
        reply(msg, 'Please specify a song to play.');
        return;
      } else {
        song = song.replace(' ', '');
      }
      if (!broadcasts[msg.guild.id]) {
        reply(msg, 'Loading ' + song + '\nPlease wait...')
            .then((msg) => msg.delete(10000));
        broadcasts[msg.guild.id] = {
          queue: [],
          skips: {},
          isPlaying: false,
          broadcast: self.client.createVoiceBroadcast(),
        };
        enqueueSong(broadcasts[msg.guild.id], song, msg);
      } else {
        if (special[song]) {
          let embed = new self.Discord.MessageEmbed();
          embed.setTitle(
              'Enqueuing ' + song + ' [' +
              (broadcasts[msg.guild.id].queue.length + 1) + ' in queue]');
          embed.setColor([50, 200, 255]);
          msg.channel.send(mention(msg), embed);
          enqueueSong(broadcasts[msg.guild.id], song, msg);
        } else {
          let loadingMsg;
          reply(msg, 'Loading ' + song + '\nPlease wait...')
              .then((msg) => loadingMsg = msg);
          ytdl.getInfo(song, ytdlOpts, (err, info) => {
            if (err) {
              self.error(err.message.split('\n')[1]);
              reply(
                  msg,
                  'Oops, something went wrong while searching for that song!',
                  err.message.split('\n')[1]);
            } else if (info._duration_raw === 0) {
              reply(msg, 'Sorry, but I can\'t play live streams currently.');
            } else {
              if (broadcasts[msg.guild.id] &&
                  broadcasts[msg.guild.id].isPlaying) {
                let embed = formatSongInfo(info);
                embed.setTitle(
                    'Enqueuing ' + song + ' [' +
                    (broadcasts[msg.guild.id].queue.length + 1) + ' in queue]');
                msg.channel.send(mention(msg), embed);
                enqueueSong(broadcasts[msg.guild.id], song, msg, info);
              }
            }
            if (loadingMsg) loadingMsg.delete();
          });
        }
      }
    }
  }
  /**
   * Cause the bot to leave the voice channel and stop playing music.
   *
   * @private
   * @type {commandHandler}
   * @param {Discord~Message} msg The message that triggered the command.
   * @listens SpikeyBot~Command#leave
   * @listens SpikeyBot~Command#stop
   * @listens SpikeyBot~Command#stfu
   */
  function commandLeave(msg) {
    msg.guild.members.fetch(self.client.user).then((me) => {
      if (me.voice.channel) {
        me.voice.channel.leave();
        reply(msg, 'Goodbye!');
      } else {
        reply(msg, 'I\'m not playing anything.');
      }
    });
    delete broadcasts[msg.guild.id];
  }
  /**
   * Skip the currently playing song and continue to the next in the queue.
   *
   * @private
   * @type {commandHandler}
   * @param {Discord~Message} msg The message that triggered the command.
   * @listens SpikeyBot~Command#skip
   */
  function commandSkip(msg) {
    if (!broadcasts[msg.guild.id]) {
      reply(msg, 'I\'m not playing anything, I can\'t skip nothing!');
    } else {
      reply(msg, 'Skipping current song...');
      skipSong(broadcasts[msg.guild.id]);
    }
  }
  /**
   * Show the user what is in the queue.
   *
   * @private
   * @type {commandHandler}
   * @param {Discord~Message} msg The message that triggered the command.
   * @listens SpikeyBot~Command#queue
   * @listens SpikeyBot~Command#playing
   */
  function commandQueue(msg) {
    if (!broadcasts[msg.guild.id]) {
      reply(
          msg, 'I\'m not playing anything. Use "' + msg.prefix +
              'play Kokomo" to start playing something!');
    } else {
      let embed;
      if (broadcasts[msg.guild.id].current) {
        if (broadcasts[msg.guild.id].current.info) {
          embed = formatSongInfo(broadcasts[msg.guild.id].current.info);
        } else {
          embed = new self.Discord.MessageEmbed();
          embed.setColor([50, 200, 255]);
          embed.setDescription(broadcasts[msg.guild.id].current.song);
        }
        embed.setTitle('Current Song Queue');
      } else {
        embed = new self.Discord.MessageEmbed();
      }
      if (broadcasts[msg.guild.id].queue.length > 0) {
        embed.addField(
            'Queue', broadcasts[msg.guild.id]
                         .queue
                         .map(function(obj, index) {
                           if (obj.info) {
                             return (index + 1) + ') ' + obj.info.title;
                           } else {
                             return (index + 1) + ') ' + obj.song;
                           }
                         })
                         .join('\n'));
      }
      msg.channel.send(embed);
    }
  }
  /**
   * Remove a song from the queue.
   *
   * @private
   * @type {commandHandler}
   * @param {Discord~Message} msg The message that triggered the command.
   * @listens SpikeyBot~Command#remove
   * @listens SpikeyBot~Command#dequeue
   */
  function commandRemove(msg) {
    if (!broadcasts[msg.guild.id] ||
        broadcasts[msg.guild.id].queue.length === 0) {
      reply(
          msg, 'The queue appears to be empty.\nI can\'t remove nothing ' +
              'from nothing!');
    } else {
      let indexString = msg.text;
      if (!indexString.startsWith(' ')) {
        reply(
            msg,
            'You must specify the index of the song to dequeue.\nYou can ' +
                'view the queue with "' + msg.prefix + 'queue".');
      } else {
        let index = Number(indexString.replace(' ', ''));
        if (typeof index !== 'number' || index <= 0 ||
            index > broadcasts[msg.guild.id].queue.length) {
          reply(msg, 'That is not a valid index!');
        } else {
          let removed = broadcasts[msg.guild.id].queue.splice(index - 1, 1)[0];
          reply(msg, 'Dequeued #' + index + ': ' + removed.info.title);
        }
      }
    }
  }
  /**
   * Search for a song's lyrics via Genius.
   *
   * @private
   * @type {commandHandler}
   * @param {Discord~Message} msg The message that triggered the command.
   * @listens SpikeyBot~Command#lyrics
   */
  function commandLyrics(msg) {
    let song = msg.text;
    if (song.length <= 1) {
      reply(msg, 'Please specify a song.');
      return;
    }
    song = song.replace(' ', '');
    let thisReq = geniusRequest;
    thisReq.path = '/search?q=' + encodeURIComponent(song);
    let req = https.request(thisReq, function(response) {
      let content = '';
      response.on('data', function(chunk) {
        content += chunk;
      });
      response.on('end', function() {
        if (response.statusCode == 200) {
          let parsed = JSON.parse(content);
          if (parsed.response.hits.length === 0) {
            reply(msg, '`Failed to find lyrics. No matches found.`');
          } else {
            reqLyricsURL(msg, parsed.response.hits[0].result.id);
          }
        } else {
          msg.channel.send(
              response.statusCode + '```json\n' +
              JSON.stringify(response.headers, null, 2) + '```\n```html\n' +
              content + '\n```');
        }
      });
      response.on('close', function() {
        self.log('Genius request closed! ' + content.length);
      });
      response.on('error', function() {
        self.log('Genius request errored! ' + content.length);
      });
    });
    req.end();
    req.on('error', function(e) {
      self.error(e);
    });
    msg.channel.send('`Loading...`').then((msg) => {
      msg.delete(30000);
    });
  }
  /**
   * Request the song information from Genius from previous search to find the
   * page where the lyrics are.
   *
   * @private
   * @param {Discord~Message} msg The message that triggered the command.
   * @param {string} id The id of the first song in the search results.
   */
  function reqLyricsURL(msg, id) {
    let thisReq = geniusRequest;
    thisReq.path = '/songs/' + id + '?text_format=plain';
    let req = https.request(thisReq, function(response) {
      let content = '';
      response.on('data', function(chunk) {
        content += chunk;
      });
      response.on('end', function() {
        if (response.statusCode == 200) {
          let parsed = JSON.parse(content);
          fetchLyricsPage(
              msg, parsed.response.song.url, parsed.response.song.full_title,
              parsed.response.song.song_art_image_thumbnail_url);
        } else {
          msg.channel.send(
              response.statusCode + '```json\n' +
              JSON.stringify(response.headers, null, 2) + '```\n```html\n' +
              content + '\n```');
        }
      });
      response.on('close', function() {
        self.log('Genius request closed! ' + content.length);
      });
      response.on('error', function() {
        self.log('Genius request errored! ' + content.length);
      });
    });
    req.end();
    req.on('error', function(e) {
      self.error(e);
    });
  }
  /**
   * Request the webpage that has the song lyrics on them from Genius.
   *
   * @private
   * @param {Discord~Message} msg The message that triggered the command.
   * @param {string} url The url of the page to request.
   * @param {string} title The song title for showing the user later.
   * @param {string} thumb The url of the album art thumbnail to show the user
   * later.
   */
  function fetchLyricsPage(msg, url, title, thumb) {
    let URL = url.match(/https:\/\/([^\/]*)(.*)/);
    const thisReq = {hostname: URL[1], path: URL[2], method: 'GET'};
    let req = https.request(thisReq, function(response) {
      let content = '';
      response.on('data', function(chunk) {
        content += chunk;
      });
      response.on('end', function() {
        if (response.statusCode == 200) {
          stripLyrics(msg, content, title, url, thumb);
        } else {
          msg.channel.send(
              response.statusCode + '```json\n' +
              JSON.stringify(response.headers, null, 2) + '```\n```html\n' +
              content + '\n```');
        }
      });
      response.on('close', function() {
        self.log('Genius request closed! ' + content.length);
      });
      response.on('error', function() {
        self.log('Genius request errored! ' + content.length);
      });
    });
    req.end();
    req.on('error', function(e) {
      self.error(e);
    });
  }
  /**
   * Crawl the received webpage for the data we need, then format the data and
   * show it to the user.
   *
   * @private
   * @param {Discord~Message} msg The message that triggered the command.
   * @param {string} content The entire page received.
   * @param {string} title The song title for showing the user.
   * @param {string} url The url of where we fetched the lyrics to show the
   * user.
   * @param {string} thumb The url of the album art thumbnail to show the user
   * later.
   */
  function stripLyrics(msg, content, title, url, thumb) {
    try {
      let body = content.match(/<!--sse-->([\s\S]*?)<!--\/sse-->/gm)[1];
      let lyrics = [];
      let matches = [];
      const regex = /<a[^>]*>([^<]*)<\/a>/gm;
      while (matches = regex.exec(body)) {
        lyrics.push(matches[1]);
      }
      let splitLyrics =
          lyrics.join('\n').match(/(\[[^\]]*\][^\[]*)/gm).slice(1);
      let embed = new self.Discord.MessageEmbed();
      if (title) embed.setTitle(title);
      if (url) embed.setURL(url);
      if (thumb) embed.setThumbnail(thumb);
      let numFields = 0;
      for (let i = 0; numFields < 25 && i < splitLyrics.length; i++) {
        let splitLine = splitLyrics[i].match(/\[([^\]]*)\]\n([^]*)/m);
        if (!splitLine) continue;
        let secTitle = splitLine[1].substr(0, 256);
        let secBody = splitLine[2];
        for (let j = 0; numFields < 25 && j * 1024 < secBody.length; j++) {
          embed.addField(
              j === 0 ? secTitle : (secTitle + ' continued...').substr(0, 256),
              secBody.substr(j * 1024, 1024) || '\u200B', true);
          numFields++;
        }
      }
      embed.setColor([0, 255, 255]);
      msg.channel.send(embed).catch((err) => {
        console.log(err);
        msg.channel.send(
            '`Something went wrong while formatting the lyrics.' +
            '\nHere is the link to the page I found:`\n' + url);
      });
    } catch (err) {
      console.log(err);
      msg.channel.send(
          '`Something went wrong while formatting the lyrics.' +
          '\nHere is the link to the page I found:`\n' + url);
    }
  }

  /**
   * Join a voice channel and record the specified users audio to a file on this
   * server.
   *
   * @private
   * @type {commandHandler}
   * @param {Discord~Message} msg The message that triggered the command.
   * @listens SpikeyBot~Command#record
   */
  function commandRecord(msg) {
    if (msg.member.voice.channel === null) {
      reply(msg, 'You aren\'t in a voice channel!');
      return;
    }
    const filename = 'recordings/' +
        encodeURIComponent(msg.member.voice.channel.name + Date.now()) +
        '.opus';
    const url = self.common.webURL + filename;
    if (msg.mentions.users.size === 0) {
      reply(
          msg, 'Recording everyone in voice channel. Type ' + msg.prefix +
              'stop to stop',
          url);
    } else {
      reply(
          msg, 'Only recording ' +
              msg.mentions.users
                  .map(function(obj) {
                    return '`' + obj.username.replaceAll('`', '\\`') + '`';
                  })
                  .join(', '),
          url);
    }
    let streams = {};
    let file = fs.createWriteStream(filename);
    file.on('close', () => {
      msg.channel.send('Saved to ' + url);
    });
    listen = function(user, receiver, conn) {
      if (streams[user.id] ||
          (msg.mentions.users.size > 0 && !msg.mentions.users.get(user.id))) {
        return;
      }
      let stream =
          receiver.createStream(msg.author, {end: 'manual', mode: 'pcm'});
      streams[user.id] = stream;
      // stream.pipe(file);
      Music.streamToOgg(stream, file);
      /* conn.on('disconnect', () => {
        stream.destroy();
      }); */
    };
    msg.member.voice.channel.join().then((conn) => {
      // Timeout and sound are due to current Discord bug requiring bot to play
      // sound for 0.1s before being able to receive audio.
      conn.play('./sounds/plink.ogg');
      self.client.setTimeout(() => {
        let receiver = conn.createReceiver();
        msg.member.voice.channel.members.forEach(function(member) {
          listen(member.user, receiver, conn);
        });
        conn.on('speaking', (user, speaking) => {
          if (speaking) {
            listen(user, receiver, conn);
          }
        });
      }, 100);
    });
  }
}
/**
 * Coverts an incoming Opus stream to a ogg format and writes it to file.
 *
 * @param {ReadableStream} input The opus stream from Discord.
 * @param {WritableStream} file The file stream we are writing to.
 */
Music.streamToOgg = function(input, file) {
  const opusEncoder = new opus.Encoder();
  const oggEncoder = new ogg.Encoder();
  input.pipe(opusEncoder).pipe(oggEncoder.stream());
  oggEncoder.pipe(file);
};

module.exports = new Music();<|MERGE_RESOLUTION|>--- conflicted
+++ resolved
@@ -5,10 +5,7 @@
 const ogg = require('ogg');
 const opus = require('node-opus');
 const spawn = require('threads').spawn;
-<<<<<<< HEAD
-=======
 const Readable = require('stream').Readable;
->>>>>>> 095b7e10
 require('./subModule.js')(Music);
 
 /**
@@ -390,61 +387,6 @@
    * information.
    */
   function makeBroadcast(broadcast) {
-<<<<<<< HEAD
-    let input = {
-      song: broadcast.current.song,
-      special: special,
-      ytdl: ytdl,
-      fs: fs,
-      ytdlOpts: ytdlOpts,
-    };
-    if (broadcast.current.info) {
-      input.song = broadcast.current.info.url;
-    }
-    spawn(startStream)
-        .send(input)
-        .on('message', function(stream) {
-          broadcast.broadcast = broadcast.voice.play(stream);
-
-          broadcast.broadcast.setBitrate(42);
-          broadcast.broadcast.setFEC(true);
-          broadcast.broadcast.setVolume(0.5);
-
-          broadcast.voice.ondisconnect = function() {
-            if (broadcast.current.stream) broadcast.current.stream.destroy();
-          };
-
-          /* broadcast.current.stream.on('end', function() {
-            endSong(broadcast);
-          }); */
-          broadcast.broadcast.on('speaking', function(speaking) {
-            if (!speaking) endSong(broadcast);
-          });
-          broadcast.broadcast.on('error', function(err) {
-            self.error('Error in starting broadcast');
-            console.log(err);
-            broadcast.current.request.channel.send(
-                '```An error occured while attempting to play ' +
-                broadcast.current.song + '.```');
-            broadcast.isLoading = false;
-            skipSong(broadcast);
-          });
-        });
-  }
-
-  /**
-   * Starts the streams as a thread and reports done with the streams.
-   *
-   * @param {Object} input Input vars.
-   * @param {function} done Done function.
-   */
-  function startStream(input, done) {
-    if (input.special[input.song]) {
-      done(input.fs.createReadStream(input.special[input.song].file));
-    } else {
-      done(input.ytdl(input.song, input.ytdlOpts));
-    }
-=======
     // Setup voice connection listeners.
     broadcast.voice.on('disconnect', () => {
       if (broadcast.current.stream) broadcast.current.stream.destroy();
@@ -510,7 +452,6 @@
       broadcast.isLoading = false;
       skipSong(broadcast);
     });
->>>>>>> 095b7e10
   }
 
   /**
